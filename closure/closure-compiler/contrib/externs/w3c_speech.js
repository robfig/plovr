--- conflicted
+++ resolved
@@ -187,11 +187,8 @@
 /** @type {string} */
 webkitSpeechRecognitionError.prototype.message;
 
-<<<<<<< HEAD
-=======
 /** @type {string} */
 webkitSpeechRecognitionError.prototype.error;
->>>>>>> 6f1374a4
 
 /**
  * @constructor
