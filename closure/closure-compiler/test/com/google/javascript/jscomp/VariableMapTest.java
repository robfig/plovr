--- conflicted
+++ resolved
@@ -135,8 +135,6 @@
         assertEquals("byte " + i + "differs.", bytes1[i], bytes2[i]);
       }
     }
-<<<<<<< HEAD
-=======
   }
 
   public void testReverseThrowsErrorOnDuplicate() throws ParseException {
@@ -151,6 +149,5 @@
   public void testReverseLookupOfNullFindsNoName() throws ParseException {
     VariableMap vm = new VariableMap(ImmutableMap.of("AA", "a", "BB", "b"));
     assertNull(vm.lookupSourceName(null));
->>>>>>> 6f1374a4
   }
 }