--- conflicted
+++ resolved
@@ -2015,10 +2015,6 @@
             "JSC_INVALID_CAST", "invalid cast"));
 
     testSame(options,
-<<<<<<< HEAD
-        "/** @suppress{cast} */\n" +
-        "function f() { var xyz = /** @type {string} */ (0); }");
-=======
         "/** @suppress {invalidCasts} */\n" +
         "function f() { var xyz = /** @type {string} */ (0); }");
 
@@ -2036,7 +2032,6 @@
         "/** @type {number} */ (g.foo) = 3;",
         "/** @const */ var g = {};" +
         "g.foo = 3;");
->>>>>>> 6f1374a4
   }
 
   public void testRenamePrefix() {
