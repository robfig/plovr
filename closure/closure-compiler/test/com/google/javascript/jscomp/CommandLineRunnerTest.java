/*
 * Copyright 2009 The Closure Compiler Authors.
 *
 * Licensed under the Apache License, Version 2.0 (the "License");
 * you may not use this file except in compliance with the License.
 * You may obtain a copy of the License at
 *
 *     http://www.apache.org/licenses/LICENSE-2.0
 *
 * Unless required by applicable law or agreed to in writing, software
 * distributed under the License is distributed on an "AS IS" BASIS,
 * WITHOUT WARRANTIES OR CONDITIONS OF ANY KIND, either express or implied.
 * See the License for the specific language governing permissions and
 * limitations under the License.
 */

package com.google.javascript.jscomp;

import com.google.common.base.Function;
import com.google.common.base.Joiner;
import com.google.common.base.Preconditions;
import com.google.common.base.Supplier;
import com.google.common.base.Suppliers;
import com.google.common.collect.ImmutableList;
import com.google.common.collect.Lists;
import com.google.common.collect.Maps;
import com.google.javascript.jscomp.AbstractCommandLineRunner.FlagUsageException;
import com.google.javascript.jscomp.CompilerOptions.LanguageMode;
import com.google.javascript.rhino.Node;

import junit.framework.TestCase;

import java.io.ByteArrayOutputStream;
import java.io.IOException;
import java.io.PrintStream;
import java.util.List;
import java.util.Map;

/**
 * Tests for {@link CommandLineRunner}.
 *
 * @author nicksantos@google.com (Nick Santos)
 */
public class CommandLineRunnerTest extends TestCase {

  private Compiler lastCompiler = null;
  private CommandLineRunner lastCommandLineRunner = null;
  private List<Integer> exitCodes = null;
  private ByteArrayOutputStream outReader = null;
  private ByteArrayOutputStream errReader = null;
  private Map<Integer,String> filenames;

  // If set, this will be appended to the end of the args list.
  // For testing args parsing.
  private String lastArg = null;

  // If set to true, uses comparison by string instead of by AST.
  private boolean useStringComparison = false;

  private ModulePattern useModules = ModulePattern.NONE;

  private enum ModulePattern {
    NONE,
    CHAIN,
    STAR
  }

  private List<String> args = Lists.newArrayList();

  /** Externs for the test */
  private final List<SourceFile> DEFAULT_EXTERNS = ImmutableList.of(
    SourceFile.fromCode("externs",
        "var arguments;"
        + "/**\n"
        + " * @constructor\n"
        + " * @param {...*} var_args\n"
        + " * @nosideeffects\n"
        + " * @throws {Error}\n"
        + " */\n"
        + "function Function(var_args) {}\n"
        + "/**\n"
        + " * @param {...*} var_args\n"
        + " * @return {*}\n"
        + " */\n"
        + "Function.prototype.call = function(var_args) {};"
        + "/**\n"
        + " * @constructor\n"
        + " * @param {...*} var_args\n"
        + " * @return {!Array}\n"
        + " */\n"
        + "function Array(var_args) {}"
        + "/**\n"
        + " * @param {*=} opt_begin\n"
        + " * @param {*=} opt_end\n"
        + " * @return {!Array}\n"
        + " * @this {Object}\n"
        + " */\n"
        + "Array.prototype.slice = function(opt_begin, opt_end) {};"
        + "/** @constructor */ function Window() {}\n"
        + "/** @type {string} */ Window.prototype.name;\n"
        + "/** @type {Window} */ var window;"
        + "/** @constructor */ function Element() {}"
        + "Element.prototype.offsetWidth;"
        + "/** @nosideeffects */ function noSideEffects() {}\n"
        + "/** @param {...*} x */ function alert(x) {}\n")
  );

  private List<SourceFile> externs;

  @Override
  public void setUp() throws Exception {
    super.setUp();
    externs = DEFAULT_EXTERNS;
    filenames = Maps.newHashMap();
    lastCompiler = null;
    lastArg = null;
    outReader = new ByteArrayOutputStream();
    errReader = new ByteArrayOutputStream();
    useStringComparison = false;
    useModules = ModulePattern.NONE;
    args.clear();
    exitCodes = Lists.newArrayList();
  }

  @Override
  public void tearDown() throws Exception {
    super.tearDown();
  }

  public void testUnknownAnnotation() {
    args.add("--warning_level=VERBOSE");
    test("/** @unknownTag */ function f() {}",
         RhinoErrorReporter.BAD_JSDOC_ANNOTATION);

    args.add("--extra_annotation_name=unknownTag");
    testSame("/** @unknownTag */ function f() {}");
  }

  public void testWarningGuardOrdering1() {
    args.add("--jscomp_error=globalThis");
    args.add("--jscomp_off=globalThis");
    testSame("function f() { this.a = 3; }");
  }

  public void testWarningGuardOrdering2() {
    args.add("--jscomp_off=globalThis");
    args.add("--jscomp_error=globalThis");
    test("function f() { this.a = 3; }", CheckGlobalThis.GLOBAL_THIS);
  }

  public void testWarningGuardOrdering3() {
    args.add("--jscomp_warning=globalThis");
    args.add("--jscomp_off=globalThis");
    testSame("function f() { this.a = 3; }");
  }

  public void testWarningGuardOrdering4() {
    args.add("--jscomp_off=globalThis");
    args.add("--jscomp_warning=globalThis");
    test("function f() { this.a = 3; }", CheckGlobalThis.GLOBAL_THIS);
  }

  public void testSimpleModeLeavesUnusedParams() {
    args.add("--compilation_level=SIMPLE_OPTIMIZATIONS");
    testSame("window.f = function(a) {};");
  }

  public void testAdvancedModeRemovesUnusedParams() {
    args.add("--compilation_level=ADVANCED_OPTIMIZATIONS");
    test("window.f = function(a) {};", "window.a = function() {};");
  }

  public void testCheckGlobalThisOffByDefault() {
    testSame("function f() { this.a = 3; }");
  }

  public void testCheckGlobalThisOnWithAdvancedMode() {
    args.add("--compilation_level=ADVANCED_OPTIMIZATIONS");
    test("function f() { this.a = 3; }", CheckGlobalThis.GLOBAL_THIS);
  }

  public void testCheckGlobalThisOnWithErrorFlag() {
    args.add("--jscomp_error=globalThis");
    test("function f() { this.a = 3; }", CheckGlobalThis.GLOBAL_THIS);
  }

  public void testCheckGlobalThisOff() {
    args.add("--warning_level=VERBOSE");
    args.add("--jscomp_off=globalThis");
    testSame("function f() { this.a = 3; }");
  }

  public void testTypeCheckingOffByDefault() {
    test("function f(x) { return x; } f();",
         "function f(a) { return a; } f();");
  }

  public void testReflectedMethods() {
    args.add("--compilation_level=ADVANCED_OPTIMIZATIONS");
    test(
        "/** @constructor */" +
        "function Foo() {}" +
        "Foo.prototype.handle = function(x, y) { alert(y); };" +
        "var x = goog.reflect.object(Foo, {handle: 1});" +
        "for (var i in x) { x[i].call(x); }" +
        "window['Foo'] = Foo;",
        "function a() {}" +
        "a.prototype.a = function(e, d) { alert(d); };" +
        "var b = goog.c.b(a, {a: 1}),c;" +
        "for (c in b) { b[c].call(b); }" +
        "window.Foo = a;");
  }

  public void testInlineVariables() {
    args.add("--compilation_level=ADVANCED_OPTIMIZATIONS");
    test(
        "/** @constructor */ function F() { this.a = 0; }" +
        "F.prototype.inc = function() { this.a++; return 10; };" +
        "F.prototype.bar = function() { " +
        "  var c = 3; var val = inc(); this.a += val + c;" +
        "};" +
        "window['f'] = new F();" +
        "window['f']['bar'] = window['f'].bar;",
        "function a(){ this.a = 0; }" +
        "a.prototype.b = function(){ var b=inc(); this.a += b + 3; };" +
        "window.f = new a;" +
        "window.f.bar = window.f.b");
  }

  public void testTypedAdvanced() {
    args.add("--compilation_level=ADVANCED_OPTIMIZATIONS");
    args.add("--use_types_for_optimization");
    test(
        "/** @constructor */\n" +
        "function Foo() {}\n" +
        "Foo.prototype.handle1 = function(x, y) { alert(y); };\n" +
        "/** @constructor */\n" +
        "function Bar() {}\n" +
        "Bar.prototype.handle1 = function(x, y) {};\n" +
        "new Foo().handle1(1, 2);\n" +
        "new Bar().handle1(1, 2);\n",
        "alert(2)");
  }

  public void testTypeCheckingOnWithVerbose() {
    args.add("--warning_level=VERBOSE");
    test("function f(x) { return x; } f();", TypeCheck.WRONG_ARGUMENT_COUNT);
  }

  public void testTypeParsingOffByDefault() {
    testSame("/** @return {number */ function f(a) { return a; }");
  }

  public void testTypeParsingOnWithVerbose() {
    args.add("--warning_level=VERBOSE");
    test("/** @return {number */ function f(a) { return a; }",
         RhinoErrorReporter.TYPE_PARSE_ERROR);
    test("/** @return {n} */ function f(a) { return a; }",
         RhinoErrorReporter.TYPE_PARSE_ERROR);
  }

  public void testTypeCheckOverride1() {
    args.add("--warning_level=VERBOSE");
    args.add("--jscomp_off=checkTypes");
    testSame("var x = x || {}; x.f = function() {}; x.f(3);");
  }

  public void testTypeCheckOverride2() {
    args.add("--warning_level=DEFAULT");
    testSame("var x = x || {}; x.f = function() {}; x.f(3);");

    args.add("--jscomp_warning=checkTypes");
    test("var x = x || {}; x.f = function() {}; x.f(3);",
         TypeCheck.WRONG_ARGUMENT_COUNT);
  }

  public void testCheckSymbolsOffForDefault() {
    args.add("--warning_level=DEFAULT");
    test("x = 3; var y; var y;", "x=3; var y;");
  }

  public void testCheckSymbolsOnForVerbose() {
    args.add("--warning_level=VERBOSE");
    test("x = 3;", VarCheck.UNDEFINED_VAR_ERROR);
    test("var y; var y;", SyntacticScopeCreator.VAR_MULTIPLY_DECLARED_ERROR);
  }

  public void testCheckSymbolsOverrideForVerbose() {
    args.add("--warning_level=VERBOSE");
    args.add("--jscomp_off=undefinedVars");
    testSame("x = 3;");
  }

  public void testCheckSymbolsOverrideForQuiet() {
    args.add("--warning_level=QUIET");
    args.add("--jscomp_error=undefinedVars");
    test("x = 3;", VarCheck.UNDEFINED_VAR_ERROR);
  }

  public void testCheckUndefinedProperties1() {
    args.add("--warning_level=VERBOSE");
    args.add("--jscomp_error=missingProperties");
    test("var x = {}; var y = x.bar;", TypeCheck.INEXISTENT_PROPERTY);
  }

  public void testCheckUndefinedProperties2() {
    args.add("--warning_level=VERBOSE");
    args.add("--jscomp_off=missingProperties");
    test("var x = {}; var y = x.bar;", CheckGlobalNames.UNDEFINED_NAME_WARNING);
  }

  public void testCheckUndefinedProperties3() {
    args.add("--warning_level=VERBOSE");
    test("function f() {var x = {}; var y = x.bar;}",
        TypeCheck.INEXISTENT_PROPERTY);
  }

  public void testDuplicateParams() {
    test("function f(a, a) {}", RhinoErrorReporter.DUPLICATE_PARAM);
    assertTrue(lastCompiler.hasHaltingErrors());
  }

  public void testDefineFlag() {
    args.add("--define=FOO");
    args.add("--define=\"BAR=5\"");
    args.add("--D"); args.add("CCC");
    args.add("-D"); args.add("DDD");
    test("/** @define {boolean} */ var FOO = false;" +
         "/** @define {number} */ var BAR = 3;" +
         "/** @define {boolean} */ var CCC = false;" +
         "/** @define {boolean} */ var DDD = false;",
         "var FOO = !0, BAR = 5, CCC = !0, DDD = !0;");
  }

  public void testDefineFlag2() {
    args.add("--define=FOO='x\"'");
    test("/** @define {string} */ var FOO = \"a\";",
         "var FOO = \"x\\\"\";");
  }

  public void testDefineFlag3() {
    args.add("--define=FOO=\"x'\"");
    test("/** @define {string} */ var FOO = \"a\";",
         "var FOO = \"x'\";");
  }

  public void testScriptStrictModeNoWarning() {
    test("'use strict';", "");
    test("'no use strict';", CheckSideEffects.USELESS_CODE_ERROR);
  }

  public void testFunctionStrictModeNoWarning() {
    test("function f() {'use strict';}", "function f() {}");
    test("function f() {'no use strict';}",
         CheckSideEffects.USELESS_CODE_ERROR);
  }

  public void testQuietMode() {
    args.add("--warning_level=DEFAULT");
    test("/** @const \n * @const */ var x;",
         RhinoErrorReporter.PARSE_ERROR);
    args.add("--warning_level=QUIET");
    testSame("/** @const \n * @const */ var x;");
  }

  public void testProcessClosurePrimitives() {
    test("var goog = {}; goog.provide('goog.dom');",
         "var goog = {dom:{}};");
    args.add("--process_closure_primitives=false");
    testSame("var goog = {}; goog.provide('goog.dom');");
  }

  public void testGetMsgWiring() throws Exception {
    test("var goog = {}; goog.getMsg = function(x) { return x; };" +
         "/** @desc A real foo. */ var MSG_FOO = goog.getMsg('foo');",
         "var goog={getMsg:function(a){return a}}, " +
         "MSG_FOO=goog.getMsg('foo');");
    args.add("--compilation_level=ADVANCED_OPTIMIZATIONS");
    test("var goog = {}; goog.getMsg = function(x) { return x; };" +
         "/** @desc A real foo. */ var MSG_FOO = goog.getMsg('foo');" +
         "window['foo'] = MSG_FOO;",
         "window.foo = 'foo';");
  }

  public void testCssNameWiring() throws Exception {
    test("var goog = {}; goog.getCssName = function() {};" +
         "goog.setCssNameMapping = function() {};" +
         "goog.setCssNameMapping({'goog': 'a', 'button': 'b'});" +
         "var a = goog.getCssName('goog-button');" +
         "var b = goog.getCssName('css-button');" +
         "var c = goog.getCssName('goog-menu');" +
         "var d = goog.getCssName('css-menu');",
         "var goog = { getCssName: function() {}," +
         "             setCssNameMapping: function() {} }," +
         "    a = 'a-b'," +
         "    b = 'css-b'," +
         "    c = 'a-menu'," +
         "    d = 'css-menu';");
  }


  //////////////////////////////////////////////////////////////////////////////
  // Integration tests

  public void testIssue70a() {
    test("function foo({}) {}", RhinoErrorReporter.PARSE_ERROR);
  }

  public void testIssue70b() {
    test("function foo([]) {}", RhinoErrorReporter.PARSE_ERROR);
  }

  public void testIssue81() {
    args.add("--compilation_level=ADVANCED_OPTIMIZATIONS");
    useStringComparison = true;
    test("eval('1'); var x = eval; x('2');",
         "eval(\"1\");(0,eval)(\"2\");");
  }

  public void testIssue115() {
    args.add("--compilation_level=SIMPLE_OPTIMIZATIONS");
    args.add("--jscomp_off=es5Strict");
    args.add("--warning_level=VERBOSE");
    test("function f() { " +
         "  var arguments = Array.prototype.slice.call(arguments, 0);" +
         "  return arguments[0]; " +
         "}",
         "function f() { " +
         "  arguments = Array.prototype.slice.call(arguments, 0);" +
         "  return arguments[0]; " +
         "}");
  }

  public void testIssue297() {
    args.add("--compilation_level=SIMPLE_OPTIMIZATIONS");
    test("function f(p) {" +
         " var x;" +
         " return ((x=p.id) && (x=parseInt(x.substr(1))) && x>0);" +
         "}",
         "function f(b) {" +
         " var a;" +
         " return ((a=b.id) && (a=parseInt(a.substr(1))) && 0<a);" +
         "}");
  }

  public void testHiddenSideEffect() {
    args.add("--compilation_level=ADVANCED_OPTIMIZATIONS");
    test("element.offsetWidth;",
         "element.offsetWidth", CheckSideEffects.USELESS_CODE_ERROR);
  }

  public void testIssue504() {
    args.add("--compilation_level=ADVANCED_OPTIMIZATIONS");
    test("void function() { alert('hi'); }();",
         "alert('hi');void 0", CheckSideEffects.USELESS_CODE_ERROR);
  }

  public void testIssue601() {
    args.add("--compilation_level=WHITESPACE_ONLY");
    test("function f() { return '\\v' == 'v'; } window['f'] = f;",
         "function f(){return'\\v'=='v'}window['f']=f");
  }

  public void testIssue601b() {
    args.add("--compilation_level=ADVANCED_OPTIMIZATIONS");
    test("function f() { return '\\v' == 'v'; } window['f'] = f;",
         "window.f=function(){return'\\v'=='v'}");
  }

  public void testIssue601c() {
    args.add("--compilation_level=ADVANCED_OPTIMIZATIONS");
    test("function f() { return '\\u000B' == 'v'; } window['f'] = f;",
         "window.f=function(){return'\\u000B'=='v'}");
  }

  public void testIssue846() {
    args.add("--compilation_level=ADVANCED_OPTIMIZATIONS");
    testSame(
        "try { new Function('this is an error'); } catch(a) { alert('x'); }");
  }

  public void testDebugFlag1() {
    args.add("--compilation_level=SIMPLE_OPTIMIZATIONS");
    args.add("--debug=false");
    test("function foo(a) {}",
         "function foo(a) {}");
  }

  public void testDebugFlag2() {
    args.add("--compilation_level=SIMPLE_OPTIMIZATIONS");
    args.add("--debug=true");
    test("function foo(a) {alert(a)}",
         "function foo($a$$) {alert($a$$)}");
  }

  public void testDebugFlag3() {
    args.add("--compilation_level=ADVANCED_OPTIMIZATIONS");
    args.add("--warning_level=QUIET");
    args.add("--debug=false");
    test("function Foo() {}" +
         "Foo.x = 1;" +
         "function f() {throw new Foo().x;} f();",
         "throw (new function() {}).a;");
  }

  public void testDebugFlag4() {
    args.add("--compilation_level=ADVANCED_OPTIMIZATIONS");
    args.add("--warning_level=QUIET");
    args.add("--debug=true");
    test("function Foo() {}" +
        "Foo.x = 1;" +
        "function f() {throw new Foo().x;} f();",
        "throw (new function Foo() {}).$x$;");
  }

  public void testBooleanFlag1() {
    args.add("--compilation_level=SIMPLE_OPTIMIZATIONS");
    args.add("--debug");
    test("function foo(a) {alert(a)}",
         "function foo($a$$) {alert($a$$)}");
  }

  public void testBooleanFlag2() {
    args.add("--debug");
    args.add("--compilation_level=SIMPLE_OPTIMIZATIONS");
    test("function foo(a) {alert(a)}",
         "function foo($a$$) {alert($a$$)}");
  }

  public void testHelpFlag() {
    args.add("--help");
    assertFalse(
        createCommandLineRunner(
            new String[] {"function f() {}"}).shouldRunCompiler());
  }

  public void testExternsLifting1() throws Exception{
    String code = "/** @externs */ function f() {}";
    test(new String[] {code},
         new String[] {});

    assertEquals(2, lastCompiler.getExternsForTesting().size());

    CompilerInput extern = lastCompiler.getExternsForTesting().get(1);
    assertNull(extern.getModule());
    assertTrue(extern.isExtern());
    assertEquals(code, extern.getCode());

    assertEquals(1, lastCompiler.getInputsForTesting().size());

    CompilerInput input = lastCompiler.getInputsForTesting().get(0);
    assertNotNull(input.getModule());
    assertFalse(input.isExtern());
    assertEquals("", input.getCode());
  }

  public void testExternsLifting2() {
    args.add("--warning_level=VERBOSE");
    test(new String[] {"/** @externs */ function f() {}", "f(3);"},
         new String[] {"f(3);"},
         TypeCheck.WRONG_ARGUMENT_COUNT);
  }

  public void testSourceSortingOff() {
    args.add("--compilation_level=WHITESPACE_ONLY");
    testSame(
        new String[] {
          "goog.require('beer');",
          "goog.provide('beer');"
        });
  }

  public void testSourceSortingOn() {
    test(new String[] {
          "goog.require('beer');",
          "goog.provide('beer');"
         },
         new String[] {
           "var beer = {};",
           ""
         });
  }

  public void testSourceSortingOn2() {
    test(new String[] {
          "goog.provide('a');",
          "goog.require('a');\n" +
          "var COMPILED = false;",
         },
         new String[] {
           "var a={};",
           "var COMPILED=!1"
         });
  }

  public void testSourceSortingOn3() {
    args.add("--manage_closure_dependencies=true");
    test(new String[] {
          "goog.addDependency('sym', [], []);\nvar x = 3;",
          "var COMPILED = false;",
         },
         new String[] {
          "var COMPILED = !1;",
          "var x = 3;"
         });
  }

  public void testSourceSortingCircularDeps1() {
    args.add("--manage_closure_dependencies=true");
    test(new String[] {
          "goog.provide('gin'); goog.require('tonic'); var gin = {};",
          "goog.provide('tonic'); goog.require('gin'); var tonic = {};",
          "goog.require('gin'); goog.require('tonic');"
         },
         JSModule.CIRCULAR_DEPENDENCY_ERROR);
  }

  public void testSourceSortingCircularDeps2() {
    args.add("--manage_closure_dependencies=true");
    test(new String[] {
          "goog.provide('roses.lime.juice');",
          "goog.provide('gin'); goog.require('tonic'); var gin = {};",
          "goog.provide('tonic'); goog.require('gin'); var tonic = {};",
          "goog.require('gin'); goog.require('tonic');",
          "goog.provide('gimlet');" +
          "     goog.require('gin'); goog.require('roses.lime.juice');"
         },
         JSModule.CIRCULAR_DEPENDENCY_ERROR);
  }

  public void testSourcePruningOn1() {
    args.add("--manage_closure_dependencies=true");
    test(new String[] {
          "goog.require('beer');",
          "goog.provide('beer');",
          "goog.provide('scotch'); var x = 3;"
         },
         new String[] {
           "var beer = {};",
           ""
         });
  }

  public void testSourcePruningOn2() {
    args.add("--closure_entry_point=guinness");
    test(new String[] {
          "goog.provide('guinness');\ngoog.require('beer');",
          "goog.provide('beer');",
          "goog.provide('scotch'); var x = 3;"
         },
         new String[] {
           "var beer = {};",
           "var guinness = {};"
         });
  }

  public void testSourcePruningOn3() {
    args.add("--closure_entry_point=scotch");
    test(new String[] {
          "goog.provide('guinness');\ngoog.require('beer');",
          "goog.provide('beer');",
          "goog.provide('scotch'); var x = 3;"
         },
         new String[] {
           "var scotch = {}, x = 3;",
         });
  }

  public void testSourcePruningOn4() {
    args.add("--closure_entry_point=scotch");
    args.add("--closure_entry_point=beer");
    test(new String[] {
          "goog.provide('guinness');\ngoog.require('beer');",
          "goog.provide('beer');",
          "goog.provide('scotch'); var x = 3;"
         },
         new String[] {
           "var beer = {};",
           "var scotch = {}, x = 3;",
         });
  }

  public void testSourcePruningOn5() {
    args.add("--closure_entry_point=shiraz");
    test(new String[] {
          "goog.provide('guinness');\ngoog.require('beer');",
          "goog.provide('beer');",
          "goog.provide('scotch'); var x = 3;"
         },
         Compiler.MISSING_ENTRY_ERROR);
  }

  public void testSourcePruningOn6() {
    args.add("--closure_entry_point=scotch");
    test(new String[] {
          "goog.require('beer');",
          "goog.provide('beer');",
          "goog.provide('scotch'); var x = 3;"
         },
         new String[] {
           "var beer = {};",
           "",
           "var scotch = {}, x = 3;",
         });
  }

  public void testSourcePruningOn7() {
    args.add("--manage_closure_dependencies=true");
    test(new String[] {
          "var COMPILED = false;",
         },
         new String[] {
          "var COMPILED = !1;",
         });
  }

  public void testSourcePruningOn8() {
    args.add("--only_closure_dependencies");
    args.add("--closure_entry_point=scotch");
    args.add("--warning_level=VERBOSE");
    test(new String[] {
          "/** @externs */\n" +
          "var externVar;",
          "goog.provide('scotch'); var x = externVar;"
         },
         new String[] {
           "var scotch = {}, x = externVar;",
         });
  }

  public void testNoCompile() {
    args.add("--warning_level=VERBOSE");
    test(new String[] {
          "/** @nocompile */\n" +
          "goog.provide('x');\n" +
          "var dupeVar;",
          "var dupeVar;"
         },
         new String[] {
           "var dupeVar;"
         });
  }

  public void testDependencySortingWhitespaceMode() {
    args.add("--manage_closure_dependencies");
    args.add("--compilation_level=WHITESPACE_ONLY");
    test(new String[] {
          "goog.require('beer');",
          "goog.provide('beer');\ngoog.require('hops');",
          "goog.provide('hops');",
         },
         new String[] {
          "goog.provide('hops');",
          "goog.provide('beer');\ngoog.require('hops');",
          "goog.require('beer');"
         });
  }

  public void testForwardDeclareDroppedTypes() {
    args.add("--manage_closure_dependencies=true");

    args.add("--warning_level=VERBOSE");
    test(new String[] {
          "goog.require('beer');",
          "goog.provide('beer'); /** @param {Scotch} x */ function f(x) {}",
          "goog.provide('Scotch'); var x = 3;"
         },
         new String[] {
           "var beer = {}; function f(a) {}",
           ""
         });

    test(new String[] {
          "goog.require('beer');",
          "goog.provide('beer'); /** @param {Scotch} x */ function f(x) {}"
         },
         new String[] {
           "var beer = {}; function f(a) {}",
           ""
         },
         RhinoErrorReporter.TYPE_PARSE_ERROR);
  }

  public void testOnlyClosureDependenciesEmptyEntryPoints() throws Exception {
    // Prevents this from trying to load externs.zip
    args.add("--use_only_custom_externs=true");

    args.add("--only_closure_dependencies=true");
    try {
      CommandLineRunner runner = createCommandLineRunner(new String[0]);
      runner.doRun();
      fail("Expected FlagUsageException");
    } catch (FlagUsageException e) {
      assertTrue(e.getMessage(),
          e.getMessage().contains("only_closure_dependencies"));
    }
  }

  public void testOnlyClosureDependenciesOneEntryPoint() throws Exception {
    args.add("--only_closure_dependencies=true");
    args.add("--closure_entry_point=beer");
    test(new String[] {
          "goog.require('beer'); var beerRequired = 1;",
          "goog.provide('beer');\ngoog.require('hops');\nvar beerProvided = 1;",
          "goog.provide('hops'); var hopsProvided = 1;",
          "goog.provide('scotch'); var scotchProvided = 1;",
          "goog.require('scotch');\nvar includeFileWithoutProvides = 1;",
          "/** This is base.js */\nvar COMPILED = false;",
         },
         new String[] {
           "var COMPILED = !1;",
           "var hops = {}, hopsProvided = 1;",
           "var beer = {}, beerProvided = 1;"
         });
  }

  public void testSourceMapExpansion1() {
    args.add("--js_output_file");
    args.add("/path/to/out.js");
    args.add("--create_source_map=%outname%.map");
    testSame("var x = 3;");
    assertEquals("/path/to/out.js.map",
        lastCommandLineRunner.expandSourceMapPath(
            lastCompiler.getOptions(), null));
  }

  public void testSourceMapExpansion2() {
    useModules = ModulePattern.CHAIN;
    args.add("--create_source_map=%outname%.map");
    args.add("--module_output_path_prefix=foo");
    testSame(new String[] {"var x = 3;", "var y = 5;"});
    assertEquals("foo.map",
        lastCommandLineRunner.expandSourceMapPath(
            lastCompiler.getOptions(), null));
  }

  public void testSourceMapExpansion3() {
    useModules = ModulePattern.CHAIN;
    args.add("--create_source_map=%outname%.map");
    args.add("--module_output_path_prefix=foo_");
    testSame(new String[] {"var x = 3;", "var y = 5;"});
    assertEquals("foo_m0.js.map",
        lastCommandLineRunner.expandSourceMapPath(
            lastCompiler.getOptions(),
            lastCompiler.getModuleGraph().getRootModule()));
  }

  public void testSourceMapFormat1() {
    args.add("--js_output_file");
    args.add("/path/to/out.js");
    testSame("var x = 3;");
    assertEquals(SourceMap.Format.DEFAULT,
        lastCompiler.getOptions().sourceMapFormat);
  }

  public void testSourceMapFormat2() {
    args.add("--js_output_file");
    args.add("/path/to/out.js");
    args.add("--source_map_format=V3");
    testSame("var x = 3;");
    assertEquals(SourceMap.Format.V3,
        lastCompiler.getOptions().sourceMapFormat);
  }

  public void testModuleWrapperBaseNameExpansion() throws Exception {
    useModules = ModulePattern.CHAIN;
    args.add("--module_wrapper=m0:%s // %basename%");
    testSame(new String[] {
      "var x = 3;",
      "var y = 4;"
    });

    StringBuilder builder = new StringBuilder();
    lastCommandLineRunner.writeModuleOutput(
        builder,
        lastCompiler.getModuleGraph().getRootModule());
    assertEquals("var x=3; // m0.js\n", builder.toString());
  }

  public void testCharSetExpansion() {
    testSame("");
    assertEquals("US-ASCII", lastCompiler.getOptions().outputCharset);
    args.add("--charset=UTF-8");
    testSame("");
    assertEquals("UTF-8", lastCompiler.getOptions().outputCharset);
  }

  public void testChainModuleManifest() throws Exception {
    useModules = ModulePattern.CHAIN;
    testSame(new String[] {
          "var x = 3;", "var y = 5;", "var z = 7;", "var a = 9;"});

    StringBuilder builder = new StringBuilder();
    lastCommandLineRunner.printModuleGraphManifestOrBundleTo(
        lastCompiler.getModuleGraph(), builder, true);
    assertEquals(
        "{m0}\n" +
        "i0\n" +
        "\n" +
        "{m1:m0}\n" +
        "i1\n" +
        "\n" +
        "{m2:m1}\n" +
        "i2\n" +
        "\n" +
        "{m3:m2}\n" +
        "i3\n",
        builder.toString());
  }

  public void testStarModuleManifest() throws Exception {
    useModules = ModulePattern.STAR;
    testSame(new String[] {
          "var x = 3;", "var y = 5;", "var z = 7;", "var a = 9;"});

    StringBuilder builder = new StringBuilder();
    lastCommandLineRunner.printModuleGraphManifestOrBundleTo(
        lastCompiler.getModuleGraph(), builder, true);
    assertEquals(
        "{m0}\n" +
        "i0\n" +
        "\n" +
        "{m1:m0}\n" +
        "i1\n" +
        "\n" +
        "{m2:m0}\n" +
        "i2\n" +
        "\n" +
        "{m3:m0}\n" +
        "i3\n",
        builder.toString());
  }

  public void testOutputModuleGraphJson() throws Exception {
    useModules = ModulePattern.STAR;
    testSame(new String[] {
        "var x = 3;", "var y = 5;", "var z = 7;", "var a = 9;"});

    StringBuilder builder = new StringBuilder();
<<<<<<< HEAD
    lastCommandLineRunner.printModuleGraphJsonTo(
        lastCompiler.getModuleGraph(), builder);
=======
    lastCommandLineRunner.printModuleGraphJsonTo(builder);
>>>>>>> 6f1374a4
    assertTrue(builder.toString().indexOf("transitive-dependencies") != -1);
  }

  public void testVersionFlag() {
    args.add("--version");
    testSame("");
    assertEquals(
        0,
        new String(errReader.toByteArray()).indexOf(
            "Closure Compiler (http://code.google.com/closure/compiler)\n" +
            "Version: "));
  }

  public void testVersionFlag2() {
    lastArg = "--version";
    testSame("");
    assertEquals(
        0,
        new String(errReader.toByteArray()).indexOf(
            "Closure Compiler (http://code.google.com/closure/compiler)\n" +
            "Version: "));
  }

  public void testPrintAstFlag() {
    args.add("--print_ast=true");
    testSame("");
    assertEquals(
        "digraph AST {\n" +
        "  node [color=lightblue2, style=filled];\n" +
        "  node0 [label=\"BLOCK\"];\n" +
        "  node1 [label=\"SCRIPT\"];\n" +
        "  node0 -> node1 [weight=1];\n" +
        "  node1 -> RETURN [label=\"UNCOND\", " +
            "fontcolor=\"red\", weight=0.01, color=\"red\"];\n" +
        "  node0 -> RETURN [label=\"SYN_BLOCK\", " +
            "fontcolor=\"red\", weight=0.01, color=\"red\"];\n" +
        "  node0 -> node1 [label=\"UNCOND\", " +
            "fontcolor=\"red\", weight=0.01, color=\"red\"];\n" +
        "}\n\n",
        new String(outReader.toByteArray()));
  }

  public void testSyntheticExterns() {
    externs = ImmutableList.of(
        SourceFile.fromCode("externs", "myVar.property;"));
    test("var theirVar = {}; var myVar = {}; var yourVar = {};",
         VarCheck.UNDEFINED_EXTERN_VAR_ERROR);

    args.add("--jscomp_off=externsValidation");
    args.add("--warning_level=VERBOSE");
    test("var theirVar = {}; var myVar = {}; var yourVar = {};",
         "var theirVar={},myVar={},yourVar={};");

    args.add("--jscomp_off=externsValidation");
    args.add("--warning_level=VERBOSE");
    test("var theirVar = {}; var myVar = {}; var myVar = {};",
         SyntacticScopeCreator.VAR_MULTIPLY_DECLARED_ERROR);
  }

  public void testGoogAssertStripping() {
    args.add("--compilation_level=ADVANCED_OPTIMIZATIONS");
    test("goog.asserts.assert(false)",
         "");
    args.add("--debug");
    test("goog.asserts.assert(false)", "goog.$asserts$.$assert$(!1)");
  }

  public void testMissingReturnCheckOnWithVerbose() {
    args.add("--warning_level=VERBOSE");
    test("/** @return {number} */ function f() {f()} f();",
        CheckMissingReturn.MISSING_RETURN_STATEMENT);
  }

  public void testGenerateExports() {
    args.add("--generate_exports=true");
    test("/** @export */ foo.prototype.x = function() {};",
        "foo.prototype.x=function(){};"+
        "goog.exportSymbol(\"foo.prototype.x\",foo.prototype.x);");
  }

  public void testDepreciationWithVerbose() {
    args.add("--warning_level=VERBOSE");
    test("/** @deprecated */ function f() {}; f()",
       CheckAccessControls.DEPRECATED_NAME);
  }

  public void testTwoParseErrors() {
    // If parse errors are reported in different files, make
    // sure all of them are reported.
    Compiler compiler = compile(new String[] {
      "var a b;",
      "var b c;"
    });
    assertEquals(2, compiler.getErrors().length);
  }

  public void testES3ByDefault() {
    test("var x = f.function", RhinoErrorReporter.PARSE_ERROR);
  }

  public void testES5ChecksByDefault() {
    testSame("var x = 3; delete x;");
  }

  public void testES5ChecksInVerbose() {
    args.add("--warning_level=VERBOSE");
    test("function f(x) { delete x; }", StrictModeCheck.DELETE_VARIABLE);
  }

  public void testES5() {
    args.add("--language_in=ECMASCRIPT5");
    test("var x = f.function", "var x = f.function");
    test("var let", "var let");
  }

  public void testES5Strict() {
    args.add("--language_in=ECMASCRIPT5_STRICT");
    test("var x = f.function", "'use strict';var x = f.function");
    test("var let", RhinoErrorReporter.PARSE_ERROR);
    test("function f(x) { delete x; }", StrictModeCheck.DELETE_VARIABLE);
  }

  public void testES5StrictUseStrict() {
    args.add("--language_in=ECMASCRIPT5_STRICT");
    Compiler compiler = compile(new String[] {"var x = f.function"});
    String outputSource = compiler.toSource();
    assertEquals("'use strict'", outputSource.substring(0, 12));
  }

  public void testES5StrictUseStrictMultipleInputs() {
    args.add("--language_in=ECMASCRIPT5_STRICT");
    Compiler compiler = compile(new String[] {"var x = f.function",
        "var y = f.function", "var z = f.function"});
    String outputSource = compiler.toSource();
    assertEquals("'use strict'", outputSource.substring(0, 12));
    assertEquals(outputSource.substring(13).indexOf("'use strict'"), -1);
  }

  public void testWithKeywordDefault() {
    test("var x = {}; with (x) {}", ControlStructureCheck.USE_OF_WITH);
  }

  public void testWithKeywordWithEs5ChecksOff() {
    args.add("--jscomp_off=es5Strict");
    testSame("var x = {}; with (x) {}");
  }

  public void testNoSrCFilesWithManifest() throws IOException {
    args.add("--use_only_custom_externs=true");
    args.add("--output_manifest=test.MF");
    CommandLineRunner runner = createCommandLineRunner(new String[0]);
    String expectedMessage = "";
    try {
      runner.doRun();
    } catch (FlagUsageException e) {
      expectedMessage = e.getMessage();
    }
    assertEquals(expectedMessage, "Bad --js flag. " +
      "Manifest files cannot be generated when the input is from stdin.");
  }

  public void testTransformAMD() {
    args.add("--transform_amd_modules");
    test("define({test: 1})", "exports = {test: 1}");
  }

  public void testProcessCJS() {
    useStringComparison = true;
    args.add("--process_common_js_modules");
    args.add("--common_js_entry_module=foo/bar");
    setFilename(0, "foo/bar.js");
    String expected = "var module$foo$bar={test:1};";
    test("exports.test = 1", expected);
    assertEquals(expected + "\n", outReader.toString());
  }

  public void testProcessCJSWithModuleOutput() {
    useStringComparison = true;
    args.add("--process_common_js_modules");
    args.add("--common_js_entry_module=foo/bar");
    args.add("--module=auto");
    setFilename(0, "foo/bar.js");
    test("exports.test = 1",
        "var module$foo$bar={test:1};");
    // With modules=auto no direct output is created.
    assertEquals("", outReader.toString());
  }

  public void testFormattingSingleQuote() {
    testSame("var x = '';");
    assertEquals("var x=\"\";", lastCompiler.toSource());

    args.add("--formatting=SINGLE_QUOTES");
    testSame("var x = '';");
    assertEquals("var x='';", lastCompiler.toSource());
  }

  public void testTransformAMDAndProcessCJS() {
    useStringComparison = true;
    args.add("--transform_amd_modules");
    args.add("--process_common_js_modules");
    args.add("--common_js_entry_module=foo/bar");
    setFilename(0, "foo/bar.js");
    test("define({foo: 1})",
        "var module$foo$bar={},module$foo$bar={foo:1};");
  }

  public void testModuleJSON() {
    useStringComparison = true;
    args.add("--transform_amd_modules");
    args.add("--process_common_js_modules");
    args.add("--common_js_entry_module=foo/bar");
    args.add("--output_module_dependencies=test.json");
    setFilename(0, "foo/bar.js");
    test("define({foo: 1})",
        "var module$foo$bar={},module$foo$bar={foo:1};");
  }

  public void testOutputSameAsInput() {
    args.add("--js_output_file=" + getFilename(0));
    test("", AbstractCommandLineRunner.OUTPUT_SAME_AS_INPUT_ERROR);
  }

  /* Helper functions */

  private void testSame(String original) {
    testSame(new String[] { original });
  }

  private void testSame(String[] original) {
    test(original, original);
  }

  private void test(String original, String compiled) {
    test(new String[] { original }, new String[] { compiled });
  }

  /**
   * Asserts that when compiling with the given compiler options,
   * {@code original} is transformed into {@code compiled}.
   */
  private void test(String[] original, String[] compiled) {
    test(original, compiled, null);
  }

  /**
   * Asserts that when compiling with the given compiler options,
   * {@code original} is transformed into {@code compiled}.
   * If {@code warning} is non-null, we will also check if the given
   * warning type was emitted.
   */
  private void test(String[] original, String[] compiled,
                    DiagnosticType warning) {
    Compiler compiler = compile(original);

    if (warning == null) {
      assertEquals("Expected no warnings or errors\n" +
          "Errors: \n" + Joiner.on("\n").join(compiler.getErrors()) +
          "Warnings: \n" + Joiner.on("\n").join(compiler.getWarnings()),
          0, compiler.getErrors().length + compiler.getWarnings().length);
    } else {
      assertEquals(1, compiler.getWarnings().length);
      assertEquals(warning, compiler.getWarnings()[0].getType());
    }

    Node root = compiler.getRoot().getLastChild();
    if (useStringComparison) {
      assertEquals(Joiner.on("").join(compiled), compiler.toSource());
    } else {
      Node expectedRoot = parse(compiled);
      String explanation = expectedRoot.checkTreeEquals(root);
      assertNull("\nExpected: " + compiler.toSource(expectedRoot) +
          "\nResult: " + compiler.toSource(root) +
          "\n" + explanation, explanation);
    }
  }

  /**
   * Asserts that when compiling, there is an error or warning.
   */
  private void test(String original, DiagnosticType warning) {
    test(new String[] { original }, warning);
  }

  private void test(String original, String expected, DiagnosticType warning) {
    test(new String[] { original }, new String[] { expected }, warning);
  }

  /**
   * Asserts that when compiling, there is an error or warning.
   */
  private void test(String[] original, DiagnosticType warning) {
    Compiler compiler = compile(original);
    assertEquals("Expected exactly one warning or error " +
        "Errors: \n" + Joiner.on("\n").join(compiler.getErrors()) +
        "Warnings: \n" + Joiner.on("\n").join(compiler.getWarnings()),
        1, compiler.getErrors().length + compiler.getWarnings().length);

    assertTrue(exitCodes.size() > 0);
    int lastExitCode = exitCodes.get(exitCodes.size() - 1);

    if (compiler.getErrors().length > 0) {
      assertEquals(1, compiler.getErrors().length);
      assertEquals(warning, compiler.getErrors()[0].getType());
      assertEquals(1, lastExitCode);
    } else {
      assertEquals(1, compiler.getWarnings().length);
      assertEquals(warning, compiler.getWarnings()[0].getType());
      assertEquals(0, lastExitCode);
    }
  }

  private CommandLineRunner createCommandLineRunner(String[] original) {
    for (int i = 0; i < original.length; i++) {
      args.add("--js");
      args.add("/path/to/input" + i + ".js");
      if (useModules == ModulePattern.CHAIN) {
        args.add("--module");
        args.add("m" + i + ":1" + (i > 0 ? (":m" + (i - 1)) : ""));
      } else if (useModules == ModulePattern.STAR) {
        args.add("--module");
        args.add("m" + i + ":1" + (i > 0 ? ":m0" : ""));
      }
    }

    if (lastArg != null) {
      args.add(lastArg);
    }

    String[] argStrings = args.toArray(new String[] {});
    return new CommandLineRunner(
        argStrings,
        new PrintStream(outReader),
        new PrintStream(errReader));
  }

  private Compiler compile(String[] original) {
    CommandLineRunner runner = createCommandLineRunner(original);
    assertTrue(new String(errReader.toByteArray()), runner.shouldRunCompiler());
    Supplier<List<SourceFile>> inputsSupplier = null;
    Supplier<List<JSModule>> modulesSupplier = null;

    if (useModules == ModulePattern.NONE) {
      List<SourceFile> inputs = Lists.newArrayList();
      for (int i = 0; i < original.length; i++) {
        inputs.add(SourceFile.fromCode(getFilename(i), original[i]));
      }
      inputsSupplier = Suppliers.ofInstance(inputs);
    } else if (useModules == ModulePattern.STAR) {
      modulesSupplier = Suppliers.<List<JSModule>>ofInstance(
          Lists.<JSModule>newArrayList(
              CompilerTestCase.createModuleStar(original)));
    } else if (useModules == ModulePattern.CHAIN) {
      modulesSupplier = Suppliers.<List<JSModule>>ofInstance(
          Lists.<JSModule>newArrayList(
              CompilerTestCase.createModuleChain(original)));
    } else {
      throw new IllegalArgumentException("Unknown module type: " + useModules);
    }

    runner.enableTestMode(
        Suppliers.<List<SourceFile>>ofInstance(externs),
        inputsSupplier,
        modulesSupplier,
        new Function<Integer, Boolean>() {
          @Override
          public Boolean apply(Integer code) {
            return exitCodes.add(code);
          }
        });
    runner.run();
    lastCompiler = runner.getCompiler();
    lastCommandLineRunner = runner;
    return lastCompiler;
  }

  private Node parse(String[] original) {
    String[] argStrings = args.toArray(new String[] {});
    CommandLineRunner runner = new CommandLineRunner(argStrings);
    Compiler compiler = runner.createCompiler();
    List<SourceFile> inputs = Lists.newArrayList();
    for (int i = 0; i < original.length; i++) {
      inputs.add(SourceFile.fromCode(getFilename(i), original[i]));
    }
    CompilerOptions options = new CompilerOptions();
    // ECMASCRIPT5 is the most forgiving.
    options.setLanguageIn(LanguageMode.ECMASCRIPT5);
    compiler.init(externs, inputs, options);
    Node all = compiler.parseInputs();
    Preconditions.checkState(compiler.getErrorCount() == 0);
    Preconditions.checkNotNull(all);
    Node n = all.getLastChild();
    return n;
  }

  private void setFilename(int i, String filename) {
    this.filenames.put(i, filename);
  }

  private String getFilename(int i) {
    if (filenames.isEmpty()) {
      return "input" + i;
    }
    return filenames.get(i);
  }
}<|MERGE_RESOLUTION|>--- conflicted
+++ resolved
@@ -937,12 +937,7 @@
         "var x = 3;", "var y = 5;", "var z = 7;", "var a = 9;"});
 
     StringBuilder builder = new StringBuilder();
-<<<<<<< HEAD
-    lastCommandLineRunner.printModuleGraphJsonTo(
-        lastCompiler.getModuleGraph(), builder);
-=======
     lastCommandLineRunner.printModuleGraphJsonTo(builder);
->>>>>>> 6f1374a4
     assertTrue(builder.toString().indexOf("transitive-dependencies") != -1);
   }
 
