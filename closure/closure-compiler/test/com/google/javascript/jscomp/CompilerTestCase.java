--- conflicted
+++ resolved
@@ -178,11 +178,7 @@
     options.setWarningLevel(
         DiagnosticGroups.MISSING_PROPERTIES, CheckLevel.WARNING);
     options.setWarningLevel(
-<<<<<<< HEAD
-        DiagnosticGroups.CAST, CheckLevel.WARNING);
-=======
         DiagnosticGroups.INVALID_CASTS, CheckLevel.WARNING);
->>>>>>> 6f1374a4
     options.setCodingConvention(getCodingConvention());
     return options;
   }
