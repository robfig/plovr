--- conflicted
+++ resolved
@@ -1679,8 +1679,6 @@
             "required: number"));
   }
 
-<<<<<<< HEAD
-=======
   public void testFunctionArguments18() throws Exception {
     testTypes(
         "function f(x) {}" +
@@ -1688,7 +1686,6 @@
         "parameter y does not appear in <anonymous>'s parameter list");
   }
 
->>>>>>> 6f1374a4
   public void testPrintFunctionName1() throws Exception {
     // Ensures that the function name is pretty.
     testTypes(
@@ -4127,13 +4124,7 @@
               "Square.prototype = /** @struct */ {\n" +
               "  area: function() { return this.side * this.side; }\n" +
               "};\n" +
-<<<<<<< HEAD
-              "Square.prototype.id = function(x) { return x; };\n",
-              "Cannot add a property to a struct instance " +
-              "after it is constructed.");
-=======
               "Square.prototype.id = function(x) { return x; };");
->>>>>>> 6f1374a4
   }
 
   public void testSetprop11() throws Exception {
@@ -4142,13 +4133,6 @@
               " * @struct\n" +
               " */\n" +
               "function Foo() {}\n" +
-<<<<<<< HEAD
-              "function Bar() {}\n" +
-              "Bar.prototype = new Foo();\n" +
-              "Bar.prototype.someprop = 123;\n",
-              "Cannot add a property to a struct instance " +
-              "after it is constructed.");
-=======
               "/** @constructor */\n" +
               "function Bar() {}\n" +
               "Bar.prototype = new Foo();\n" +
@@ -4163,7 +4147,6 @@
               " */\n" +
               "function Foo() {}\n" +
               "Foo.someprop = 123;");
->>>>>>> 6f1374a4
   }
 
   public void testGetpropDict1() throws Exception {
@@ -4340,10 +4323,7 @@
               " * @struct\n" +
               " */\n" +
               "function Foo() {}\n" +
-<<<<<<< HEAD
-=======
               "/** @constructor */\n" +
->>>>>>> 6f1374a4
               "function Bar() {}\n" +
               "Bar.prototype = new Foo();\n" +
               "Bar.prototype['someprop'] = 123;\n",
@@ -6847,8 +6827,6 @@
         "}");
   }
 
-<<<<<<< HEAD
-=======
   public void testBug8017789() throws Exception {
     testTypes(
         "/** @param {(map|function())} isResult */" +
@@ -6871,7 +6849,6 @@
         "};");
   }
 
->>>>>>> 6f1374a4
   public void testScopedConstructors1() throws Exception {
     testTypes(
         "function foo1() { " +
@@ -7730,198 +7707,6 @@
         "/** @type {Foo} */ var x = /** @type {Foo} */ {}",
         "Type annotations are not allowed here. " +
         "Are you missing parentheses?");
-<<<<<<< HEAD
-  }
-
-  public void testCast19() throws Exception {
-    testTypes(
-        "var x = 'string';\n" +
-        "/** @type {number} */\n" +
-        "var y = /** @type {number} */(x);",
-        "invalid cast - must be a subtype or supertype\n" +
-        "from: string\n" +
-        "to  : number");
-  }
-
-  public void testCast20() throws Exception {
-    testTypes(
-        "/** @enum {boolean|null} */\n" +
-        "var X = {" +
-        "  AA: true," +
-        "  BB: false," +
-        "  CC: null" +
-        "};\n" +
-        "var y = /** @type {X} */(true);");
-  }
-
-  public void testCast21() throws Exception {
-    testTypes(
-        "/** @enum {boolean|null} */\n" +
-        "var X = {" +
-        "  AA: true," +
-        "  BB: false," +
-        "  CC: null" +
-        "};\n" +
-        "var value = true;\n" +
-        "var y = /** @type {X} */(value);");
-  }
-
-  public void testCast22() throws Exception {
-    testTypes(
-        "var x = null;\n" +
-        "var y = /** @type {number} */(x);",
-        "invalid cast - must be a subtype or supertype\n" +
-        "from: null\n" +
-        "to  : number");
-  }
-
-  public void testCast23() throws Exception {
-    testTypes(
-        "var x = null;\n" +
-        "var y = /** @type {Number} */(x);");
-  }
-
-  public void testCast24() throws Exception {
-    testTypes(
-        "var x = undefined;\n" +
-        "var y = /** @type {number} */(x);",
-        "invalid cast - must be a subtype or supertype\n" +
-        "from: undefined\n" +
-        "to  : number");
-  }
-
-  public void testCast25() throws Exception {
-    testTypes(
-        "var x = undefined;\n" +
-        "var y = /** @type {number|undefined} */(x);");
-  }
-
-  public void testCast26() throws Exception {
-    testTypes(
-        "function fn(dir) {\n" +
-        "  var node = dir ? 1 : 2;\n" +
-        "  fn(/** @type {number} */ (node));\n" +
-        "}");
-  }
-
-  public void testCast27() throws Exception {
-    // C doesn't implement I but a subtype might.
-    testTypes(
-        "/** @interface */ function I() {}\n" +
-        "/** @constructor */ function C() {}\n" +
-        "var x = new C();\n" +
-        "var y = /** @type {I} */(x);");
-  }
-
-  public void testCast27a() throws Exception {
-    // C doesn't implement I but a subtype might.
-    testTypes(
-        "/** @interface */ function I() {}\n" +
-        "/** @constructor */ function C() {}\n" +
-        "/** @type {C} */ var x ;\n" +
-        "var y = /** @type {I} */(x);");
-  }
-
-  public void testCast28() throws Exception {
-    // C doesn't implement I but a subtype might.
-    testTypes(
-        "/** @interface */ function I() {}\n" +
-        "/** @constructor */ function C() {}\n" +
-        "/** @type {!I} */ var x;\n" +
-        "var y = /** @type {C} */(x);");
-  }
-
-  public void testCast28a() throws Exception {
-    // C doesn't implement I but a subtype might.
-    testTypes(
-        "/** @interface */ function I() {}\n" +
-        "/** @constructor */ function C() {}\n" +
-        "/** @type {I} */ var x;\n" +
-        "var y = /** @type {C} */(x);");
-  }
-
-  public void testCast29a() throws Exception {
-    // C doesn't implement the record type but a subtype might.
-    testTypes(
-        "/** @constructor */ function C() {}\n" +
-        "var x = new C();\n" +
-        "var y = /** @type {{remoteJids: Array, sessionId: string}} */(x);");
-  }
-
-  public void testCast29b() throws Exception {
-    // C doesn't implement the record type but a subtype might.
-    testTypes(
-        "/** @constructor */ function C() {}\n" +
-        "/** @type {C} */ var x;\n" +
-        "var y = /** @type {{prop1: Array, prop2: string}} */(x);");
-  }
-
-  public void testCast29c() throws Exception {
-    // C doesn't implement the record type but a subtype might.
-    testTypes(
-        "/** @constructor */ function C() {}\n" +
-        "/** @type {{remoteJids: Array, sessionId: string}} */ var x ;\n" +
-        "var y = /** @type {C} */(x);");
-  }
-
-  public void testCast30() throws Exception {
-    // Should be able to cast to a looser return type
-    testTypes(
-        "/** @constructor */ function C() {}\n" +
-        "/** @type {function():string} */ var x ;\n" +
-        "var y = /** @type {function():?} */(x);");
-  }
-
-  public void testCast31() throws Exception {
-    // Should be able to cast to a tighter parameter type
-    testTypes(
-        "/** @constructor */ function C() {}\n" +
-        "/** @type {function(*)} */ var x ;\n" +
-        "var y = /** @type {function(string)} */(x);");
-  }
-
-  public void testCast32() throws Exception {
-    testTypes(
-        "/** @constructor */ function C() {}\n" +
-        "/** @type {Object} */ var x ;\n" +
-        "var y = /** @type {null|{length:number}} */(x);");
-  }
-
-  public void testCast33() throws Exception {
-    // null and void should be assignable to any type that accepts one or the
-    // other or both.
-    testTypes(
-        "/** @constructor */ function C() {}\n" +
-        "/** @type {null|undefined} */ var x ;\n" +
-        "var y = /** @type {string?|undefined} */(x);");
-    testTypes(
-        "/** @constructor */ function C() {}\n" +
-        "/** @type {null|undefined} */ var x ;\n" +
-        "var y = /** @type {string|undefined} */(x);");
-    testTypes(
-        "/** @constructor */ function C() {}\n" +
-        "/** @type {null|undefined} */ var x ;\n" +
-        "var y = /** @type {string?} */(x);");
-    testTypes(
-        "/** @constructor */ function C() {}\n" +
-        "/** @type {null|undefined} */ var x ;\n" +
-        "var y = /** @type {null} */(x);");
-  }
-
-  public void testCast34a() throws Exception {
-    testTypes(
-        "/** @constructor */ function C() {}\n" +
-        "/** @type {Object} */ var x ;\n" +
-        "var y = /** @type {Function} */(x);");
-  }
-
-  public void testCast34b() throws Exception {
-    testTypes(
-        "/** @constructor */ function C() {}\n" +
-        "/** @type {Function} */ var x ;\n" +
-        "var y = /** @type {Object} */(x);");
-=======
->>>>>>> 6f1374a4
   }
 
   public void testCast19() throws Exception {
@@ -10869,8 +10654,6 @@
   }
 
   public void testTemplateType5() throws Exception {
-<<<<<<< HEAD
-=======
     compiler.getOptions().setCodingConvention(new GoogleCodingConvention());
     testTypes(
         "var CGI_PARAM_RETRY_COUNT = 'rc';" +
@@ -10893,7 +10676,6 @@
   }
 
   public void testTemplateType6() throws Exception {
->>>>>>> 6f1374a4
     testTypes(
         "/**" +
         " * @param {Array.<T>} arr \n" +
@@ -10910,8 +10692,6 @@
         "required: Object");
   }
 
-<<<<<<< HEAD
-=======
   public void testTemplateType7() throws Exception {
     // TODO(johnlenz): As the @this type for Array.prototype.push includes
     // "{length:number}" (and this includes "Array.<number>") we don't
@@ -10922,7 +10702,6 @@
         "query.push(1);\n");
   }
 
->>>>>>> 6f1374a4
   public void disable_testBadTemplateType4() throws Exception {
     // TODO(johnlenz): Add a check for useless of template types.
     // Unless there are at least two references to a Template type in
@@ -11607,11 +11386,7 @@
         "}\n");
   }
 
-<<<<<<< HEAD
-  public void testParameterized1() throws Exception {
-=======
   public void testTemplatized1() throws Exception {
->>>>>>> 6f1374a4
     testTypes(
         "/** @type {!Array.<string>} */" +
         "var arr1 = [];\n" +
@@ -11623,11 +11398,7 @@
         "required: Array.<string>");
   }
 
-<<<<<<< HEAD
-  public void testParameterized2() throws Exception {
-=======
   public void testTemplatized2() throws Exception {
->>>>>>> 6f1374a4
     testTypes(
         "/** @type {!Array.<string>} */" +
         "var arr1 = /** @type {!Array.<number>} */([]);\n",
@@ -11636,11 +11407,7 @@
         "required: Array.<string>");
   }
 
-<<<<<<< HEAD
-  public void testParameterized3() throws Exception {
-=======
   public void testTemplatized3() throws Exception {
->>>>>>> 6f1374a4
     testTypes(
         "/** @type {Array.<string>} */" +
         "var arr1 = /** @type {!Array.<number>} */([]);\n",
@@ -11649,11 +11416,7 @@
         "required: (Array.<string>|null)");
   }
 
-<<<<<<< HEAD
-  public void testParameterized4() throws Exception {
-=======
   public void testTemplatized4() throws Exception {
->>>>>>> 6f1374a4
     testTypes(
         "/** @type {Array.<string>} */" +
         "var arr1 = [];\n" +
@@ -11664,11 +11427,7 @@
         "required: (Array.<number>|null)");
   }
 
-<<<<<<< HEAD
-  public void testParameterized5() throws Exception {
-=======
   public void testTemplatized5() throws Exception {
->>>>>>> 6f1374a4
     testTypes(
         "/**\n" +
         " * @param {Object.<T>} obj\n" +
@@ -11684,17 +11443,10 @@
         "some(g());\n");
   }
 
-<<<<<<< HEAD
-  public void testParameterizedTypeSubtypes2() throws Exception {
-    JSType arrayOfNumber = createParameterizedType(
-        ARRAY_TYPE, NUMBER_TYPE);
-    JSType arrayOfString = createParameterizedType(
-=======
   public void testTemplatizedTypeSubtypes2() throws Exception {
     JSType arrayOfNumber = createTemplatizedType(
         ARRAY_TYPE, NUMBER_TYPE);
     JSType arrayOfString = createTemplatizedType(
->>>>>>> 6f1374a4
         ARRAY_TYPE, STRING_TYPE);
     assertFalse(arrayOfString.isSubtype(createUnionType(arrayOfNumber, NULL_VOID)));
 
