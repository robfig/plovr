/*
 * Copyright 2008 The Closure Compiler Authors.
 *
 * Licensed under the Apache License, Version 2.0 (the "License");
 * you may not use this file except in compliance with the License.
 * You may obtain a copy of the License at
 *
 *     http://www.apache.org/licenses/LICENSE-2.0
 *
 * Unless required by applicable law or agreed to in writing, software
 * distributed under the License is distributed on an "AS IS" BASIS,
 * WITHOUT WARRANTIES OR CONDITIONS OF ANY KIND, either express or implied.
 * See the License for the specific language governing permissions and
 * limitations under the License.
 */

package com.google.javascript.jscomp;

import static com.google.javascript.rhino.jstype.JSTypeNative.ALL_TYPE;
import static com.google.javascript.rhino.jstype.JSTypeNative.ARRAY_TYPE;
import static com.google.javascript.rhino.jstype.JSTypeNative.BOOLEAN_TYPE;
import static com.google.javascript.rhino.jstype.JSTypeNative.CHECKED_UNKNOWN_TYPE;
import static com.google.javascript.rhino.jstype.JSTypeNative.FUNCTION_INSTANCE_TYPE;
import static com.google.javascript.rhino.jstype.JSTypeNative.NO_RESOLVED_TYPE;
import static com.google.javascript.rhino.jstype.JSTypeNative.NULL_TYPE;
import static com.google.javascript.rhino.jstype.JSTypeNative.NUMBER_OBJECT_TYPE;
import static com.google.javascript.rhino.jstype.JSTypeNative.NUMBER_TYPE;
import static com.google.javascript.rhino.jstype.JSTypeNative.OBJECT_TYPE;
import static com.google.javascript.rhino.jstype.JSTypeNative.STRING_OBJECT_TYPE;
import static com.google.javascript.rhino.jstype.JSTypeNative.STRING_TYPE;
import static com.google.javascript.rhino.jstype.JSTypeNative.UNKNOWN_TYPE;
import static com.google.javascript.rhino.jstype.JSTypeNative.VOID_TYPE;

import com.google.common.base.Joiner;
import com.google.common.collect.ImmutableList;
import com.google.common.collect.Maps;
import com.google.javascript.jscomp.CodingConvention.AssertionFunctionSpec;
import com.google.javascript.jscomp.CompilerOptions.LanguageMode;
import com.google.javascript.jscomp.DataFlowAnalysis.BranchedFlowState;
import com.google.javascript.jscomp.type.FlowScope;
import com.google.javascript.jscomp.type.ReverseAbstractInterpreter;
import com.google.javascript.rhino.Node;
import com.google.javascript.rhino.jstype.EnumType;
import com.google.javascript.rhino.jstype.JSType;
import com.google.javascript.rhino.jstype.JSTypeNative;
import com.google.javascript.rhino.jstype.JSTypeRegistry;
import com.google.javascript.rhino.jstype.ObjectType;
import com.google.javascript.rhino.jstype.StaticSlot;
import com.google.javascript.rhino.testing.Asserts;

import junit.framework.TestCase;

import java.util.Map;

/**
 * Tests {@link TypeInference}.
 *
 */
public class TypeInferenceTest extends TestCase {

  private Compiler compiler;
  private JSTypeRegistry registry;
  private Map<String, JSType> assumptions;
  private JSType assumedThisType;
  private FlowScope returnScope;
  private static final Map<String, AssertionFunctionSpec>
      ASSERTION_FUNCTION_MAP = Maps.newHashMap();
  static {
    for (AssertionFunctionSpec func :
        new ClosureCodingConvention().getAssertionFunctions()) {
      ASSERTION_FUNCTION_MAP.put(func.getFunctionName(), func);
    }
  }

  @Override
  public void setUp() {
    compiler = new Compiler();
    CompilerOptions options = new CompilerOptions();
    options.setClosurePass(true);
    options.setLanguageIn(LanguageMode.ECMASCRIPT5);
    compiler.initOptions(options);
    registry = compiler.getTypeRegistry();
    assumptions = Maps.newHashMap();
    returnScope = null;
  }

  private void assumingThisType(JSType type) {
    assumedThisType = type;
  }

  private void assuming(String name, JSType type) {
    assumptions.put(name, type);
  }

  private void assuming(String name, JSTypeNative type) {
    assuming(name, registry.getNativeType(type));
  }

  private void inFunction(String js) {
    // Parse the body of the function.
    String thisBlock = assumedThisType == null
        ? ""
        : "/** @this {" + assumedThisType + "} */";
    Node root = compiler.parseTestCode(
        "(" + thisBlock + " function() {" + js + "});");
    assertEquals("parsing error: " +
        Joiner.on(", ").join(compiler.getErrors()),
        0, compiler.getErrorCount());

    Node n = root.getFirstChild().getFirstChild();
    // Create the scope with the assumptions.
    TypedScopeCreator scopeCreator = new TypedScopeCreator(compiler);
    Scope assumedScope = scopeCreator.createScope(
        n, scopeCreator.createScope(root, null));
    for (Map.Entry<String,JSType> entry : assumptions.entrySet()) {
      assumedScope.declare(entry.getKey(), null, entry.getValue(), null, false);
    }
    // Create the control graph.
    ControlFlowAnalysis cfa = new ControlFlowAnalysis(compiler, false, false);
    cfa.process(null, n);
    ControlFlowGraph<Node> cfg = cfa.getCfg();
    // Create a simple reverse abstract interpreter.
    ReverseAbstractInterpreter rai = compiler.getReverseAbstractInterpreter();
    // Do the type inference by data-flow analysis.
    TypeInference dfa = new TypeInference(compiler, cfg, rai, assumedScope,
        ASSERTION_FUNCTION_MAP);
    dfa.analyze();
    // Get the scope of the implicit return.
    BranchedFlowState<FlowScope> rtnState =
        cfg.getImplicitReturn().getAnnotation();
    returnScope = rtnState.getIn();
  }

  private JSType getType(String name) {
    assertTrue("The return scope should not be null.", returnScope != null);
    StaticSlot<JSType> var = returnScope.getSlot(name);
    assertTrue("The variable " + name + " is missing from the scope.",
        var != null);
    return var.getType();
  }

  private void verify(String name, JSType type) {
    Asserts.assertTypeEquals("Mismatch for " + name, type, getType(name));
  }

  private void verify(String name, JSTypeNative type) {
    verify(name, registry.getNativeType(type));
  }

  private void verifySubtypeOf(String name, JSType type) {
    JSType varType = getType(name);
    assertTrue("The variable " + name + " is missing a type.", varType != null);
    assertTrue("The type " + varType + " of variable " + name +
        " is not a subtype of " + type +".",  varType.isSubtype(type));
  }

  private void verifySubtypeOf(String name, JSTypeNative type) {
    verifySubtypeOf(name, registry.getNativeType(type));
  }

  private EnumType createEnumType(String name, JSTypeNative elemType) {
    return createEnumType(name, registry.getNativeType(elemType));
  }

  private EnumType createEnumType(String name, JSType elemType) {
    return registry.createEnumType(name, null, elemType);
  }

  private JSType createUndefinableType(JSTypeNative type) {
    return registry.createUnionType(
        registry.getNativeType(type), registry.getNativeType(VOID_TYPE));
  }

  private JSType createNullableType(JSTypeNative type) {
    return createNullableType(registry.getNativeType(type));
  }

  private JSType createNullableType(JSType type) {
    return registry.createNullableType(type);
  }

  private JSType createUnionType(JSTypeNative type1, JSTypeNative type2) {
    return registry.createUnionType(
        registry.getNativeType(type1), registry.getNativeType(type2));
  }

  public void testAssumption() {
    assuming("x", NUMBER_TYPE);
    inFunction("");
    verify("x", NUMBER_TYPE);
  }

  public void testVar() {
    inFunction("var x = 1;");
    verify("x", NUMBER_TYPE);
  }

  public void testEmptyVar() {
    inFunction("var x;");
    verify("x", VOID_TYPE);
  }

  public void testAssignment() {
    assuming("x", OBJECT_TYPE);
    inFunction("x = 1;");
    verify("x", NUMBER_TYPE);
  }

  public void testExprWithinCast() {
    assuming("x", OBJECT_TYPE);
    inFunction("/** @type {string} */ (x = 1);");
    verify("x", NUMBER_TYPE);
  }

  public void testGetProp() {
    assuming("x", createNullableType(OBJECT_TYPE));
    inFunction("x.y();");
    verify("x", OBJECT_TYPE);
  }

  public void testGetElemDereference() {
    assuming("x", createUndefinableType(OBJECT_TYPE));
    inFunction("x['z'] = 3;");
    verify("x", OBJECT_TYPE);
  }

  public void testIf1() {
    assuming("x", createNullableType(OBJECT_TYPE));
    inFunction("var y = {}; if (x) { y = x; }");
    verifySubtypeOf("y", OBJECT_TYPE);
  }

  public void testIf1a() {
    assuming("x", createNullableType(OBJECT_TYPE));
    inFunction("var y = {}; if (x != null) { y = x; }");
    verifySubtypeOf("y", OBJECT_TYPE);
  }

  public void testIf2() {
    assuming("x", createNullableType(OBJECT_TYPE));
    inFunction("var y = x; if (x) { y = x; } else { y = {}; }");
    verifySubtypeOf("y", OBJECT_TYPE);
  }

  public void testIf3() {
    assuming("x", createNullableType(OBJECT_TYPE));
    inFunction("var y = 1; if (x) { y = x; }");
    verify("y", createUnionType(OBJECT_TYPE, NUMBER_TYPE));
  }

  public void testPropertyInference1() {
    ObjectType thisType = registry.createAnonymousObjectType(null);
    thisType.defineDeclaredProperty("foo",
        createUndefinableType(STRING_TYPE), null);
    assumingThisType(thisType);
    inFunction("var y = 1; if (this.foo) { y = this.foo; }");
    verify("y", createUnionType(NUMBER_TYPE, STRING_TYPE));
  }

  public void testPropertyInference2() {
    ObjectType thisType = registry.createAnonymousObjectType(null);
    thisType.defineDeclaredProperty("foo",
        createUndefinableType(STRING_TYPE), null);
    assumingThisType(thisType);
    inFunction("var y = 1; this.foo = 'x'; y = this.foo;");
    verify("y", STRING_TYPE);
  }

  public void testPropertyInference3() {
    ObjectType thisType = registry.createAnonymousObjectType(null);
    thisType.defineDeclaredProperty("foo",
        createUndefinableType(STRING_TYPE), null);
    assumingThisType(thisType);
    inFunction("var y = 1; this.foo = x; y = this.foo;");
    verify("y", CHECKED_UNKNOWN_TYPE);
  }

  public void testAssert1() {
    JSType startType = createNullableType(OBJECT_TYPE);
    assuming("x", startType);
    inFunction("out1 = x; goog.asserts.assert(x); out2 = x;");
    verify("out1", startType);
    verify("out2", OBJECT_TYPE);
  }

  public void testAssert1a() {
    JSType startType = createNullableType(OBJECT_TYPE);
    assuming("x", startType);
    inFunction("out1 = x; goog.asserts.assert(x !== null); out2 = x;");
    verify("out1", startType);
    verify("out2", OBJECT_TYPE);
  }

  public void testAssert2() {
    JSType startType = createNullableType(OBJECT_TYPE);
    assuming("x", startType);
    inFunction("goog.asserts.assert(1, x); out1 = x;");
    verify("out1", startType);
  }

  public void testAssert3() {
    JSType startType = createNullableType(OBJECT_TYPE);
    assuming("x", startType);
    assuming("y", startType);
    inFunction("out1 = x; goog.asserts.assert(x && y); out2 = x; out3 = y;");
    verify("out1", startType);
    verify("out2", OBJECT_TYPE);
    verify("out3", OBJECT_TYPE);
  }

  public void testAssert4() {
    JSType startType = createNullableType(OBJECT_TYPE);
    assuming("x", startType);
    assuming("y", startType);
    inFunction("out1 = x; goog.asserts.assert(x && !y); out2 = x; out3 = y;");
    verify("out1", startType);
    verify("out2", OBJECT_TYPE);
    verify("out3", NULL_TYPE);
  }

  public void testAssert5() {
    JSType startType = createNullableType(OBJECT_TYPE);
    assuming("x", startType);
    assuming("y", startType);
    inFunction("goog.asserts.assert(x || y); out1 = x; out2 = y;");
    verify("out1", startType);
    verify("out2", startType);
  }

  public void testAssert6() {
    JSType startType = createNullableType(OBJECT_TYPE);
    assuming("x.y", startType);
    inFunction("out1 = x.y; goog.asserts.assert(x.y); out2 = x.y;");
    verify("out1", startType);
    verify("out2", OBJECT_TYPE);
  }

  public void testAssert7() {
    JSType startType = createNullableType(OBJECT_TYPE);
    assuming("x", startType);
    inFunction("out1 = x; out2 = goog.asserts.assert(x);");
    verify("out1", startType);
    verify("out2", OBJECT_TYPE);
  }

  public void testAssert8() {
    JSType startType = createNullableType(OBJECT_TYPE);
    assuming("x", startType);
    inFunction("out1 = x; out2 = goog.asserts.assert(x != null);");
    verify("out1", startType);
    verify("out2", BOOLEAN_TYPE);
  }

  public void testAssert9() {
    JSType startType = createNullableType(NUMBER_TYPE);
    assuming("x", startType);
    inFunction("out1 = x; out2 = goog.asserts.assert(y = x);");
    verify("out1", startType);
    verify("out2", NUMBER_TYPE);
  }

  public void testAssert10() {
    JSType startType = createNullableType(OBJECT_TYPE);
    assuming("x", startType);
    assuming("y", startType);
    inFunction("out1 = x; out2 = goog.asserts.assert(x && y); out3 = x;");
    verify("out1", startType);
    verify("out2", OBJECT_TYPE);
    verify("out3", OBJECT_TYPE);
  }

  public void testAssertNumber() {
    JSType startType = createNullableType(ALL_TYPE);
    assuming("x", startType);
    inFunction("out1 = x; goog.asserts.assertNumber(x); out2 = x;");
    verify("out1", startType);
    verify("out2", NUMBER_TYPE);
  }

  public void testAssertNumber2() {
    // Make sure it ignores expressions.
    JSType startType = createNullableType(ALL_TYPE);
    assuming("x", startType);
    inFunction("goog.asserts.assertNumber(x + x); out1 = x;");
    verify("out1", startType);
  }

  public void testAssertNumber3() {
    // Make sure it ignores expressions.
    JSType startType = createNullableType(ALL_TYPE);
    assuming("x", startType);
    inFunction("out1 = x; out2 = goog.asserts.assertNumber(x + x);");
    verify("out1", startType);
    verify("out2", NUMBER_TYPE);
  }

  public void testAssertString() {
    JSType startType = createNullableType(ALL_TYPE);
    assuming("x", startType);
    inFunction("out1 = x; goog.asserts.assertString(x); out2 = x;");
    verify("out1", startType);
    verify("out2", STRING_TYPE);
  }

  public void testAssertFunction() {
    JSType startType = createNullableType(ALL_TYPE);
    assuming("x", startType);
    inFunction("out1 = x; goog.asserts.assertFunction(x); out2 = x;");
    verify("out1", startType);
    verifySubtypeOf("out2", FUNCTION_INSTANCE_TYPE);
  }

  public void testAssertObject() {
    JSType startType = createNullableType(ALL_TYPE);
    assuming("x", startType);
    inFunction("out1 = x; goog.asserts.assertObject(x); out2 = x;");
    verify("out1", startType);
    verifySubtypeOf("out2", OBJECT_TYPE);
  }

  public void testAssertObject2() {
    JSType startType = createNullableType(ARRAY_TYPE);
    assuming("x", startType);
    inFunction("out1 = x; goog.asserts.assertObject(x); out2 = x;");
    verify("out1", startType);
    verify("out2", ARRAY_TYPE);
  }

  public void testAssertObject3() {
    JSType startType = createNullableType(OBJECT_TYPE);
    assuming("x.y", startType);
    inFunction("out1 = x.y; goog.asserts.assertObject(x.y); out2 = x.y;");
    verify("out1", startType);
    verify("out2", OBJECT_TYPE);
  }

  public void testAssertObject4() {
    JSType startType = createNullableType(ARRAY_TYPE);
    assuming("x", startType);
    inFunction("out1 = x; out2 = goog.asserts.assertObject(x);");
    verify("out1", startType);
    verify("out2", ARRAY_TYPE);
  }

  public void testAssertObject5() {
    JSType startType = createNullableType(ALL_TYPE);
    assuming("x", startType);
    inFunction(
        "out1 = x;" +
        "out2 = /** @type {!Array} */ (goog.asserts.assertObject(x));");
    verify("out1", startType);
    verify("out2", ARRAY_TYPE);
  }

  public void testAssertArray() {
    JSType startType = createNullableType(ALL_TYPE);
    assuming("x", startType);
    inFunction("out1 = x; goog.asserts.assertArray(x); out2 = x;");
    verify("out1", startType);
    verifySubtypeOf("out2", ARRAY_TYPE);
  }

  public void testAssertInstanceof1() {
    JSType startType = createNullableType(ALL_TYPE);
    assuming("x", startType);
    inFunction("out1 = x; goog.asserts.assertInstanceof(x); out2 = x;");
    verify("out1", startType);
    verify("out2", OBJECT_TYPE);
  }

  public void testAssertInstanceof2() {
    JSType startType = createNullableType(ALL_TYPE);
    assuming("x", startType);
    inFunction("out1 = x; goog.asserts.assertInstanceof(x, String); out2 = x;");
    verify("out1", startType);
    verify("out2", STRING_OBJECT_TYPE);
  }

  public void testAssertInstanceof3() {
    JSType startType = registry.getNativeType(UNKNOWN_TYPE);
    assuming("x", startType);
    inFunction("out1 = x; goog.asserts.assertInstanceof(x, String); out2 = x;");
    verify("out1", startType);
    verify("out2", UNKNOWN_TYPE);
  }

  public void testAssertInstanceof4() {
    JSType startType = registry.getNativeType(STRING_OBJECT_TYPE);
    assuming("x", startType);
    inFunction("out1 = x; goog.asserts.assertInstanceof(x, Object); out2 = x;");
    verify("out1", startType);
    verify("out2", STRING_OBJECT_TYPE);
  }

  public void testAssertInstanceof5() {
    JSType startType = registry.getNativeType(ALL_TYPE);
    assuming("x", startType);
    inFunction(
        "out1 = x; goog.asserts.assertInstanceof(x, String); var r = x;");
    verify("out1", startType);
    verify("x", STRING_OBJECT_TYPE);
  }

  public void testAssertWithIsDefAndNotNull() {
    JSType startType = createNullableType(NUMBER_TYPE);
    assuming("x", startType);
    inFunction(
        "out1 = x;" +
        "goog.asserts.assert(goog.isDefAndNotNull(x));" +
        "out2 = x;");
    verify("out1", startType);
    verify("out2", NUMBER_TYPE);
  }

  public void testIsDefAndNoResolvedType() {
    JSType startType = createUndefinableType(NO_RESOLVED_TYPE);
    assuming("x", startType);
    inFunction(
        "out1 = x;" +
        "if (goog.isDef(x)) { out2a = x; out2b = x.length; out2c = x; }" +
        "out3 = x;" +
        "if (goog.isDef(x)) { out4 = x; }");
    verify("out1", startType);
    verify("out2a", NO_RESOLVED_TYPE);
    verify("out2b", CHECKED_UNKNOWN_TYPE);
    verify("out2c", NO_RESOLVED_TYPE);
    verify("out3", startType);
    verify("out4", NO_RESOLVED_TYPE);
  }

  public void testAssertWithNotIsNull() {
    JSType startType = createNullableType(NUMBER_TYPE);
    assuming("x", startType);
    inFunction(
        "out1 = x;" +
        "goog.asserts.assert(!goog.isNull(x));" +
        "out2 = x;");
    verify("out1", startType);
    verify("out2", NUMBER_TYPE);
  }

  public void testReturn1() {
    assuming("x", createNullableType(OBJECT_TYPE));
    inFunction("if (x) { return x; }\nx = {};\nreturn x;");
    verify("x", OBJECT_TYPE);
  }

  public void testReturn2() {
    assuming("x", createNullableType(NUMBER_TYPE));
    inFunction("if (!x) { x = 0; }\nreturn x;");
    verify("x", NUMBER_TYPE);
  }

  public void testWhile1() {
    assuming("x", createNullableType(NUMBER_TYPE));
    inFunction("while (!x) { if (x == null) { x = 0; } else { x = 1; } }");
    verify("x", NUMBER_TYPE);
  }

  public void testWhile2() {
    assuming("x", createNullableType(NUMBER_TYPE));
    inFunction("while (!x) { x = {}; }");
    verifySubtypeOf("x", createUnionType(OBJECT_TYPE, NUMBER_TYPE));
  }

  public void testDo() {
    assuming("x", createNullableType(OBJECT_TYPE));
    inFunction("do { x = 1; } while (!x);");
    verify("x", NUMBER_TYPE);
  }

  public void testFor1() {
    assuming("y", NUMBER_TYPE);
    inFunction("var x = null; var i = null; for (i=y; !i; i=1) { x = 1; }");
    verify("x", createNullableType(NUMBER_TYPE));
    verify("i", NUMBER_TYPE);
  }

  public void testFor2() {
    assuming("y", OBJECT_TYPE);
    inFunction("var x = null; var i = null; for (i in y) { x = 1; }");
    verify("x", createNullableType(NUMBER_TYPE));
    verify("i", createNullableType(STRING_TYPE));
  }

  public void testFor3() {
    assuming("y", OBJECT_TYPE);
    inFunction("var x = null; var i = null; for (var i in y) { x = 1; }");
    verify("x", createNullableType(NUMBER_TYPE));
    verify("i", createNullableType(STRING_TYPE));
  }

  public void testFor4() {
    assuming("x", createNullableType(OBJECT_TYPE));
    inFunction("var y = {};\n"  +
        "if (x) { for (var i = 0; i < 10; i++) { break; } y = x; }");
    verifySubtypeOf("y", OBJECT_TYPE);
  }

  public void testFor5() {
<<<<<<< HEAD
    assuming("y", parameterize(
        getNativeObjectType(ARRAY_TYPE), getNativeType(NUMBER_TYPE)));
=======
    assuming("y", templatize(
        getNativeObjectType(ARRAY_TYPE),
        ImmutableList.of(getNativeType(NUMBER_TYPE))));
>>>>>>> 6f1374a4
    inFunction(
        "var x = null; for (var i = 0; i < y.length; i++) { x = y[i]; }");
    verify("x", createNullableType(NUMBER_TYPE));
    verify("i", NUMBER_TYPE);
  }

  public void testFor6() {
    assuming("y", getNativeObjectType(ARRAY_TYPE));
    inFunction(
        "var x = null;" +
        "for (var i = 0; i < y.length; i++) { " +
        " if (y[i] == 'z') { x = y[i]; } " +
        "}");
    verify("x", getNativeType(UNKNOWN_TYPE));
    verify("i", NUMBER_TYPE);
  }

  public void testSwitch1() {
    assuming("x", NUMBER_TYPE);
    inFunction("var y = null; switch(x) {\n" +
        "case 1: y = 1; break;\n" +
        "case 2: y = {};\n" +
        "case 3: y = {};\n" +
        "default: y = 0;}");
    verify("y", NUMBER_TYPE);
  }

  public void testSwitch2() {
    assuming("x", ALL_TYPE);
    inFunction("var y = null; switch (typeof x) {\n" +
        "case 'string':\n" +
        "  y = x;\n" +
        "  return;" +
        "default:\n" +
        "  y = 'a';\n" +
        "}");
    verify("y", STRING_TYPE);
  }

  public void testSwitch3() {
    assuming("x",
        createNullableType(createUnionType(NUMBER_TYPE, STRING_TYPE)));
    inFunction("var y; var z; switch (typeof x) {\n" +
        "case 'string':\n" +
        "  y = 1; z = null;\n" +
        "  return;\n" +
        "case 'number':\n" +
        "  y = x; z = null;\n" +
        "  return;" +
        "default:\n" +
        "  y = 1; z = x;\n" +
        "}");
    verify("y", NUMBER_TYPE);
    verify("z", NULL_TYPE);
  }

  public void testSwitch4() {
    assuming("x", ALL_TYPE);
    inFunction("var y = null; switch (typeof x) {\n" +
        "case 'string':\n" +
        "case 'number':\n" +
        "  y = x;\n" +
        "  return;\n" +
        "default:\n" +
        "  y = 1;\n" +
        "}\n");
    verify("y", createUnionType(NUMBER_TYPE, STRING_TYPE));
  }

  public void testCall1() {
    assuming("x",
        createNullableType(
            registry.createFunctionType(registry.getNativeType(NUMBER_TYPE))));
    inFunction("var y = x();");
    verify("y", NUMBER_TYPE);
  }

  public void testNew1() {
    assuming("x",
        createNullableType(
            registry.getNativeType(JSTypeNative.U2U_CONSTRUCTOR_TYPE)));
    inFunction("var y = new x();");
    verify("y", UNKNOWN_TYPE);
  }

  public void testInnerFunction1() {
    inFunction("var x = 1; function f() { x = null; };");
    verify("x", NUMBER_TYPE);
  }

  public void testInnerFunction2() {
    inFunction("var x = 1; var f = function() { x = null; };");
    verify("x", NUMBER_TYPE);
  }

  public void testHook() {
    assuming("x", createNullableType(OBJECT_TYPE));
    inFunction("var y = x ? x : {};");
    verifySubtypeOf("y", OBJECT_TYPE);
  }

  public void testThrow() {
    assuming("x", createNullableType(NUMBER_TYPE));
    inFunction("var y = 1;\n" +
        "if (x == null) { throw new Error('x is null') }\n" +
        "y = x;");
    verify("y", NUMBER_TYPE);
  }

  public void testTry1() {
    assuming("x", NUMBER_TYPE);
    inFunction("var y = null; try { y = null; } finally { y = x; }");
    verify("y", NUMBER_TYPE);
  }

  public void testTry2() {
    assuming("x", NUMBER_TYPE);
    inFunction("var y = null;\n" +
        "try {  } catch (e) { y = null; } finally { y = x; }");
    verify("y", NUMBER_TYPE);
  }

  public void testTry3() {
    assuming("x", NUMBER_TYPE);
    inFunction("var y = null; try { y = x; } catch (e) { }");
    verify("y", NUMBER_TYPE);
  }

  public void testCatch1() {
    inFunction("var y = null; try { foo(); } catch (e) { y = e; }");
    verify("y", UNKNOWN_TYPE);
  }

  public void testCatch2() {
    inFunction("var y = null; var e = 3; try { foo(); } catch (e) { y = e; }");
    verify("y", UNKNOWN_TYPE);
  }

  public void testUnknownType1() {
    inFunction("var y = 3; y = x;");
    verify("y", UNKNOWN_TYPE);
  }

  public void testUnknownType2() {
    assuming("x", ARRAY_TYPE);
    inFunction("var y = 5; y = x[0];");
    verify("y", UNKNOWN_TYPE);
  }

  public void testInfiniteLoop1() {
    assuming("x", createNullableType(OBJECT_TYPE));
    inFunction("x = {}; while(x != null) { x = {}; }");
  }

  public void testInfiniteLoop2() {
    assuming("x", createNullableType(OBJECT_TYPE));
    inFunction("x = {}; do { x = null; } while (x == null);");
  }

  public void testJoin1() {
    JSType unknownOrNull = createUnionType(NULL_TYPE, UNKNOWN_TYPE);
    assuming("x", BOOLEAN_TYPE);
    assuming("unknownOrNull", unknownOrNull);
    inFunction("var y; if (x) y = unknownOrNull; else y = null;");
    verify("y", unknownOrNull);
  }

  public void testJoin2() {
    JSType unknownOrNull = createUnionType(NULL_TYPE, UNKNOWN_TYPE);
    assuming("x", BOOLEAN_TYPE);
    assuming("unknownOrNull", unknownOrNull);
    inFunction("var y; if (x) y = null; else y = unknownOrNull;");
    verify("y", unknownOrNull);
  }

  public void testArrayLit() {
    assuming("x", createNullableType(OBJECT_TYPE));
    inFunction("var y = 3; if (x) { x = [y = x]; }");
    verify("x", createUnionType(NULL_TYPE, ARRAY_TYPE));
    verify("y", createUnionType(NUMBER_TYPE, OBJECT_TYPE));
  }

  public void testGetElem() {
    assuming("x", createNullableType(OBJECT_TYPE));
    inFunction("var y = 3; if (x) { x = x[y = x]; }");
    verify("x", UNKNOWN_TYPE);
    verify("y", createUnionType(NUMBER_TYPE, OBJECT_TYPE));
  }

  public void testEnumRAI1() {
    JSType enumType = createEnumType("MyEnum", ARRAY_TYPE).getElementsType();
    assuming("x", enumType);
    inFunction("var y = null; if (x) y = x;");
    verify("y", createNullableType(enumType));
  }

  public void testEnumRAI2() {
    JSType enumType = createEnumType("MyEnum", NUMBER_TYPE).getElementsType();
    assuming("x", enumType);
    inFunction("var y = null; if (typeof x == 'number') y = x;");
    verify("y", createNullableType(enumType));
  }

  public void testEnumRAI3() {
    JSType enumType = createEnumType("MyEnum", NUMBER_TYPE).getElementsType();
    assuming("x", enumType);
    inFunction("var y = null; if (x && typeof x == 'number') y = x;");
    verify("y", createNullableType(enumType));
  }

  public void testEnumRAI4() {
    JSType enumType = createEnumType("MyEnum",
        createUnionType(STRING_TYPE, NUMBER_TYPE)).getElementsType();
    assuming("x", enumType);
    inFunction("var y = null; if (typeof x == 'number') y = x;");
    verify("y", createNullableType(NUMBER_TYPE));
  }

  public void testShortCircuitingAnd() {
    assuming("x", NUMBER_TYPE);
    inFunction("var y = null; if (x && (y = 3)) { }");
    verify("y", createNullableType(NUMBER_TYPE));
  }

  public void testShortCircuitingAnd2() {
    assuming("x", NUMBER_TYPE);
    inFunction("var y = null; var z = 4; if (x && (y = 3)) { z = y; }");
    verify("z", NUMBER_TYPE);
  }

  public void testShortCircuitingOr() {
    assuming("x", NUMBER_TYPE);
    inFunction("var y = null; if (x || (y = 3)) { }");
    verify("y", createNullableType(NUMBER_TYPE));
  }

  public void testShortCircuitingOr2() {
    assuming("x", NUMBER_TYPE);
    inFunction("var y = null; var z = 4; if (x || (y = 3)) { z = y; }");
    verify("z", createNullableType(NUMBER_TYPE));
  }

  public void testAssignInCondition() {
    assuming("x", createNullableType(NUMBER_TYPE));
    inFunction("var y; if (!(y = x)) { y = 3; }");
    verify("y", NUMBER_TYPE);
  }

  public void testInstanceOf1() {
    assuming("x", OBJECT_TYPE);
    inFunction("var y = null; if (x instanceof String) y = x;");
    verify("y", createNullableType(STRING_OBJECT_TYPE));
  }

  public void testInstanceOf2() {
    assuming("x", createNullableType(OBJECT_TYPE));
    inFunction("var y = 1; if (x instanceof String) y = x;");
    verify("y", createUnionType(STRING_OBJECT_TYPE, NUMBER_TYPE));
  }

  public void testInstanceOf3() {
    assuming("x", createUnionType(STRING_OBJECT_TYPE, NUMBER_OBJECT_TYPE));
    inFunction("var y = null; if (x instanceof String) y = x;");
    verify("y", createNullableType(STRING_OBJECT_TYPE));
  }

  public void testInstanceOf4() {
    assuming("x", createUnionType(STRING_OBJECT_TYPE, NUMBER_OBJECT_TYPE));
    inFunction("var y = null; if (x instanceof String); else y = x;");
    verify("y", createNullableType(NUMBER_OBJECT_TYPE));
  }

  public void testInstanceOf5() {
    assuming("x", OBJECT_TYPE);
    inFunction("var y = null; if (x instanceof String); else y = x;");
    verify("y", createNullableType(OBJECT_TYPE));
  }

  public void testInstanceOf6() {
    // Here we are using "instanceof" to restrict the unknown type to
    // the type of the instance.  This has the following problems:
    //   1) The type may actually be any sub-type
    //   2) The type may implement any interface
    // After the instanceof we will require casts for methods that require
    // sub-type or unrelated interfaces which would not have been required
    // before.
    JSType startType = registry.getNativeType(UNKNOWN_TYPE);
    assuming("x", startType);
    inFunction("out1 = x; if (x instanceof String) out2 = x;");
    verify("out1", startType);
    verify("out2", STRING_OBJECT_TYPE);
  }

  public void testFlattening() {
    for (int i = 0; i < LinkedFlowScope.MAX_DEPTH + 1; i++) {
      assuming("s" + i, ALL_TYPE);
    }
    assuming("b", JSTypeNative.BOOLEAN_TYPE);
    StringBuilder body = new StringBuilder();
    body.append("if (b) {");
    for (int i = 0; i < LinkedFlowScope.MAX_DEPTH + 1; i++) {
      body.append("s");
      body.append(i);
      body.append(" = 1;\n");
    }
    body.append(" } else { ");
    for (int i = 0; i < LinkedFlowScope.MAX_DEPTH + 1; i++) {
      body.append("s");
      body.append(i);
      body.append(" = 'ONE';\n");
    }
    body.append("}");
    JSType numberORString = createUnionType(NUMBER_TYPE, STRING_TYPE);
    inFunction(body.toString());

    for (int i = 0; i < LinkedFlowScope.MAX_DEPTH + 1; i++) {
      verify("s" + i, numberORString);
    }
  }

  public void testUnary() {
    assuming("x", NUMBER_TYPE);
    inFunction("var y = +x;");
    verify("y", NUMBER_TYPE);
    inFunction("var z = -x;");
    verify("z", NUMBER_TYPE);
  }

  public void testAdd1() {
    assuming("x", NUMBER_TYPE);
    inFunction("var y = x + 5;");
    verify("y", NUMBER_TYPE);
  }

  public void testAdd2() {
    assuming("x", NUMBER_TYPE);
    inFunction("var y = x + '5';");
    verify("y", STRING_TYPE);
  }

  public void testAdd3() {
    assuming("x", NUMBER_TYPE);
    inFunction("var y = '5' + x;");
    verify("y", STRING_TYPE);
  }

  public void testAssignAdd() {
    assuming("x", NUMBER_TYPE);
    inFunction("x += '5';");
    verify("x", STRING_TYPE);
  }

  public void testComparison() {
    inFunction("var x = 'foo'; var y = (x = 3) < 4;");
    verify("x", NUMBER_TYPE);
    inFunction("var x = 'foo'; var y = (x = 3) > 4;");
    verify("x", NUMBER_TYPE);
    inFunction("var x = 'foo'; var y = (x = 3) <= 4;");
    verify("x", NUMBER_TYPE);
    inFunction("var x = 'foo'; var y = (x = 3) >= 4;");
    verify("x", NUMBER_TYPE);
  }

  public void testThrownExpression() {
    inFunction("var x = 'foo'; "
               + "try { throw new Error(x = 3); } catch (ex) {}");
    verify("x", NUMBER_TYPE);
  }

  public void testObjectLit() {
    inFunction("var x = {}; var out = x.a;");
    verify("out", UNKNOWN_TYPE);  // Shouldn't this be 'undefined'?

    inFunction("var x = {a:1}; var out = x.a;");
    verify("out", NUMBER_TYPE);

    inFunction("var x = {a:1}; var out = x.a; x.a = 'string'; var out2 = x.a;");
    verify("out", NUMBER_TYPE);
    verify("out2", STRING_TYPE);

    inFunction("var x = { get a() {return 1} }; var out = x.a;");
    verify("out", UNKNOWN_TYPE);

    inFunction(
        "var x = {" +
        "  /** @return {number} */ get a() {return 1}" +
        "};" +
        "var out = x.a;");
    verify("out", NUMBER_TYPE);

    inFunction("var x = { set a(b) {} }; var out = x.a;");
    verify("out", UNKNOWN_TYPE);

    inFunction("var x = { " +
            "/** @param {number} b */ set a(b) {} };" +
            "var out = x.a;");
    verify("out", NUMBER_TYPE);
  }

  public void testCast1() {
    inFunction("var x = /** @type {Object} */ (this);");
    verify("x", createNullableType(OBJECT_TYPE));
  }

  public void testCast2() {
    inFunction(
        "/** @return {boolean} */" +
        "Object.prototype.method = function() { return true; };" +
        "var x = /** @type {Object} */ (this).method;");
    verify(
        "x",
        registry.createFunctionType(
            registry.getNativeObjectType(OBJECT_TYPE),
            registry.getNativeType(BOOLEAN_TYPE),
            ImmutableList.<JSType>of() /* params */));
  }

  public void testBackwardsInferenceCall() {
    inFunction(
        "/** @param {{foo: (number|undefined)}} x */" +
        "function f(x) {}" +
        "var y = {};" +
        "f(y);");

    assertEquals("{foo: (number|undefined)}", getType("y").toString());
  }

  public void testBackwardsInferenceNew() {
    inFunction(
        "/**\n" +
        " * @constructor\n" +
        " * @param {{foo: (number|undefined)}} x\n" +
        " */" +
        "function F(x) {}" +
        "var y = {};" +
        "new F(y);");

    assertEquals("{foo: (number|undefined)}", getType("y").toString());
  }

  public void testNoThisInference() {
    JSType thisType = createNullableType(OBJECT_TYPE);
    assumingThisType(thisType);
    inFunction("var out = 3; if (goog.isNull(this)) out = this;");
    verify("out", createUnionType(OBJECT_TYPE, NUMBER_TYPE));
  }

  public void testRecordInference() {
    inFunction(
        "/** @param {{a: (boolean|undefined)}|{b: (string|undefined)}} x */" +
        "function f(x) {}" +
        "var out = {};" +
        "f(out);");
    assertEquals("{a: (boolean|undefined), b: (string|undefined)}",
        getType("out").toString());
  }

  public void testIssue785() {
    inFunction("/** @param {string|{prop: (string|undefined)}} x */" +
               "function f(x) {}" +
               "var out = {};" +
               "f(out);");
    assertEquals("{prop: (string|undefined)}", getType("out").toString());
  }

  public void testAssertTypeofProp() {
    assuming("x", createNullableType(OBJECT_TYPE));
    inFunction(
        "goog.asserts.assert(typeof x.prop != 'undefined');" +
        "out = x.prop;");
    verify("out", CHECKED_UNKNOWN_TYPE);
  }

  private ObjectType getNativeObjectType(JSTypeNative t) {
    return registry.getNativeObjectType(t);
  }

  private JSType getNativeType(JSTypeNative t) {
    return registry.getNativeType(t);
  }

<<<<<<< HEAD
  private JSType parameterize(ObjectType objType, JSType t) {
    return registry.createParameterizedType(objType, t);
=======
  private JSType templatize(ObjectType objType, ImmutableList<JSType> t) {
    return registry.createTemplatizedType(objType, t);
>>>>>>> 6f1374a4
  }
}<|MERGE_RESOLUTION|>--- conflicted
+++ resolved
@@ -598,14 +598,9 @@
   }
 
   public void testFor5() {
-<<<<<<< HEAD
-    assuming("y", parameterize(
-        getNativeObjectType(ARRAY_TYPE), getNativeType(NUMBER_TYPE)));
-=======
     assuming("y", templatize(
         getNativeObjectType(ARRAY_TYPE),
         ImmutableList.of(getNativeType(NUMBER_TYPE))));
->>>>>>> 6f1374a4
     inFunction(
         "var x = null; for (var i = 0; i < y.length; i++) { x = y[i]; }");
     verify("x", createNullableType(NUMBER_TYPE));
@@ -1087,12 +1082,7 @@
     return registry.getNativeType(t);
   }
 
-<<<<<<< HEAD
-  private JSType parameterize(ObjectType objType, JSType t) {
-    return registry.createParameterizedType(objType, t);
-=======
   private JSType templatize(ObjectType objType, ImmutableList<JSType> t) {
     return registry.createTemplatizedType(objType, t);
->>>>>>> 6f1374a4
   }
 }