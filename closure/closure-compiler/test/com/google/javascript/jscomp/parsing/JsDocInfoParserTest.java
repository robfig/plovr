--- conflicted
+++ resolved
@@ -247,60 +247,38 @@
 
   public void testParseTemplatizedType1() throws Exception {
     JSDocInfo info = parse("@type !Array.<number> */");
-<<<<<<< HEAD
-    assertTypeEquals(parameterize(ARRAY_TYPE, NUMBER_TYPE), info.getType());
-=======
     assertTypeEquals(
         createTemplatizedType(ARRAY_TYPE, NUMBER_TYPE), info.getType());
->>>>>>> 6f1374a4
   }
 
   public void testParseTemplatizedType2() throws Exception {
     JSDocInfo info = parse("@type {!Array.<number>}*/");
-<<<<<<< HEAD
-    assertTypeEquals(parameterize(ARRAY_TYPE, NUMBER_TYPE), info.getType());
-=======
     assertTypeEquals(
         createTemplatizedType(ARRAY_TYPE, NUMBER_TYPE), info.getType());
->>>>>>> 6f1374a4
   }
 
   public void testParseTemplatizedType3() throws Exception {
     JSDocInfo info = parse("@type !Array.<(number,null)>*/");
     assertTypeEquals(
-<<<<<<< HEAD
-        parameterize(ARRAY_TYPE, createUnionType(NUMBER_TYPE, NULL_TYPE)),
-=======
         createTemplatizedType(ARRAY_TYPE,
             createUnionType(NUMBER_TYPE, NULL_TYPE)),
->>>>>>> 6f1374a4
         info.getType());
   }
 
   public void testParseTemplatizedType4() throws Exception {
     JSDocInfo info = parse("@type {!Array.<(number|null)>}*/");
     assertTypeEquals(
-<<<<<<< HEAD
-        parameterize(ARRAY_TYPE, createUnionType(NUMBER_TYPE, NULL_TYPE)),
-=======
         createTemplatizedType(ARRAY_TYPE,
             createUnionType(NUMBER_TYPE, NULL_TYPE)),
->>>>>>> 6f1374a4
         info.getType());
   }
 
   public void testParseTemplatizedType5() throws Exception {
     JSDocInfo info = parse("@type {!Array.<Array.<(number|null)>>}*/");
     assertTypeEquals(
-<<<<<<< HEAD
-        parameterize(ARRAY_TYPE,
-            createUnionType(NULL_TYPE,
-                parameterize(ARRAY_TYPE,
-=======
         createTemplatizedType(ARRAY_TYPE,
             createUnionType(NULL_TYPE,
                 createTemplatizedType(ARRAY_TYPE,
->>>>>>> 6f1374a4
                     createUnionType(NUMBER_TYPE, NULL_TYPE)))),
         info.getType());
   }
@@ -308,13 +286,8 @@
   public void testParseTemplatizedType6() throws Exception {
     JSDocInfo info = parse("@type {!Array.<!Array.<(number|null)>>}*/");
     assertTypeEquals(
-<<<<<<< HEAD
-        parameterize(ARRAY_TYPE,
-            parameterize(ARRAY_TYPE,
-=======
         createTemplatizedType(ARRAY_TYPE,
             createTemplatizedType(ARRAY_TYPE,
->>>>>>> 6f1374a4
                 createUnionType(NUMBER_TYPE, NULL_TYPE))),
         info.getType());
   }
@@ -322,11 +295,7 @@
   public void testParseTemplatizedType7() throws Exception {
     JSDocInfo info = parse("@type {!Array.<function():Date>}*/");
     assertTypeEquals(
-<<<<<<< HEAD
-        parameterize(ARRAY_TYPE,
-=======
         createTemplatizedType(ARRAY_TYPE,
->>>>>>> 6f1374a4
             registry.createFunctionType(
                 createUnionType(DATE_TYPE, NULL_TYPE))),
         info.getType());
@@ -335,11 +304,7 @@
   public void testParseTemplatizedType8() throws Exception {
     JSDocInfo info = parse("@type {!Array.<function():!Date>}*/");
     assertTypeEquals(
-<<<<<<< HEAD
-        parameterize(ARRAY_TYPE,
-=======
         createTemplatizedType(ARRAY_TYPE,
->>>>>>> 6f1374a4
             registry.createFunctionType(DATE_TYPE)),
         info.getType());
   }
@@ -347,11 +312,7 @@
   public void testParseTemplatizedType9() throws Exception {
     JSDocInfo info = parse("@type {!Array.<Date|number>}*/");
     assertTypeEquals(
-<<<<<<< HEAD
-        parameterize(ARRAY_TYPE,
-=======
         createTemplatizedType(ARRAY_TYPE,
->>>>>>> 6f1374a4
             createUnionType(DATE_TYPE, NUMBER_TYPE, NULL_TYPE)),
         info.getType());
   }
@@ -359,31 +320,11 @@
   public void testParseTemplatizedType10() throws Exception {
     JSDocInfo info = parse("@type {!Array.<Date|number|boolean>}*/");
     assertTypeEquals(
-<<<<<<< HEAD
-        parameterize(ARRAY_TYPE,
-=======
         createTemplatizedType(ARRAY_TYPE,
->>>>>>> 6f1374a4
             createUnionType(DATE_TYPE, NUMBER_TYPE, BOOLEAN_TYPE, NULL_TYPE)),
         info.getType());
   }
 
-<<<<<<< HEAD
-  public void testParseParameterizedType11() throws Exception {
-    JSDocInfo info = parse("@type {!Object.<number>}*/");
-    assertTypeEquals(
-        parameterize(OBJECT_TYPE, NUMBER_TYPE),
-        info.getType());
-    assertParameterTypeEquals(NUMBER_TYPE, info.getType());
-  }
-
-  public void testParseParameterizedType12() throws Exception {
-    JSDocInfo info = parse("@type {!Object.<string,number>}*/");
-    assertTypeEquals(
-        parameterize(OBJECT_TYPE, NUMBER_TYPE), info.getType());
-    assertParameterTypeEquals(NUMBER_TYPE, info.getType());
-    assertIndexTypeEquals(STRING_TYPE, info.getType());
-=======
   public void testParseTemplatizedType11() throws Exception {
     JSDocInfo info = parse("@type {!Object.<number>}*/");
     assertTypeEquals(
@@ -410,12 +351,6 @@
     JSDocInfo info = parse("@type !Array.<?> */");
     assertTypeEquals(
         createTemplatizedType(ARRAY_TYPE, UNKNOWN_TYPE), info.getType());
->>>>>>> 6f1374a4
-  }
-
-  public void testParseParametrizedType13() throws Exception {
-    JSDocInfo info = parse("@type !Array.<?> */");
-    assertTypeEquals(parameterize(ARRAY_TYPE, UNKNOWN_TYPE), info.getType());
   }
 
   public void testParseUnionType1() throws Exception {
@@ -436,67 +371,43 @@
   public void testParseUnionType4() throws Exception {
     JSDocInfo info = parse("@type {(Array.<boolean>,null)}*/");
     assertTypeEquals(createUnionType(
-<<<<<<< HEAD
-        parameterize(ARRAY_TYPE, BOOLEAN_TYPE), NULL_TYPE), info.getType());
-=======
         createTemplatizedType(
             ARRAY_TYPE, BOOLEAN_TYPE), NULL_TYPE), info.getType());
->>>>>>> 6f1374a4
   }
 
   public void testParseUnionType5() throws Exception {
     JSDocInfo info = parse("@type {(null, Array.<boolean>)}*/");
     assertTypeEquals(createUnionType(
-<<<<<<< HEAD
-        parameterize(ARRAY_TYPE, BOOLEAN_TYPE), NULL_TYPE), info.getType());
-=======
         createTemplatizedType(
             ARRAY_TYPE, BOOLEAN_TYPE), NULL_TYPE), info.getType());
->>>>>>> 6f1374a4
   }
 
   public void testParseUnionType6() throws Exception {
     JSDocInfo info = parse("@type {Array.<boolean>|null}*/");
     assertTypeEquals(createUnionType(
-<<<<<<< HEAD
-        parameterize(ARRAY_TYPE, BOOLEAN_TYPE), NULL_TYPE), info.getType());
-=======
         createTemplatizedType(
             ARRAY_TYPE, BOOLEAN_TYPE), NULL_TYPE), info.getType());
->>>>>>> 6f1374a4
   }
 
   public void testParseUnionType7() throws Exception {
     JSDocInfo info = parse("@type {null|Array.<boolean>}*/");
     assertTypeEquals(createUnionType(
-<<<<<<< HEAD
-        parameterize(ARRAY_TYPE, BOOLEAN_TYPE), NULL_TYPE), info.getType());
-=======
         createTemplatizedType(
             ARRAY_TYPE, BOOLEAN_TYPE), NULL_TYPE), info.getType());
->>>>>>> 6f1374a4
   }
 
   public void testParseUnionType8() throws Exception {
     JSDocInfo info = parse("@type {null||Array.<boolean>}*/");
     assertTypeEquals(createUnionType(
-<<<<<<< HEAD
-        parameterize(ARRAY_TYPE, BOOLEAN_TYPE), NULL_TYPE), info.getType());
-=======
         createTemplatizedType(
             ARRAY_TYPE, BOOLEAN_TYPE), NULL_TYPE), info.getType());
->>>>>>> 6f1374a4
   }
 
   public void testParseUnionType9() throws Exception {
     JSDocInfo info = parse("@type {Array.<boolean>||null}*/");
     assertTypeEquals(createUnionType(
-<<<<<<< HEAD
-        parameterize(ARRAY_TYPE, BOOLEAN_TYPE), NULL_TYPE), info.getType());
-=======
         createTemplatizedType(
             ARRAY_TYPE, BOOLEAN_TYPE), NULL_TYPE), info.getType());
->>>>>>> 6f1374a4
   }
 
   public void testParseUnionType10() throws Exception {
@@ -795,23 +706,15 @@
   public void testParseNullableModifiers2() throws Exception {
     JSDocInfo info = parse("@type {!Array.<string?>}*/");
     assertTypeEquals(
-<<<<<<< HEAD
-        parameterize(ARRAY_TYPE, createUnionType(STRING_TYPE, NULL_TYPE)),
-=======
         createTemplatizedType(
             ARRAY_TYPE, createUnionType(STRING_TYPE, NULL_TYPE)),
->>>>>>> 6f1374a4
         info.getType());
   }
 
   public void testParseNullableModifiers3() throws Exception {
     JSDocInfo info = parse("@type {Array.<boolean>?}*/");
     assertTypeEquals(
-<<<<<<< HEAD
-        createNullableType(parameterize(ARRAY_TYPE, BOOLEAN_TYPE)),
-=======
         createNullableType(createTemplatizedType(ARRAY_TYPE, BOOLEAN_TYPE)),
->>>>>>> 6f1374a4
         info.getType());
   }
 
@@ -874,46 +777,30 @@
 
   public void testParseNewline2() throws Exception {
     JSDocInfo info = parse("@type !Array.<\n* number\n* > */");
-<<<<<<< HEAD
-    assertTypeEquals(parameterize(ARRAY_TYPE, NUMBER_TYPE), info.getType());
-=======
     assertTypeEquals(
         createTemplatizedType(ARRAY_TYPE, NUMBER_TYPE), info.getType());
->>>>>>> 6f1374a4
   }
 
   public void testParseNewline3() throws Exception {
     JSDocInfo info = parse("@type !Array.<(number,\n* null)>*/");
     assertTypeEquals(
-<<<<<<< HEAD
-        parameterize(ARRAY_TYPE, createUnionType(NUMBER_TYPE, NULL_TYPE)),
-=======
         createTemplatizedType(
             ARRAY_TYPE, createUnionType(NUMBER_TYPE, NULL_TYPE)),
->>>>>>> 6f1374a4
         info.getType());
   }
 
   public void testParseNewline4() throws Exception {
     JSDocInfo info = parse("@type !Array.<(number|\n* null)>*/");
     assertTypeEquals(
-<<<<<<< HEAD
-        parameterize(ARRAY_TYPE, createUnionType(NUMBER_TYPE, NULL_TYPE)),
-=======
         createTemplatizedType(
             ARRAY_TYPE, createUnionType(NUMBER_TYPE, NULL_TYPE)),
->>>>>>> 6f1374a4
         info.getType());
   }
 
   public void testParseNewline5() throws Exception {
     JSDocInfo info = parse("@type !Array.<function(\n* )\n* :\n* Date>*/");
     assertTypeEquals(
-<<<<<<< HEAD
-        parameterize(ARRAY_TYPE,
-=======
         createTemplatizedType(ARRAY_TYPE,
->>>>>>> 6f1374a4
             registry.createFunctionType(
                 createUnionType(DATE_TYPE, NULL_TYPE))),
         info.getType());
@@ -923,11 +810,7 @@
     JSDocInfo info =
         parse("@return {null|string|Array.<boolean>}*/");
     assertTypeEquals(
-<<<<<<< HEAD
-        createUnionType(parameterize(ARRAY_TYPE, BOOLEAN_TYPE),
-=======
         createUnionType(createTemplatizedType(ARRAY_TYPE, BOOLEAN_TYPE),
->>>>>>> 6f1374a4
             NULL_TYPE, STRING_TYPE),
         info.getReturnType());
   }
@@ -936,11 +819,7 @@
     JSDocInfo info =
         parse("@returns {null|(string,Array.<boolean>)}*/");
     assertTypeEquals(
-<<<<<<< HEAD
-        createUnionType(parameterize(ARRAY_TYPE, BOOLEAN_TYPE),
-=======
         createUnionType(createTemplatizedType(ARRAY_TYPE, BOOLEAN_TYPE),
->>>>>>> 6f1374a4
             NULL_TYPE, STRING_TYPE),
         info.getReturnType());
   }
@@ -949,11 +828,7 @@
     JSDocInfo info =
         parse("@return {((null||Array.<boolean>,string),boolean)}*/");
     assertTypeEquals(
-<<<<<<< HEAD
-        createUnionType(parameterize(ARRAY_TYPE, BOOLEAN_TYPE),
-=======
         createUnionType(createTemplatizedType(ARRAY_TYPE, BOOLEAN_TYPE),
->>>>>>> 6f1374a4
             NULL_TYPE, STRING_TYPE, BOOLEAN_TYPE),
         info.getReturnType());
   }
