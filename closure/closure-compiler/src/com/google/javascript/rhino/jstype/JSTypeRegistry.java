--- conflicted
+++ resolved
@@ -290,11 +290,7 @@
     // use each other's results, so at least one of them will get null
     // instead of an actual type; however, this seems to be benign.
     PrototypeObjectType TOP_LEVEL_PROTOTYPE =
-<<<<<<< HEAD
-        new PrototypeObjectType(this, null, null, true, null, null);
-=======
         new PrototypeObjectType(this, null, null, true, null);
->>>>>>> 6f1374a4
     registerNativeType(JSTypeNative.TOP_LEVEL_PROTOTYPE, TOP_LEVEL_PROTOTYPE);
 
     // Object
@@ -1430,11 +1426,7 @@
    */
   ObjectType createNativeAnonymousObjectType() {
     PrototypeObjectType type =
-<<<<<<< HEAD
-        new PrototypeObjectType(this, null, null, true, null, null);
-=======
         new PrototypeObjectType(this, null, null, true, null);
->>>>>>> 6f1374a4
     type.setPrettyPrint(true);
     return type;
   }
@@ -1455,11 +1447,7 @@
       Node parameters, JSType returnType, ImmutableList<String> templateKeys) {
     return new FunctionType(this, name, source,
         createArrowType(parameters, returnType), null,
-<<<<<<< HEAD
-        templateKeys, true, false);
-=======
         createTemplateTypeMap(templateKeys, null), true, false);
->>>>>>> 6f1374a4
   }
 
   /**
@@ -1516,27 +1504,6 @@
       ObjectType baseType, JSType... templatizedTypes) {
     return createTemplatizedType(
         baseType, ImmutableList.copyOf(templatizedTypes));
-  }
-
-  /**
-   * Creates a templatized instance of the specified type.
-   * @param baseType the type to be templatized.
-   * @param templatizedTypes a list of the template JSTypes. Will be matched by
-   *     list order to the template keys specified in the constructor function.
-   */
-  public JSType createTemplatizedType(
-      JSType baseType, ImmutableList<JSType> templatizedTypes) {
-    // Only instance object types can currently be templatized; extend this
-    // logic when more types can be templatized.
-    if (baseType instanceof InstanceObjectType) {
-      ObjectType baseObjType = baseType.toObjectType();
-      return new InstanceObjectType(
-          this, baseObjType.getConstructor(), baseObjType.isNativeObjectType(),
-          templatizedTypes);
-    } else {
-      throw new IllegalArgumentException(
-          "Only instance object types can be templatized");
-    }
   }
 
   /**
