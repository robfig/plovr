--- conflicted
+++ resolved
@@ -182,22 +182,14 @@
           } else {
 
             // Because "Foo" and "Foo.<?>" are roughly equivalent
-<<<<<<< HEAD
-            // parameterized types, special care is needed when building the
-=======
             // templatized types, special care is needed when building the
->>>>>>> 6f1374a4
             // union. For example:
             //   Object is consider a subtype of Object.<string>
             // but we want to leave "Object" not "Object.<string>" when
             // building the subtype.
             //
 
-<<<<<<< HEAD
-            if (alternate.isParameterizedType() || current.isParameterizedType()) {
-=======
             if (alternate.isTemplatizedType() || current.isTemplatizedType()) {
->>>>>>> 6f1374a4
               // Cases:
               // 1) alternate:Array.<string> and current:Object ==> Object
               // 2) alternate:Array.<string> and current:Array ==> Array
@@ -214,38 +206,19 @@
               // 9) alternate:Array.<string> and
               //    current:Object.<string> ==> Object.<string>|Array.<string>
 
-<<<<<<< HEAD
-              if (!current.isParameterizedType()) {
-=======
               if (!current.isTemplatizedType()) {
->>>>>>> 6f1374a4
                 if (alternate.isSubtype(current)) {
                   // case 1, 2
                   return this;
                 }
                 // case 3: leave current, add alternate
-<<<<<<< HEAD
-              } else if (!alternate.isParameterizedType()) {
-=======
               } else if (!alternate.isTemplatizedType()) {
->>>>>>> 6f1374a4
                 if (current.isSubtype(alternate)) {
                   // case 4, 5
                   removeCurrent = true;
                 }
                 // case 6: leave current, add alternate
               } else {
-<<<<<<< HEAD
-                Preconditions.checkState(current.isParameterizedType()
-                    && alternate.isParameterizedType());
-                ParameterizedType parameterizedAlternate = alternate.toMaybeParameterizedType();
-                ParameterizedType parameterizedCurrent = current.toMaybeParameterizedType();
-
-                if (parameterizedCurrent.wrapsSameRawType(parameterizedAlternate)) {
-                  JSType alternateTypeParameter = parameterizedAlternate.getParameterType();
-                  JSType currentTypeParameter = parameterizedCurrent.getParameterType();
-                  if (currentTypeParameter.isEquivalentTo(parameterizedCurrent)) {
-=======
                 Preconditions.checkState(current.isTemplatizedType()
                     && alternate.isTemplatizedType());
                 TemplatizedType templatizedAlternate = alternate.toMaybeTemplatizedType();
@@ -255,32 +228,21 @@
                   if (alternate.getTemplateTypeMap().checkEquivalenceHelper(
                       current.getTemplateTypeMap(),
                       EquivalenceMethod.IDENTITY)) {
->>>>>>> 6f1374a4
                     // case 8
                     return this;
                   } else {
                     // TODO(johnlenz): should we leave both types?
                     // case 7: add a merged alternate
-<<<<<<< HEAD
-                    // We currently merge to the parameterized types to "unknown"
-                    // which is equivalent to the raw type.
-                    JSType merged = parameterizedCurrent
-=======
                     // We currently merge to the templatized types to "unknown"
                     // which is equivalent to the raw type.
                     JSType merged = templatizedCurrent
->>>>>>> 6f1374a4
                         .getReferencedObjTypeInternal();
                     return addAlternate(merged);
                   }
                 }
                 // case 9: leave current, add alternate
               }
-<<<<<<< HEAD
-              // Otherwise leave both parameterized types.
-=======
               // Otherwise leave both templatized types.
->>>>>>> 6f1374a4
             } else if (alternate.isSubtype(current)) {
               // Alternate is unnecessary.
               return this;
