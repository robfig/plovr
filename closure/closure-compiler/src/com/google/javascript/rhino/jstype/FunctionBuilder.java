--- conflicted
+++ resolved
@@ -57,11 +57,7 @@
   private Node parametersNode = null;
   private JSType returnType = null;
   private JSType typeOfThis = null;
-<<<<<<< HEAD
-  private ImmutableList<String> templateKeys = ImmutableList.of();
-=======
   private TemplateTypeMap templateTypeMap = null;
->>>>>>> 6f1374a4
   private boolean inferredReturnType = false;
   private boolean isConstructor = false;
   private boolean isNativeType = false;
@@ -123,14 +119,8 @@
   }
 
   /** Set the template name. */
-<<<<<<< HEAD
-  public FunctionBuilder withTemplateKeys(
-      ImmutableList<String> templateKeys) {
-    this.templateKeys = templateKeys;
-=======
   public FunctionBuilder withTemplateKeys(ImmutableList<String> templateKeys) {
     this.templateTypeMap = registry.createTemplateTypeMap(templateKeys, null);
->>>>>>> 6f1374a4
     return this;
   }
 
@@ -159,11 +149,7 @@
     this.parametersNode = otherType.getParametersNode();
     this.returnType = otherType.getReturnType();
     this.typeOfThis = otherType.getTypeOfThis();
-<<<<<<< HEAD
-    this.templateKeys = otherType.getTemplateKeys();
-=======
     this.templateTypeMap = otherType.getTemplateTypeMap();
->>>>>>> 6f1374a4
     this.isConstructor = otherType.isConstructor();
     this.isNativeType = otherType.isNativeObjectType();
     return this;
@@ -173,10 +159,6 @@
   public FunctionType build() {
     return new FunctionType(registry, name, sourceNode,
         new ArrowType(registry, parametersNode, returnType, inferredReturnType),
-<<<<<<< HEAD
-        typeOfThis, templateKeys, isConstructor, isNativeType);
-=======
         typeOfThis, templateTypeMap, isConstructor, isNativeType);
->>>>>>> 6f1374a4
   }
 }