--- conflicted
+++ resolved
@@ -339,20 +339,12 @@
    */
   boolean checkUnionEquivalenceHelper(
       UnionType that, EquivalenceMethod eqMethod) {
-<<<<<<< HEAD
-    if (eqMethod == EquivalenceMethod.IDENTITY
-        && alternates.size() != that.alternates.size()) {
-      return false;
-    }
-    for (JSType alternate : that.alternates) {
-=======
     Collection<JSType> thatAlternates = that.getAlternates();
     if (eqMethod == EquivalenceMethod.IDENTITY
         && getAlternates().size() != thatAlternates.size()) {
       return false;
     }
     for (JSType alternate : thatAlternates) {
->>>>>>> 6f1374a4
       if (!hasAlternate(alternate, eqMethod)) {
         return false;
       }
@@ -361,11 +353,7 @@
   }
 
   private boolean hasAlternate(JSType type, EquivalenceMethod eqMethod) {
-<<<<<<< HEAD
-    for (JSType alternate : alternates) {
-=======
     for (JSType alternate : getAlternates()) {
->>>>>>> 6f1374a4
       if (alternate.checkEquivalenceHelper(type, eqMethod)) {
         return true;
       }
