--- conflicted
+++ resolved
@@ -88,14 +88,8 @@
     super(registry);
   }
 
-<<<<<<< HEAD
-  ObjectType(JSTypeRegistry registry, ImmutableList<String> templateKeys,
-      ImmutableList<JSType> templatizedTypes) {
-    super(registry, templateKeys, templatizedTypes);
-=======
   ObjectType(JSTypeRegistry registry, TemplateTypeMap templateTypeMap) {
     super(registry, templateTypeMap);
->>>>>>> 6f1374a4
   }
 
   @Override
