--- conflicted
+++ resolved
@@ -133,19 +133,11 @@
   /** Creates an instance for a function that might be a constructor. */
   FunctionType(JSTypeRegistry registry, String name, Node source,
                ArrowType arrowType, JSType typeOfThis,
-<<<<<<< HEAD
-               ImmutableList<String> templateKeys,
-               boolean isConstructor, boolean nativeType) {
-    super(registry, name,
-        registry.getNativeObjectType(JSTypeNative.FUNCTION_INSTANCE_TYPE),
-        nativeType, templateKeys, null);
-=======
                TemplateTypeMap templateTypeMap,
                boolean isConstructor, boolean nativeType) {
     super(registry, name,
         registry.getNativeObjectType(JSTypeNative.FUNCTION_INSTANCE_TYPE),
         nativeType, templateTypeMap);
->>>>>>> 6f1374a4
     setPrettyPrint(true);
 
     Preconditions.checkArgument(source == null ||
@@ -156,7 +148,7 @@
       this.kind = Kind.CONSTRUCTOR;
       this.propAccess = PropAccess.ANY;
       this.typeOfThis = typeOfThis != null ?
-          typeOfThis : new InstanceObjectType(registry, this, nativeType, null);
+          typeOfThis : new InstanceObjectType(registry, this, nativeType);
     } else {
       this.kind = Kind.ORDINARY;
       this.typeOfThis = typeOfThis != null ?
@@ -385,11 +377,7 @@
                 registry,
                 getReferenceName() + ".prototype",
                 registry.getNativeObjectType(OBJECT_TYPE),
-<<<<<<< HEAD
-                isNativeObjectType(), null, null),
-=======
                 isNativeObjectType(), null),
->>>>>>> 6f1374a4
             null);
       }
     }
@@ -618,11 +606,7 @@
             new FunctionBuilder(registry)
             .withParams(builder)
             .withReturnType(getReturnType())
-<<<<<<< HEAD
-            .withTemplateKeys(getTemplateKeys())
-=======
             .withTemplateKeys(getTemplateTypeMap().getTemplateKeys())
->>>>>>> 6f1374a4
             .build(),
             source);
       }
@@ -641,11 +625,7 @@
   public FunctionType getBindReturnType(int argsToBind) {
     FunctionBuilder builder = new FunctionBuilder(registry)
         .withReturnType(getReturnType())
-<<<<<<< HEAD
-        .withTemplateKeys(getTemplateKeys());
-=======
         .withTemplateKeys(getTemplateTypeMap().getTemplateKeys());
->>>>>>> 6f1374a4
     if (argsToBind >= 0) {
       Node origParams = getParametersNode();
       if (origParams != null) {
@@ -671,11 +651,7 @@
     boolean isBind = !isCall;
     FunctionBuilder builder = new FunctionBuilder(registry)
         .withReturnType(isCall ? getReturnType() : getBindReturnType(-1))
-<<<<<<< HEAD
-        .withTemplateKeys(getTemplateKeys());
-=======
         .withTemplateKeys(getTemplateTypeMap().getTemplateKeys());
->>>>>>> 6f1374a4
 
     Node origParams = getParametersNode();
     if (origParams != null) {
@@ -1283,11 +1259,7 @@
 
   @Override
   public boolean hasAnyTemplateTypesInternal() {
-<<<<<<< HEAD
-    return !getTemplateKeys().isEmpty()
-=======
     return getTemplateTypeMap().numUnfilledTemplateKeys() > 0
->>>>>>> 6f1374a4
         || typeOfThis.hasAnyTemplateTypes()
         || call.hasAnyTemplateTypes();
   }
