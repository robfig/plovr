--- conflicted
+++ resolved
@@ -48,7 +48,6 @@
 import com.google.javascript.rhino.jstype.JSTypeNative;
 import com.google.javascript.rhino.jstype.JSTypeRegistry;
 import com.google.javascript.rhino.jstype.ObjectType;
-import com.google.javascript.rhino.jstype.ParameterizedType;
 import com.google.javascript.rhino.jstype.RecordTypeBuilder;
 import com.google.javascript.rhino.jstype.TemplatizedType;
 
@@ -410,16 +409,6 @@
     return registry.createOptionalType(type);
   }
 
-<<<<<<< HEAD
-  protected JSType createTemplatizedType(
-      JSType baseType, ImmutableList<JSType> templatizedTypes) {
-    return registry.createTemplatizedType(baseType, templatizedTypes);
-  }
-
-  protected JSType createParameterizedType(
-      ObjectType type, JSType typeParameter) {
-    return registry.createParameterizedType(type, typeParameter);
-=======
   protected TemplatizedType createTemplatizedType(
       ObjectType baseType, ImmutableList<JSType> templatizedTypes) {
     return registry.createTemplatizedType(baseType, templatizedTypes);
@@ -429,7 +418,6 @@
       ObjectType baseType, JSType... templatizedType) {
     return createTemplatizedType(
         baseType, ImmutableList.copyOf(templatizedType));
->>>>>>> 6f1374a4
   }
 
   /**
@@ -619,8 +607,4 @@
   protected final void assertTypeNotEquals(String msg, JSType a, JSType b) {
     Asserts.assertTypeNotEquals(msg, a, b);
   }
-
-  protected final ParameterizedType parameterize(ObjectType objType, JSType t) {
-    return registry.createParameterizedType(objType, t);
-  }
 }