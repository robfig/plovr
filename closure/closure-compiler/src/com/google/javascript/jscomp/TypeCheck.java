--- conflicted
+++ resolved
@@ -29,10 +29,6 @@
 
 import com.google.common.base.Preconditions;
 import com.google.common.collect.ImmutableSet;
-<<<<<<< HEAD
-import com.google.javascript.jscomp.CheckLevel;
-=======
->>>>>>> 6f1374a4
 import com.google.javascript.jscomp.Scope.Var;
 import com.google.javascript.jscomp.type.ReverseAbstractInterpreter;
 import com.google.javascript.rhino.JSDocInfo;
@@ -936,11 +932,7 @@
             // Only assign structs to the prototype of a @struct constructor
             if (functionType.makesStructs() && !rvalueType.isStruct()) {
               String funName = functionType.getTypeOfThis().toString();
-<<<<<<< HEAD
-              compiler.report(t.makeError(assign, CONFLICTING_EXTENDED_TYPE,
-=======
               compiler.report(t.makeError(assign, CONFLICTING_SHAPE_TYPE,
->>>>>>> 6f1374a4
                                           "struct", funName));
             }
             return;
@@ -1012,9 +1004,6 @@
     }
   }
 
-<<<<<<< HEAD
-  /** Check that we don't create new properties on structs. */
-=======
   /**
    * After a struct object is created, we can't add new properties to it, with
    * one exception. We allow creation of "static" properties like
@@ -1022,21 +1011,12 @@
    * where Foo.prototype is a struct, if the assignment happens at the top level
    * and the constructor Foo is defined in the same file.
    */
->>>>>>> 6f1374a4
   private void checkPropCreation(NodeTraversal t, Node lvalue) {
     if (lvalue.isGetProp()) {
       Node obj = lvalue.getFirstChild();
       Node prop = lvalue.getLastChild();
       JSType objType = getJSType(obj);
       String pname = prop.getString();
-<<<<<<< HEAD
-      if (objType.isStruct() && !objType.hasProperty(pname)) {
-        if (!(obj.isThis() &&
-              getJSType(t.getScope().getRootNode()).isConstructor())) {
-          report(t, prop, ILLEGAL_PROPERTY_CREATION);
-        }
-      }
-=======
 
       if (!objType.isStruct() || objType.hasProperty(pname)) {
         return;
@@ -1059,7 +1039,6 @@
         }
       }
       report(t, prop, ILLEGAL_PROPERTY_CREATION);
->>>>>>> 6f1374a4
     }
   }
 
@@ -1667,17 +1646,10 @@
         if (baseConstructor != getNativeType(OBJECT_FUNCTION_TYPE)) {
           ObjectType proto = functionType.getPrototype();
           if (functionType.makesStructs() && !proto.isStruct()) {
-<<<<<<< HEAD
-            compiler.report(t.makeError(n, CONFLICTING_EXTENDED_TYPE,
-                                        "struct", functionPrivateName));
-          } else if (functionType.makesDicts() && !proto.isDict()) {
-            compiler.report(t.makeError(n, CONFLICTING_EXTENDED_TYPE,
-=======
             compiler.report(t.makeError(n, CONFLICTING_SHAPE_TYPE,
                                         "struct", functionPrivateName));
           } else if (functionType.makesDicts() && !proto.isDict()) {
             compiler.report(t.makeError(n, CONFLICTING_SHAPE_TYPE,
->>>>>>> 6f1374a4
                                         "dict", functionPrivateName));
           }
         }
