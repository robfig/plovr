/*
 * Copyright 2009 The Closure Compiler Authors.
 *
 * Licensed under the Apache License, Version 2.0 (the "License");
 * you may not use this file except in compliance with the License.
 * You may obtain a copy of the License at
 *
 *     http://www.apache.org/licenses/LICENSE-2.0
 *
 * Unless required by applicable law or agreed to in writing, software
 * distributed under the License is distributed on an "AS IS" BASIS,
 * WITHOUT WARRANTIES OR CONDITIONS OF ANY KIND, either express or implied.
 * See the License for the specific language governing permissions and
 * limitations under the License.
 */

package com.google.javascript.jscomp;

import com.google.common.annotations.VisibleForTesting;
import com.google.common.base.Charsets;
import com.google.common.base.Preconditions;
import com.google.common.collect.Lists;
import com.google.common.collect.Maps;
import com.google.common.collect.Sets;
import com.google.common.io.Files;
import com.google.javascript.jscomp.AbstractCompiler.LifeCycleStage;
import com.google.javascript.jscomp.CompilerOptions.LanguageMode;
import com.google.javascript.jscomp.ExtractPrototypeMemberDeclarations.Pattern;
import com.google.javascript.jscomp.NodeTraversal.Callback;
import com.google.javascript.jscomp.parsing.ParserRunner;
import com.google.javascript.rhino.IR;
import com.google.javascript.rhino.Node;

import java.io.File;
import java.io.FileReader;
import java.io.IOException;
import java.util.Collection;
import java.util.Collections;
import java.util.List;
import java.util.Map;
import java.util.Set;

/**
 * Pass factories and meta-data for native JSCompiler passes.
 *
 * @author nicksantos@google.com (Nick Santos)
 */
// TODO(nicksantos): This needs state for a variety of reasons. Some of it
// is to satisfy the existing API. Some of it is because passes really do
// need to share state in non-trivial ways. This should be audited and
// cleaned up.
public class DefaultPassConfig extends PassConfig {

  /* For the --mark-as-compiled pass */
  private static final String COMPILED_CONSTANT_NAME = "COMPILED";

  /* Constant name for Closure's locale */
  private static final String CLOSURE_LOCALE_CONSTANT_NAME = "goog.LOCALE";

  // Compiler errors when invalid combinations of passes are run.
  static final DiagnosticType TIGHTEN_TYPES_WITHOUT_TYPE_CHECK =
      DiagnosticType.error("JSC_TIGHTEN_TYPES_WITHOUT_TYPE_CHECK",
          "TightenTypes requires type checking. Please use --check_types.");

  static final DiagnosticType CANNOT_USE_PROTOTYPE_AND_VAR =
      DiagnosticType.error("JSC_CANNOT_USE_PROTOTYPE_AND_VAR",
          "Rename prototypes and inline variables cannot be used together");

  // Miscellaneous errors.
  static final DiagnosticType REPORT_PATH_IO_ERROR =
      DiagnosticType.error("JSC_REPORT_PATH_IO_ERROR",
          "Error writing compiler report to {0}");

  private static final DiagnosticType NAME_REF_GRAPH_FILE_ERROR =
      DiagnosticType.error("JSC_NAME_REF_GRAPH_FILE_ERROR",
          "Error \"{1}\" writing name reference graph to \"{0}\".");

  private static final DiagnosticType NAME_REF_REPORT_FILE_ERROR =
      DiagnosticType.error("JSC_NAME_REF_REPORT_FILE_ERROR",
          "Error \"{1}\" writing name reference report to \"{0}\".");

  private static final java.util.regex.Pattern GLOBAL_SYMBOL_NAMESPACE_PATTERN =
    java.util.regex.Pattern.compile("^[a-zA-Z0-9$_]+$");

  /**
   * A global namespace to share across checking passes.
   */
  private GlobalNamespace namespaceForChecks = null;

  /**
   * A symbol table for registering references that get removed during
   * preprocessing.
   */
  private PreprocessorSymbolTable preprocessorSymbolTable = null;

  /**
   * A type-tightener to share across optimization passes.
   */
  private TightenTypes tightenTypes = null;

  /** Names exported by goog.exportSymbol. */
  private Set<String> exportedNames = null;

  /**
   * Ids for cross-module method stubbing, so that each method has
   * a unique id.
   */
  private CrossModuleMethodMotion.IdGenerator crossModuleIdGenerator =
      new CrossModuleMethodMotion.IdGenerator();

  /**
   * Keys are arguments passed to getCssName() found during compilation; values
   * are the number of times the key appeared as an argument to getCssName().
   */
  private Map<String, Integer> cssNames = null;

  /** The variable renaming map */
  private VariableMap variableMap = null;

  /** The property renaming map */
  private VariableMap propertyMap = null;

  /** The naming map for anonymous functions */
  private VariableMap anonymousFunctionNameMap = null;

  /** Fully qualified function names and globally unique ids */
  private FunctionNames functionNames = null;

  /** String replacement map */
  private VariableMap stringMap = null;

  /** Id generator map */
  private String idGeneratorMap = null;

  public DefaultPassConfig(CompilerOptions options) {
    super(options);
  }

  @Override
  protected State getIntermediateState() {
    return new State(
        cssNames == null ? null : Maps.newHashMap(cssNames),
        exportedNames == null ? null :
            Collections.unmodifiableSet(exportedNames),
        crossModuleIdGenerator, variableMap, propertyMap,
        anonymousFunctionNameMap, stringMap, functionNames, idGeneratorMap);
  }

  @Override
  protected void setIntermediateState(State state) {
    this.cssNames = state.cssNames == null ? null :
        Maps.newHashMap(state.cssNames);
    this.exportedNames = state.exportedNames == null ? null :
        Sets.newHashSet(state.exportedNames);
    this.crossModuleIdGenerator = state.crossModuleIdGenerator;
    this.variableMap = state.variableMap;
    this.propertyMap = state.propertyMap;
    this.anonymousFunctionNameMap = state.anonymousFunctionNameMap;
    this.stringMap = state.stringMap;
    this.functionNames = state.functionNames;
    this.idGeneratorMap = state.idGeneratorMap;
  }

  GlobalNamespace getGlobalNamespace() {
    return namespaceForChecks;
  }

  PreprocessorSymbolTable getPreprocessorSymbolTable() {
    return preprocessorSymbolTable;
  }

  void maybeInitializePreprocessorSymbolTable(AbstractCompiler compiler) {
    if (options.ideMode) {
      Node root = compiler.getRoot();
      if (preprocessorSymbolTable == null ||
          preprocessorSymbolTable.getRootNode() != root) {
        preprocessorSymbolTable = new PreprocessorSymbolTable(root);
      }
    }
  }

  @Override
  protected List<PassFactory> getChecks() {
    List<PassFactory> checks = Lists.newArrayList();

    checks.add(createEmptyPass("beforeStandardChecks"));

    if (options.closurePass) {
      checks.add(closureGoogScopeAliases);
      checks.add(closureRewriteGoogClass);
    }

    if (options.nameAnonymousFunctionsOnly) {
      if (options.anonymousFunctionNaming ==
          AnonymousFunctionNamingPolicy.MAPPED) {
        checks.add(nameMappedAnonymousFunctions);
      } else if (options.anonymousFunctionNaming ==
          AnonymousFunctionNamingPolicy.UNMAPPED) {
        checks.add(nameUnmappedAnonymousFunctions);
      }
      return checks;
    }

    if (options.jqueryPass) {
      checks.add(jqueryAliases);
<<<<<<< HEAD
=======
    }

    if (options.angularPass) {
      checks.add(angularPass);
>>>>>>> 6f1374a4
    }

    checks.add(checkSideEffects);

    if (options.checkSuspiciousCode ||
        options.enables(DiagnosticGroups.GLOBAL_THIS) ||
        options.enables(DiagnosticGroups.DEBUGGER_STATEMENT_PRESENT)) {
      checks.add(suspiciousCode);
    }

    if (options.checkControlStructures
        || options.enables(DiagnosticGroups.ES5_STRICT))  {
      checks.add(checkControlStructures);
    }

    if (options.checkRequires.isOn()) {
      checks.add(checkRequires);
    }

    if (options.checkProvides.isOn()) {
      checks.add(checkProvides);
    }

    // The following passes are more like "preprocessor" passes.
    // It's important that they run before most checking passes.
    // Perhaps this method should be renamed?
    if (options.generateExports) {
      checks.add(generateExports);
    }

    if (options.exportTestFunctions) {
      checks.add(exportTestFunctions);
    }

    if (options.closurePass) {
      checks.add(closurePrimitives);
    }

    if (options.closurePass && options.checkMissingGetCssNameLevel.isOn()) {
      checks.add(closureCheckGetCssName);
    }

    if (options.syntheticBlockStartMarker != null) {
      // This pass must run before the first fold constants pass.
      checks.add(createSyntheticBlocks);
    }

    checks.add(checkVars);
    if (options.computeFunctionSideEffects) {
      checks.add(checkRegExp);
    }

    if (options.aggressiveVarCheck.isOn()) {
      checks.add(checkVariableReferences);
    }

    // This pass should run before types are assigned.
    if (options.processObjectPropertyString) {
      checks.add(objectPropertyStringPreprocess);
    }

    if (options.checkTypes || options.inferTypes) {
      checks.add(resolveTypes);
      checks.add(inferTypes);
      if (options.checkTypes) {
        checks.add(checkTypes);
      } else {
        checks.add(inferJsDocInfo);
      }

      // We assume that only IDE-mode clients will try to query the
      // typed scope creator after the compile job.
      if (!options.ideMode && !options.saveDataStructures) {
        checks.add(clearTypedScopePass);
      }
    }

    if (options.checkUnreachableCode.isOn() ||
        (options.checkTypes && options.checkMissingReturn.isOn())) {
      checks.add(checkControlFlow);
    }

    // CheckAccessControls only works if check types is on.
    if (options.checkTypes &&
        (options.enables(DiagnosticGroups.ACCESS_CONTROLS)
         || options.enables(DiagnosticGroups.CONSTANT_PROPERTY))) {
      checks.add(checkAccessControls);
    }

    if (options.checkGlobalNamesLevel.isOn()) {
      checks.add(checkGlobalNames);
    }

    if (options.enables(DiagnosticGroups.ES5_STRICT) || options.checkCaja) {
      checks.add(checkStrictMode);
    }

    // Replace 'goog.getCssName' before processing defines but after the
    // other checks have been done.
    if (options.closurePass) {
      checks.add(closureReplaceGetCssName);
    }

    // i18n
    // If you want to customize the compiler to use a different i18n pass,
    // you can create a PassConfig that calls replacePassFactory
    // to replace this.
    if (options.replaceMessagesWithChromeI18n) {
      checks.add(replaceMessagesForChrome);
    } else if (options.messageBundle != null) {
      checks.add(replaceMessages);
    }

    if (options.getTweakProcessing().isOn()) {
      checks.add(processTweaks);
    }

    // Defines in code always need to be processed.
    checks.add(processDefines);

    if (options.instrumentationTemplate != null ||
        options.recordFunctionInformation) {
      checks.add(computeFunctionNames);
    }

    if (options.nameReferenceGraphPath != null &&
        !options.nameReferenceGraphPath.isEmpty()) {
      checks.add(printNameReferenceGraph);
    }

    if (options.nameReferenceReportPath != null &&
        !options.nameReferenceReportPath.isEmpty()) {
      checks.add(printNameReferenceReport);
    }

    checks.add(createEmptyPass("afterStandardChecks"));

    assertAllOneTimePasses(checks);
    return checks;
  }

  @Override
  protected List<PassFactory> getOptimizations() {
    List<PassFactory> passes = Lists.newArrayList();
    passes.add(garbageCollectChecks);

    // TODO(nicksantos): The order of these passes makes no sense, and needs
    // to be re-arranged.

    if (options.runtimeTypeCheck) {
      passes.add(runtimeTypeCheck);
    }

    passes.add(createEmptyPass("beforeStandardOptimizations"));

    if (options.replaceIdGenerators) {
      passes.add(replaceIdGenerators);
    }

    // Optimizes references to the arguments variable.
    if (options.optimizeArgumentsArray) {
      passes.add(optimizeArgumentsArray);
    }

    // Abstract method removal works best on minimally modified code, and also
    // only needs to run once.
    if (options.closurePass &&
        (options.removeAbstractMethods || options.removeClosureAsserts)) {
      passes.add(closureCodeRemoval);
    }

    // Collapsing properties can undo constant inlining, so we do this before
    // the main optimization loop.
    if (options.collapseProperties) {
      passes.add(collapseProperties);
    }

    // ReplaceStrings runs after CollapseProperties in order to simplify
    // pulling in values of constants defined in enums structures.
    if (!options.replaceStringsFunctionDescriptions.isEmpty()) {
      passes.add(replaceStrings);
    }

    // Tighten types based on actual usage.
    if (options.tightenTypes) {
      passes.add(tightenTypesBuilder);
    }

    // Property disambiguation should only run once and needs to be done
    // soon after type checking, both so that it can make use of type
    // information and so that other passes can take advantage of the renamed
    // properties.
    if (options.disambiguateProperties) {
      passes.add(disambiguateProperties);
    }

    if (options.computeFunctionSideEffects) {
      passes.add(markPureFunctions);
    } else if (options.markNoSideEffectCalls) {
      // TODO(user) The properties that this pass adds to CALL and NEW
      // AST nodes increase the AST's in-memory size.  Given that we are
      // already running close to our memory limits, we could run into
      // trouble if we end up using the @nosideeffects annotation a lot
      // or compute @nosideeffects annotations by looking at function
      // bodies.  It should be easy to propagate @nosideeffects
      // annotations as part of passes that depend on this property and
      // store the result outside the AST (which would allow garbage
      // collection once the pass is done).
      passes.add(markNoSideEffectCalls);
    }

    if (options.chainCalls) {
      passes.add(chainCalls);
    }

    // Constant checking must be done after property collapsing because
    // property collapsing can introduce new constants (e.g. enum values).
    // TODO(johnlenz): make checkConsts namespace aware so it can be run
    // as during the checks phase.
    passes.add(checkConsts);

    // The Caja library adds properties to Object.prototype, which breaks
    // most for-in loops.  This adds a check to each loop that skips
    // any property matching /___$/.
    if (options.ignoreCajaProperties) {
      passes.add(ignoreCajaProperties);
    }

    assertAllOneTimePasses(passes);

    if (options.smartNameRemoval || options.reportPath != null) {
      passes.addAll(getCodeRemovingPasses());
      passes.add(smartNamePass);
    }

    // This needs to come after the inline constants pass, which is run within
    // the code removing passes.
    if (options.closurePass) {
      passes.add(closureOptimizePrimitives);
    }

    // TODO(user): This forces a first crack at crossModuleCodeMotion
    // before devirtualization. Once certain functions are devirtualized,
    // it confuses crossModuleCodeMotion ability to recognized that
    // it is recursive.

    // TODO(user): This is meant for a temporary quick win.
    // In the future, we might want to improve our analysis in
    // CrossModuleCodeMotion so we don't need to do this.
    if (options.crossModuleCodeMotion) {
      passes.add(crossModuleCodeMotion);
    }

    // Method devirtualization benefits from property disambiguation so
    // it should run after that pass but before passes that do
    // optimizations based on global names (like cross module code motion
    // and inline functions).  Smart Name Removal does better if run before
    // this pass.
    if (options.devirtualizePrototypeMethods) {
      passes.add(devirtualizePrototypeMethods);
    }

    if (options.customPasses != null) {
      passes.add(getCustomPasses(
          CustomPassExecutionTime.BEFORE_OPTIMIZATION_LOOP));
    }

    passes.add(createEmptyPass("beforeMainOptimizations"));

    passes.addAll(getMainOptimizationLoop());

    if (options.specializeInitialModule) {
      // When specializing the initial module, we want our fixups to be
      // as lean as possible, so we run the entire optimization loop to a
      // fixed point before specializing, then specialize, and then run the
      // main optimization loop again.

      if (options.crossModuleCodeMotion) {
        passes.add(crossModuleCodeMotion);
      }

      if (options.crossModuleMethodMotion) {
        passes.add(crossModuleMethodMotion);
      }

      passes.add(specializeInitialModule);
      passes.addAll(getMainOptimizationLoop());
    }

    passes.add(createEmptyPass("beforeModuleMotion"));

    if (options.crossModuleCodeMotion) {
      passes.add(crossModuleCodeMotion);
    }

    if (options.crossModuleMethodMotion) {
      passes.add(crossModuleMethodMotion);
    }

    passes.add(createEmptyPass("afterModuleMotion"));

    // Some optimizations belong outside the loop because running them more
    // than once would either have no benefit or be incorrect.
    if (options.customPasses != null) {
      passes.add(getCustomPasses(
          CustomPassExecutionTime.AFTER_OPTIMIZATION_LOOP));
    }

    if (options.flowSensitiveInlineVariables) {
      passes.add(flowSensitiveInlineVariables);

      // After inlining some of the variable uses, some variables are unused.
      // Re-run remove unused vars to clean it up.
      if (options.removeUnusedVars || options.removeUnusedLocalVars) {
        passes.add(removeUnusedVars);
      }
    }

    // Running this pass again is required to have goog.events compile down to
    // nothing when compiled on its own.
    if (options.smartNameRemoval) {
      passes.add(smartNamePass2);
    }

    if (options.collapseAnonymousFunctions) {
      passes.add(collapseAnonymousFunctions);
    }

    // Move functions before extracting prototype member declarations.
    if (options.moveFunctionDeclarations ||
        // renamePrefixNamescape relies on moveFunctionDeclarations
        // to preserve semantics.
        options.renamePrefixNamespace != null) {
      passes.add(moveFunctionDeclarations);
    }

    if (options.anonymousFunctionNaming ==
        AnonymousFunctionNamingPolicy.MAPPED) {
      passes.add(nameMappedAnonymousFunctions);
    }

    // The mapped name anonymous function pass makes use of information that
    // the extract prototype member declarations pass removes so the former
    // happens before the latter.
    //
    // Extracting prototype properties screws up the heuristic renaming
    // policies, so never run it when those policies are requested.
    if (options.extractPrototypeMemberDeclarations &&
        (options.propertyRenaming != PropertyRenamingPolicy.HEURISTIC &&
         options.propertyRenaming !=
            PropertyRenamingPolicy.AGGRESSIVE_HEURISTIC)) {
      passes.add(extractPrototypeMemberDeclarations);
    }

    if (options.ambiguateProperties &&
        (options.propertyRenaming == PropertyRenamingPolicy.ALL_UNQUOTED)) {
      passes.add(ambiguateProperties);
    }

    if (options.propertyRenaming != PropertyRenamingPolicy.OFF) {
      passes.add(renameProperties);
    }

    // Reserve global names added to the "windows" object.
    if (options.reserveRawExports) {
      passes.add(gatherRawExports);
    }

    // This comes after property renaming because quoted property names must
    // not be renamed.
    if (options.convertToDottedProperties) {
      passes.add(convertToDottedProperties);
    }

    // Property renaming must happen before this pass runs since this
    // pass may convert dotted properties into quoted properties.  It
    // is beneficial to run before alias strings, alias keywords and
    // variable renaming.
    if (options.rewriteFunctionExpressions) {
      passes.add(rewriteFunctionExpressions);
    }

    // This comes after converting quoted property accesses to dotted property
    // accesses in order to avoid aliasing property names.
    if (!options.aliasableStrings.isEmpty() || options.aliasAllStrings) {
      passes.add(aliasStrings);
    }

    if (options.aliasExternals) {
      passes.add(aliasExternals);
    }

    if (options.aliasKeywords) {
      passes.add(aliasKeywords);
    }

    // Passes after this point can no longer depend on normalized AST
    // assumptions.
    passes.add(markUnnormalized);

    if (options.coalesceVariableNames) {
      passes.add(coalesceVariableNames);

      // coalesceVariables creates identity assignments and more redundant code
      // that can be removed, rerun the peephole optimizations to clean them
      // up.
      if (options.foldConstants) {
        passes.add(peepholeOptimizations);
      }
    }

    if (options.collapseVariableDeclarations) {
      passes.add(exploitAssign);
      passes.add(collapseVariableDeclarations);
    }

    // This pass works best after collapseVariableDeclarations.
    passes.add(denormalize);

    if (options.instrumentationTemplate != null) {
      passes.add(instrumentFunctions);
    }

    if (options.variableRenaming != VariableRenamingPolicy.ALL) {
      // If we're leaving some (or all) variables with their old names,
      // then we need to undo any of the markers we added for distinguishing
      // local variables ("$$1").
      passes.add(invertContextualRenaming);
    }

    if (options.variableRenaming != VariableRenamingPolicy.OFF) {
      passes.add(renameVars);
    }

    if (options.groupVariableDeclarations) {
      passes.add(groupVariableDeclarations);
    }

    // This pass should run after names stop changing.
    if (options.processObjectPropertyString) {
      passes.add(objectPropertyStringPostprocess);
    }

    if (options.labelRenaming) {
      passes.add(renameLabels);
    }

    if (options.foldConstants) {
      passes.add(latePeepholeOptimizations);
    }

    if (options.anonymousFunctionNaming ==
        AnonymousFunctionNamingPolicy.UNMAPPED) {
      passes.add(nameUnmappedAnonymousFunctions);
    }

    passes.add(stripSideEffectProtection);

    if (options.renamePrefixNamespace != null) {
      if (!GLOBAL_SYMBOL_NAMESPACE_PATTERN.matcher(
          options.renamePrefixNamespace).matches()) {
        throw new IllegalArgumentException(
            "Illegal character in renamePrefixNamespace name: "
            + options.renamePrefixNamespace);
      }
      passes.add(rescopeGlobalSymbols);
    }

    // Safety checks
    passes.add(sanityCheckAst);
    passes.add(sanityCheckVars);

    return passes;
  }

  /** Creates the passes for the main optimization loop. */
  private List<PassFactory> getMainOptimizationLoop() {
    List<PassFactory> passes = Lists.newArrayList();
    if (options.inlineGetters) {
      passes.add(inlineSimpleMethods);
    }

    passes.addAll(getCodeRemovingPasses());

    if (options.inlineFunctions || options.inlineLocalFunctions) {
      passes.add(inlineFunctions);
    }

    if (options.inlineProperties) {
      passes.add(inlineProperties);
    }

    boolean runOptimizeCalls = options.optimizeCalls
        || options.optimizeParameters
        || options.optimizeReturns;

    if (options.removeUnusedVars || options.removeUnusedLocalVars) {
      if (options.deadAssignmentElimination) {
        passes.add(deadAssignmentsElimination);
      }
      if (!runOptimizeCalls) {
        passes.add(removeUnusedVars);
      }
    }
    if (runOptimizeCalls) {
      passes.add(optimizeCallsAndRemoveUnusedVars);
    }
    assertAllLoopablePasses(passes);
    return passes;
  }

  /** Creates several passes aimed at removing code. */
  private List<PassFactory> getCodeRemovingPasses() {
    List<PassFactory> passes = Lists.newArrayList();
    if (options.collapseObjectLiterals && !isInliningForbidden()) {
      passes.add(collapseObjectLiterals);
    }

    if (options.inlineVariables || options.inlineLocalVariables) {
      passes.add(inlineVariables);
    } else if (options.inlineConstantVars) {
      passes.add(inlineConstants);
    }

    if (options.foldConstants) {
      // These used to be one pass.
      passes.add(minimizeExitPoints);
      passes.add(peepholeOptimizations);
    }

    if (options.removeDeadCode) {
      passes.add(removeUnreachableCode);
    }

    if (options.removeUnusedPrototypeProperties) {
      passes.add(removeUnusedPrototypeProperties);
    }

    if (options.removeUnusedClassProperties && !isInliningForbidden()) {
      passes.add(removeUnusedClassProperties);
    }

    assertAllLoopablePasses(passes);
    return passes;
  }

  /**
   * Checks for code that is probably wrong (such as stray expressions).
   */
  final HotSwapPassFactory checkSideEffects =
      new HotSwapPassFactory("checkSideEffects", true) {
    @Override
    protected HotSwapCompilerPass create(final AbstractCompiler compiler) {
      // The current approach to protecting "hidden" side-effects is to
      // wrap them in a function call that is stripped later, this shouldn't
      // be done in IDE mode where AST changes may be unexpected.
      boolean protectHiddenSideEffects =
          options.protectHiddenSideEffects && !options.ideMode;
      return new CheckSideEffects(compiler,
          options.checkSuspiciousCode ? CheckLevel.WARNING : CheckLevel.OFF,
              protectHiddenSideEffects);
    }
  };

  /**
   * Checks for code that is probably wrong (such as stray expressions).
   */
  final PassFactory stripSideEffectProtection =
      new PassFactory("stripSideEffectProtection", true) {
    @Override
    protected CompilerPass create(final AbstractCompiler
        compiler) {
      return new CheckSideEffects.StripProtection(compiler);
    }
  };

  /**
   * Checks for code that is probably wrong (such as stray expressions).
   */
  final HotSwapPassFactory suspiciousCode =
      new HotSwapPassFactory("suspiciousCode", true) {
    @Override
    protected HotSwapCompilerPass create(final AbstractCompiler compiler) {
      List<Callback> sharedCallbacks = Lists.newArrayList();
      if (options.checkSuspiciousCode) {
        sharedCallbacks.add(new CheckSuspiciousCode());
      }

      if (options.enables(DiagnosticGroups.GLOBAL_THIS)) {
        sharedCallbacks.add(new CheckGlobalThis(compiler));
      }

      if (options.enables(DiagnosticGroups.DEBUGGER_STATEMENT_PRESENT)) {
        sharedCallbacks.add(new CheckDebuggerStatement(compiler));
      }

      return combineChecks(compiler, sharedCallbacks);
    }

  };

  /** Verify that all the passes are one-time passes. */
  private void assertAllOneTimePasses(List<PassFactory> passes) {
    for (PassFactory pass : passes) {
      Preconditions.checkState(pass.isOneTimePass());
    }
  }

  /** Verify that all the passes are multi-run passes. */
  private void assertAllLoopablePasses(List<PassFactory> passes) {
    for (PassFactory pass : passes) {
      Preconditions.checkState(!pass.isOneTimePass());
    }
  }

  /** Checks for validity of the control structures. */
  final HotSwapPassFactory checkControlStructures =
      new HotSwapPassFactory("checkControlStructures", true) {
    @Override
    protected HotSwapCompilerPass create(AbstractCompiler compiler) {
      return new ControlStructureCheck(compiler);
    }
  };

  /** Checks that all constructed classes are goog.require()d. */
  final HotSwapPassFactory checkRequires =
      new HotSwapPassFactory("checkRequires", true) {
    @Override
    protected HotSwapCompilerPass create(AbstractCompiler compiler) {
      return new CheckRequiresForConstructors(compiler, options.checkRequires);
    }
  };

  /** Makes sure @constructor is paired with goog.provides(). */
  final HotSwapPassFactory checkProvides =
      new HotSwapPassFactory("checkProvides", true) {
    @Override
    protected HotSwapCompilerPass create(AbstractCompiler compiler) {
      return new CheckProvides(compiler, options.checkProvides);
    }
  };

  private static final DiagnosticType GENERATE_EXPORTS_ERROR =
      DiagnosticType.error(
          "JSC_GENERATE_EXPORTS_ERROR",
          "Exports can only be generated if export symbol/property " +
          "functions are set.");

  /** Generates exports for @export annotations. */
  final PassFactory generateExports = new PassFactory("generateExports", true) {
    @Override
    protected CompilerPass create(AbstractCompiler compiler) {
      CodingConvention convention = compiler.getCodingConvention();
      if (convention.getExportSymbolFunction() != null &&
          convention.getExportPropertyFunction() != null) {
        return new GenerateExports(compiler,
            convention.getExportSymbolFunction(),
            convention.getExportPropertyFunction());
      } else {
        return new ErrorPass(compiler, GENERATE_EXPORTS_ERROR);
      }
    }
  };

  /** Generates exports for functions associated with JsUnit. */
  final PassFactory exportTestFunctions =
      new PassFactory("exportTestFunctions", true) {
    @Override
    protected CompilerPass create(AbstractCompiler compiler) {
      CodingConvention convention = compiler.getCodingConvention();
      if (convention.getExportSymbolFunction() != null) {
        return new ExportTestFunctions(compiler,
            convention.getExportSymbolFunction(),
            convention.getExportPropertyFunction());
      } else {
        return new ErrorPass(compiler, GENERATE_EXPORTS_ERROR);
      }
    }
  };

  /** Raw exports processing pass. */
  final PassFactory gatherRawExports =
      new PassFactory("gatherRawExports", true) {
    @Override
    protected CompilerPass create(AbstractCompiler compiler) {
      final GatherRawExports pass = new GatherRawExports(
          compiler);

      return new CompilerPass() {
        @Override
        public void process(Node externs, Node root) {
          pass.process(externs, root);
          if (exportedNames == null) {
            exportedNames = Sets.newHashSet();
          }
          exportedNames.addAll(pass.getExportedVariableNames());
        }
      };
    }
  };

  /** Closure pre-processing pass. */
  @SuppressWarnings("deprecation")
  final HotSwapPassFactory closurePrimitives =
      new HotSwapPassFactory("closurePrimitives", true) {
    @Override
    protected HotSwapCompilerPass create(AbstractCompiler compiler) {
      maybeInitializePreprocessorSymbolTable(compiler);
      final ProcessClosurePrimitives pass = new ProcessClosurePrimitives(
          compiler,
          preprocessorSymbolTable,
          options.brokenClosureRequiresLevel);

      return new HotSwapCompilerPass() {
        @Override
        public void process(Node externs, Node root) {
          pass.process(externs, root);
          exportedNames = pass.getExportedVariableNames();
        }
        @Override
        public void hotSwapScript(Node scriptRoot, Node originalRoot) {
          pass.hotSwapScript(scriptRoot, originalRoot);
        }
      };
    }
  };

  /** Expand jQuery Primitives and Aliases pass. */
  final PassFactory jqueryAliases = new PassFactory("jqueryAliases", true) {
    @Override
    protected CompilerPass create(AbstractCompiler compiler) {
      return new ExpandJqueryAliases(compiler);
    }
  };

  /** Process AngularJS-specific annotations. */
  final PassFactory angularPass =
      new PassFactory("angularPass", true) {
    @Override
    protected CompilerPass create(AbstractCompiler compiler) {
      return new AngularPass(compiler);
    }
  };

  /**
   * The default i18n pass.
   * A lot of the options are not configurable, because ReplaceMessages
   * has a lot of legacy logic.
   */
  final PassFactory replaceMessages = new PassFactory("replaceMessages", true) {
    @Override
    protected CompilerPass create(final AbstractCompiler compiler) {
      return new ReplaceMessages(compiler,
          options.messageBundle,
          /* warn about message dupes */
          true,
          /* allow messages with goog.getMsg */
          JsMessage.Style.getFromParams(true, false),
          /* if we can't find a translation, don't worry about it. */
          false);
    }
  };

  final PassFactory replaceMessagesForChrome =
      new PassFactory("replaceMessages", true) {
    @Override
    protected CompilerPass create(final AbstractCompiler compiler) {
      return new ReplaceMessagesForChrome(compiler,
          new GoogleJsMessageIdGenerator(options.tcProjectId),
          /* warn about message dupes */
          true,
          /* allow messages with goog.getMsg */
          JsMessage.Style.getFromParams(true, false));
    }
  };

  /** Applies aliases and inlines goog.scope. */
  final HotSwapPassFactory closureGoogScopeAliases =
      new HotSwapPassFactory("closureGoogScopeAliases", true) {
    @Override
    protected HotSwapCompilerPass create(AbstractCompiler compiler) {
      maybeInitializePreprocessorSymbolTable(compiler);
      return new ScopedAliases(
          compiler,
          preprocessorSymbolTable,
          options.getAliasTransformationHandler());
    }
  };

  /** Rewrites goog.class */
  final HotSwapPassFactory closureRewriteGoogClass =
      new HotSwapPassFactory("closureRewriteGoogClass", true) {
    @Override
    protected HotSwapCompilerPass create(AbstractCompiler compiler) {
      return new ClosureRewriteClass(compiler);
    }
  };

  /** Checks that CSS class names are wrapped in goog.getCssName */
  final PassFactory closureCheckGetCssName =
      new PassFactory("closureCheckGetCssName", true) {
    @Override
    protected CompilerPass create(AbstractCompiler compiler) {
      String blacklist = options.checkMissingGetCssNameBlacklist;
      Preconditions.checkState(blacklist != null && !blacklist.isEmpty(),
          "Not checking use of goog.getCssName because of empty blacklist.");
      return new CheckMissingGetCssName(
          compiler, options.checkMissingGetCssNameLevel, blacklist);
    }
  };

  /**
   * Processes goog.getCssName.  The cssRenamingMap is used to lookup
   * replacement values for the classnames.  If null, the raw class names are
   * inlined.
   */
  final PassFactory closureReplaceGetCssName =
      new PassFactory("closureReplaceGetCssName", true) {
    @Override
    protected CompilerPass create(final AbstractCompiler compiler) {
      return new CompilerPass() {
        @Override
        public void process(Node externs, Node jsRoot) {
          Map<String, Integer> newCssNames = null;
          if (options.gatherCssNames) {
            newCssNames = Maps.newHashMap();
          }
          ReplaceCssNames pass = new ReplaceCssNames(
              compiler,
              newCssNames,
              options.cssRenamingWhitelist);
          pass.process(externs, jsRoot);
          cssNames = newCssNames;
        }
      };
    }
  };

  /**
   * Creates synthetic blocks to prevent FoldConstants from moving code
   * past markers in the source.
   */
  final PassFactory createSyntheticBlocks =
      new PassFactory("createSyntheticBlocks", true) {
    @Override
    protected CompilerPass create(AbstractCompiler compiler) {
      return new CreateSyntheticBlocks(compiler,
          options.syntheticBlockStartMarker,
          options.syntheticBlockEndMarker);
    }
  };

  /** Various peephole optimizations. */
  final PassFactory peepholeOptimizations =
      new PassFactory("peepholeOptimizations", false) {
    @Override
    protected CompilerPass create(AbstractCompiler compiler) {
      final boolean late = false;
      return new PeepholeOptimizationsPass(compiler,
            new PeepholeSubstituteAlternateSyntax(late),
            new PeepholeReplaceKnownMethods(late),
            new PeepholeRemoveDeadCode(),
            new PeepholeFoldConstants(late),
            new PeepholeCollectPropertyAssignments());
    }
  };

  /** Same as peepholeOptimizations but aggressively merges code together */
  final PassFactory latePeepholeOptimizations =
      new PassFactory("latePeepholeOptimizations", true) {
    @Override
    protected CompilerPass create(AbstractCompiler compiler) {
      final boolean late = true;
      return new PeepholeOptimizationsPass(compiler,
            new StatementFusion(),
            new PeepholeRemoveDeadCode(),
            new PeepholeSubstituteAlternateSyntax(late),
            new PeepholeReplaceKnownMethods(late),
            new PeepholeFoldConstants(late),
            new ReorderConstantExpression());
    }
  };

  /** Checks that all variables are defined. */
  final HotSwapPassFactory checkVars =
      new HotSwapPassFactory("checkVars", true) {
    @Override
    protected HotSwapCompilerPass create(AbstractCompiler compiler) {
      return new VarCheck(compiler);
    }
  };

  /** Checks for RegExp references. */
  final PassFactory checkRegExp =
      new PassFactory("checkRegExp", true) {
    @Override
    protected CompilerPass create(final AbstractCompiler compiler) {
      final CheckRegExp pass = new CheckRegExp(compiler);

      return new CompilerPass() {
        @Override
        public void process(Node externs, Node root) {
          pass.process(externs, root);
          compiler.setHasRegExpGlobalReferences(
              pass.isGlobalRegExpPropertiesUsed());
        }
      };
    }
  };

  /** Checks that references to variables look reasonable. */
  final HotSwapPassFactory checkVariableReferences =
      new HotSwapPassFactory("checkVariableReferences", true) {
    @Override
    protected HotSwapCompilerPass create(AbstractCompiler compiler) {
      return new VariableReferenceCheck(
          compiler, options.aggressiveVarCheck);
    }
  };

  /** Pre-process goog.testing.ObjectPropertyString. */
  final PassFactory objectPropertyStringPreprocess =
      new PassFactory("ObjectPropertyStringPreprocess", true) {
    @Override
    protected CompilerPass create(AbstractCompiler compiler) {
      return new ObjectPropertyStringPreprocess(compiler);
    }
  };

  /** Creates a typed scope and adds types to the type registry. */
  final HotSwapPassFactory resolveTypes =
      new HotSwapPassFactory("resolveTypes", true) {
    @Override
    protected HotSwapCompilerPass create(AbstractCompiler compiler) {
      return new GlobalTypeResolver(compiler);
    }
  };

  /** Clears the typed scope when we're done. */
  final PassFactory clearTypedScopePass =
      new PassFactory("clearTypedScopePass", true) {
    @Override
    protected CompilerPass create(AbstractCompiler compiler) {
      return new ClearTypedScope();
    }
  };

  /** Runs type inference. */
  final HotSwapPassFactory inferTypes =
      new HotSwapPassFactory("inferTypes", true) {
    @Override
    protected HotSwapCompilerPass create(final AbstractCompiler compiler) {
      return new HotSwapCompilerPass() {
        @Override
        public void process(Node externs, Node root) {
          Preconditions.checkNotNull(topScope);
          Preconditions.checkNotNull(getTypedScopeCreator());

          makeTypeInference(compiler).process(externs, root);
        }
        @Override
        public void hotSwapScript(Node scriptRoot, Node originalRoot) {
          makeTypeInference(compiler).inferAllScopes(scriptRoot);
        }
      };
    }
  };

  final HotSwapPassFactory inferJsDocInfo =
      new HotSwapPassFactory("inferJsDocInfo", true) {
  @Override
  protected HotSwapCompilerPass create(final AbstractCompiler compiler) {
    return new HotSwapCompilerPass() {
      @Override
      public void process(Node externs, Node root) {
        Preconditions.checkNotNull(topScope);
        Preconditions.checkNotNull(getTypedScopeCreator());

        makeInferJsDocInfo(compiler).process(externs, root);
      }
      @Override
      public void hotSwapScript(Node scriptRoot, Node originalRoot) {
        makeInferJsDocInfo(compiler).hotSwapScript(scriptRoot, originalRoot);
      }
    };
  }
};

  /** Checks type usage */
  final HotSwapPassFactory checkTypes =
      new HotSwapPassFactory("checkTypes", true) {
    @Override
    protected HotSwapCompilerPass create(final AbstractCompiler compiler) {
      return new HotSwapCompilerPass() {
        @Override
        public void process(Node externs, Node root) {
          Preconditions.checkNotNull(topScope);
          Preconditions.checkNotNull(getTypedScopeCreator());

          TypeCheck check = makeTypeCheck(compiler);
          check.process(externs, root);
          compiler.getErrorManager().setTypedPercent(check.getTypedPercent());
        }
        @Override
        public void hotSwapScript(Node scriptRoot, Node originalRoot) {
          makeTypeCheck(compiler).check(scriptRoot, false);
        }
      };
    }
  };

  /**
   * Checks possible execution paths of the program for problems: missing return
   * statements and dead code.
   */
  final HotSwapPassFactory checkControlFlow =
      new HotSwapPassFactory("checkControlFlow", true) {
    @Override
    protected HotSwapCompilerPass create(AbstractCompiler compiler) {
      List<Callback> callbacks = Lists.newArrayList();
      if (options.checkUnreachableCode.isOn()) {
        callbacks.add(
            new CheckUnreachableCode(compiler, options.checkUnreachableCode));
      }
      if (options.checkMissingReturn.isOn() && options.checkTypes) {
        callbacks.add(
            new CheckMissingReturn(compiler, options.checkMissingReturn));
      }
      return combineChecks(compiler, callbacks);
    }
  };

  /** Checks access controls. Depends on type-inference. */
  final HotSwapPassFactory checkAccessControls =
      new HotSwapPassFactory("checkAccessControls", true) {
    @Override
    protected HotSwapCompilerPass create(AbstractCompiler compiler) {
      return new CheckAccessControls(compiler);
    }
  };

  /** Executes the given callbacks with a {@link CombinedCompilerPass}. */
  private static HotSwapCompilerPass combineChecks(AbstractCompiler compiler,
      List<Callback> callbacks) {
    Preconditions.checkArgument(callbacks.size() > 0);
    Callback[] array = callbacks.toArray(new Callback[callbacks.size()]);
    return new CombinedCompilerPass(compiler, array);
  }

  /** A compiler pass that resolves types in the global scope. */
  class GlobalTypeResolver implements HotSwapCompilerPass {
    private final AbstractCompiler compiler;

    GlobalTypeResolver(AbstractCompiler compiler) {
      this.compiler = compiler;
    }

    @Override
    public void process(Node externs, Node root) {
      if (topScope == null) {
        regenerateGlobalTypedScope(compiler, root.getParent());
      } else {
        compiler.getTypeRegistry().resolveTypesInScope(topScope);
      }
    }
    @Override
    public void hotSwapScript(Node scriptRoot, Node originalRoot) {
      patchGlobalTypedScope(compiler, scriptRoot);
    }
  }

  /** A compiler pass that clears the global scope. */
  class ClearTypedScope implements CompilerPass {
    @Override
    public void process(Node externs, Node root) {
      clearTypedScope();
    }
  }

  /** Checks global name usage. */
  final PassFactory checkGlobalNames =
      new PassFactory("checkGlobalNames", true) {
    @Override
    protected CompilerPass create(final AbstractCompiler compiler) {
      return new CompilerPass() {
        @Override
        public void process(Node externs, Node jsRoot) {
          // Create a global namespace for analysis by check passes.
          // Note that this class does all heavy computation lazily,
          // so it's OK to create it here.
          namespaceForChecks = new GlobalNamespace(compiler, externs, jsRoot);
          new CheckGlobalNames(compiler, options.checkGlobalNamesLevel)
              .injectNamespace(namespaceForChecks).process(externs, jsRoot);
        }
      };
    }
  };

  /** Checks that the code is ES5 or Caja compliant. */
  final PassFactory checkStrictMode =
      new PassFactory("checkStrictMode", true) {
    @Override
    protected CompilerPass create(AbstractCompiler compiler) {
      return new StrictModeCheck(compiler,
          !options.checkSymbols,  // don't check variables twice
          !options.checkCaja);    // disable eval check if not Caja
    }
  };

  /** Process goog.tweak.getTweak() calls. */
  final PassFactory processTweaks = new PassFactory("processTweaks", true) {
    @Override
    protected CompilerPass create(final AbstractCompiler compiler) {
      return new CompilerPass() {
        @Override
        public void process(Node externs, Node jsRoot) {
          new ProcessTweaks(compiler,
              options.getTweakProcessing().shouldStrip(),
              options.getTweakReplacements()).process(externs, jsRoot);
        }
      };
    }
  };

  /** Override @define-annotated constants. */
  final PassFactory processDefines = new PassFactory("processDefines", true) {
    @Override
    protected CompilerPass create(final AbstractCompiler compiler) {
      return new CompilerPass() {
        @Override
        public void process(Node externs, Node jsRoot) {
          Map<String, Node> replacements = getAdditionalReplacements(options);
          replacements.putAll(options.getDefineReplacements());

          new ProcessDefines(compiler, replacements)
              .injectNamespace(namespaceForChecks).process(externs, jsRoot);
        }
      };
    }
  };

  /** Release references to data that is only needed during checks. */
  final PassFactory garbageCollectChecks =
      new HotSwapPassFactory("garbageCollectChecks", true) {
    @Override
    protected HotSwapCompilerPass create(final AbstractCompiler compiler) {
      return new HotSwapCompilerPass() {
        @Override
        public void process(Node externs, Node jsRoot) {
          // Kill the global namespace so that it can be garbage collected
          // after all passes are through with it.
          namespaceForChecks = null;
        }

        @Override
        public void hotSwapScript(Node scriptRoot, Node originalRoot) {
          process(null, null);
        }
      };
    }
  };

  /** Checks that all constants are not modified */
  final PassFactory checkConsts = new PassFactory("checkConsts", true) {
    @Override
    protected CompilerPass create(AbstractCompiler compiler) {
      return new ConstCheck(compiler);
    }
  };

  /** Computes the names of functions for later analysis. */
  final PassFactory computeFunctionNames =
      new PassFactory("computeFunctionNames", true) {
    @Override
    protected CompilerPass create(AbstractCompiler compiler) {
      return ((functionNames = new FunctionNames(compiler)));
    }
  };

  /** Skips Caja-private properties in for-in loops */
  final PassFactory ignoreCajaProperties =
      new PassFactory("ignoreCajaProperties", true) {
    @Override
    protected CompilerPass create(AbstractCompiler compiler) {
      return new IgnoreCajaProperties(compiler);
    }
  };

  /** Inserts run-time type assertions for debugging. */
  final PassFactory runtimeTypeCheck =
      new PassFactory("runtimeTypeCheck", true) {
    @Override
    protected CompilerPass create(AbstractCompiler compiler) {
      return new RuntimeTypeCheck(compiler,
          options.runtimeTypeCheckLogFunction);
    }
  };

  /** Generates unique ids. */
  final PassFactory replaceIdGenerators =
      new PassFactory("replaceIdGenerators", true) {
    @Override
    protected CompilerPass create(final AbstractCompiler compiler) {
      return new CompilerPass() {
        @Override public void process(Node externs, Node root) {
          ReplaceIdGenerators pass =
              new ReplaceIdGenerators(
                  compiler, options.idGenerators, options.generatePseudoNames,
                  options.idGeneratorsMapSerialized);
          pass.process(externs, root);
          idGeneratorMap = pass.getSerializedIdMappings();
        }
      };
    }
  };

  /** Replace strings. */
  final PassFactory replaceStrings = new PassFactory("replaceStrings", true) {
    @Override
    protected CompilerPass create(final AbstractCompiler compiler) {
      return new CompilerPass() {
        @Override public void process(Node externs, Node root) {
          ReplaceStrings pass = new ReplaceStrings(
              compiler,
              options.replaceStringsPlaceholderToken,
              options.replaceStringsFunctionDescriptions,
              options.replaceStringsReservedStrings,
              options.replaceStringsInputMap);
          pass.process(externs, root);
          stringMap = pass.getStringMap();
        }
      };
    }
  };

  /** Optimizes the "arguments" array. */
  final PassFactory optimizeArgumentsArray =
      new PassFactory("optimizeArgumentsArray", true) {
    @Override
    protected CompilerPass create(AbstractCompiler compiler) {
      return new OptimizeArgumentsArray(compiler);
    }
  };

  /** Remove variables set to goog.abstractMethod. */
  final PassFactory closureCodeRemoval =
      new PassFactory("closureCodeRemoval", true) {
    @Override
    protected CompilerPass create(final AbstractCompiler compiler) {
      return new ClosureCodeRemoval(compiler, options.removeAbstractMethods,
          options.removeClosureAsserts);
    }
  };

  /** Special case optimizations for closure functions. */
  final PassFactory closureOptimizePrimitives =
      new PassFactory("closureOptimizePrimitives", true) {
    @Override
    protected CompilerPass create(final AbstractCompiler compiler) {
      return new ClosureOptimizePrimitives(compiler);
    }
  };

  /** Puts global symbols into a single object. */
  final PassFactory rescopeGlobalSymbols =
      new PassFactory("rescopeGlobalSymbols", true) {
    @Override
    protected CompilerPass create(AbstractCompiler compiler) {
      return new RescopeGlobalSymbols(compiler, options.renamePrefixNamespace);
    }
  };

  /** Collapses names in the global scope. */
  final PassFactory collapseProperties =
      new PassFactory("collapseProperties", true) {
    @Override
    protected CompilerPass create(AbstractCompiler compiler) {
      return new CollapseProperties(
          compiler, options.collapsePropertiesOnExternTypes,
          !isInliningForbidden());
    }
  };

  /** Rewrite properties as variables. */
  final PassFactory collapseObjectLiterals =
      new PassFactory("collapseObjectLiterals", false) {
    @Override
    protected CompilerPass create(AbstractCompiler compiler) {
      return new InlineObjectLiterals(
          compiler, compiler.getUniqueNameIdSupplier());
    }
  };

  /**
   * Try to infer the actual types, which may be narrower
   * than the declared types.
   */
  final PassFactory tightenTypesBuilder =
      new PassFactory("tightenTypes", true) {
    @Override
    protected CompilerPass create(AbstractCompiler compiler) {
      if (!options.checkTypes) {
        return new ErrorPass(compiler, TIGHTEN_TYPES_WITHOUT_TYPE_CHECK);
      }
      tightenTypes = new TightenTypes(compiler);
      return tightenTypes;
    }
  };

  /** Devirtualize property names based on type information. */
  final PassFactory disambiguateProperties =
      new PassFactory("disambiguateProperties", true) {
    @Override
    protected CompilerPass create(AbstractCompiler compiler) {
      if (tightenTypes == null) {
        return DisambiguateProperties.forJSTypeSystem(compiler,
            options.propertyInvalidationErrors);
      } else {
        return DisambiguateProperties.forConcreteTypeSystem(
            compiler, tightenTypes, options.propertyInvalidationErrors);
      }
    }
  };

  /**
   * Chain calls to functions that return this.
   */
  final PassFactory chainCalls = new PassFactory("chainCalls", true) {
    @Override
    protected CompilerPass create(AbstractCompiler compiler) {
      return new ChainCalls(compiler);
    }
  };

  /**
   * Rewrite instance methods as static methods, to make them easier
   * to inline.
   */
  final PassFactory devirtualizePrototypeMethods =
      new PassFactory("devirtualizePrototypeMethods", true) {
    @Override
    protected CompilerPass create(AbstractCompiler compiler) {
      return new DevirtualizePrototypeMethods(compiler);
    }
  };

  /**
   * Optimizes unused function arguments, unused return values, and inlines
   * constant parameters. Also runs RemoveUnusedVars.
   */
  final PassFactory optimizeCallsAndRemoveUnusedVars =
      new PassFactory("optimizeCalls_and_removeUnusedVars", false) {
    @Override
    protected CompilerPass create(AbstractCompiler compiler) {
      OptimizeCalls passes = new OptimizeCalls(compiler);
      if (options.optimizeReturns) {
        // Remove unused return values.
        passes.addPass(new OptimizeReturns(compiler));
      }

      if (options.optimizeParameters) {
        // Remove all parameters that are constants or unused.
        passes.addPass(new OptimizeParameters(compiler));
      }

      if (options.optimizeCalls) {
        boolean removeOnlyLocals = options.removeUnusedLocalVars
            && !options.removeUnusedVars;
        boolean preserveAnonymousFunctionNames =
            options.anonymousFunctionNaming !=
            AnonymousFunctionNamingPolicy.OFF;
        passes.addPass(
            new RemoveUnusedVars(compiler, !removeOnlyLocals,
                preserveAnonymousFunctionNames, true));
      }
      return passes;
    }
  };

  /**
   * Look for function calls that are pure, and annotate them
   * that way.
   */
  final PassFactory markPureFunctions =
      new PassFactory("markPureFunctions", true) {
    @Override
    protected CompilerPass create(AbstractCompiler compiler) {
      return new PureFunctionIdentifier.Driver(
          compiler, options.debugFunctionSideEffectsPath, false);
    }
  };

  /**
   * Look for function calls that have no side effects, and annotate them
   * that way.
   */
  final PassFactory markNoSideEffectCalls =
      new PassFactory("markNoSideEffectCalls", true) {
    @Override
    protected CompilerPass create(AbstractCompiler compiler) {
      return new MarkNoSideEffectCalls(compiler);
    }
  };

  /** Inlines variables heuristically. */
  final PassFactory inlineVariables =
      new PassFactory("inlineVariables", false) {
    @Override
    protected CompilerPass create(AbstractCompiler compiler) {
      if (isInliningForbidden()) {
        // In old renaming schemes, inlining a variable can change whether
        // or not a property is renamed. This is bad, and those old renaming
        // schemes need to die.
        return new ErrorPass(compiler, CANNOT_USE_PROTOTYPE_AND_VAR);
      } else {
        InlineVariables.Mode mode;
        if (options.inlineVariables) {
          mode = InlineVariables.Mode.ALL;
        } else if (options.inlineLocalVariables) {
          mode = InlineVariables.Mode.LOCALS_ONLY;
        } else {
          throw new IllegalStateException("No variable inlining option set.");
        }

        return new InlineVariables(compiler, mode, true);
      }
    }
  };

  /** Inlines variables that are marked as constants. */
  final PassFactory inlineConstants =
      new PassFactory("inlineConstants", false) {
    @Override
    protected CompilerPass create(AbstractCompiler compiler) {
      return new InlineVariables(
          compiler, InlineVariables.Mode.CONSTANTS_ONLY, true);
    }
  };

  /**
   * Perform local control flow optimizations.
   */
  final PassFactory minimizeExitPoints =
      new PassFactory("minimizeExitPoints", false) {
    @Override
    protected CompilerPass create(AbstractCompiler compiler) {
      return new MinimizeExitPoints(compiler);
    }
  };

  /**
   * Use data flow analysis to remove dead branches.
   */
  final PassFactory removeUnreachableCode =
      new PassFactory("removeUnreachableCode", false) {
    @Override
    protected CompilerPass create(AbstractCompiler compiler) {
      return new UnreachableCodeElimination(compiler, true);
    }
  };

  /**
   * Remove prototype properties that do not appear to be used.
   */
  final PassFactory removeUnusedPrototypeProperties =
      new PassFactory("removeUnusedPrototypeProperties", false) {
    @Override
    protected CompilerPass create(AbstractCompiler compiler) {
      return new RemoveUnusedPrototypeProperties(
          compiler, options.removeUnusedPrototypePropertiesInExterns,
          !options.removeUnusedVars);
    }
  };

  /**
   * Remove prototype properties that do not appear to be used.
   */
  final PassFactory removeUnusedClassProperties =
      new PassFactory("removeUnusedClassProperties", false) {
    @Override
    protected CompilerPass create(AbstractCompiler compiler) {
      return new RemoveUnusedClassProperties(compiler);
    }
  };

  /**
   * Process smart name processing - removes unused classes and does referencing
   * starting with minimum set of names.
   */
  final PassFactory smartNamePass = new PassFactory("smartNamePass", true) {
    @Override
    protected CompilerPass create(final AbstractCompiler compiler) {
      return new CompilerPass() {
        @Override
        public void process(Node externs, Node root) {
          NameAnalyzer na = new NameAnalyzer(compiler, false);
          na.process(externs, root);

          String reportPath = options.reportPath;
          if (reportPath != null) {
            try {
              Files.write(na.getHtmlReport(), new File(reportPath),
                  Charsets.UTF_8);
            } catch (IOException e) {
              compiler.report(JSError.make(REPORT_PATH_IO_ERROR, reportPath));
            }
          }

          if (options.smartNameRemoval) {
            na.removeUnreferenced();
          }
        }
      };
    }
  };

  /**
   * Process smart name processing - removes unused classes and does referencing
   * starting with minimum set of names.
   */
  final PassFactory smartNamePass2 = new PassFactory("smartNamePass", true) {
    @Override
    protected CompilerPass create(final AbstractCompiler compiler) {
      return new CompilerPass() {
        @Override
        public void process(Node externs, Node root) {
          NameAnalyzer na = new NameAnalyzer(compiler, false);
          na.process(externs, root);
          na.removeUnreferenced();
        }
      };
    }
  };

  /** Inlines simple methods, like getters */
  final PassFactory inlineSimpleMethods =
      new PassFactory("inlineSimpleMethods", false) {
    @Override
    protected CompilerPass create(AbstractCompiler compiler) {
      return new InlineSimpleMethods(compiler);
    }
  };

  /** Kills dead assignments. */
  final PassFactory deadAssignmentsElimination =
      new PassFactory("deadAssignmentsElimination", false) {
    @Override
    protected CompilerPass create(AbstractCompiler compiler) {
      return new DeadAssignmentsElimination(compiler);
    }
  };

  /** Inlines function calls. */
  final PassFactory inlineFunctions =
      new PassFactory("inlineFunctions", false) {
    @Override
    protected CompilerPass create(AbstractCompiler compiler) {
      boolean enableBlockInlining = !isInliningForbidden();
      return new InlineFunctions(
          compiler,
          compiler.getUniqueNameIdSupplier(),
          options.inlineFunctions,
          options.inlineLocalFunctions,
          enableBlockInlining,
          options.assumeStrictThis()
              || options.getLanguageIn() == LanguageMode.ECMASCRIPT5_STRICT,
          true /* assumeMinimumCapture */);
    }
  };

  /** Inlines constant properties. */
  final PassFactory inlineProperties =
      new PassFactory("inlineProperties", false) {
    @Override
    protected CompilerPass create(AbstractCompiler compiler) {
      return new InlineProperties(compiler);
    }
  };

  /** Removes variables that are never used. */
  final PassFactory removeUnusedVars =
      new PassFactory("removeUnusedVars", false) {
    @Override
    protected CompilerPass create(AbstractCompiler compiler) {
      boolean removeOnlyLocals = options.removeUnusedLocalVars
          && !options.removeUnusedVars;
      boolean preserveAnonymousFunctionNames =
          options.anonymousFunctionNaming != AnonymousFunctionNamingPolicy.OFF;
      return new RemoveUnusedVars(
          compiler,
          !removeOnlyLocals,
          preserveAnonymousFunctionNames,
          false);
    }
  };

  /**
   * Move global symbols to a deeper common module
   */
  final PassFactory crossModuleCodeMotion =
      new PassFactory("crossModuleCodeMotion", false) {
    @Override
    protected CompilerPass create(AbstractCompiler compiler) {
      return new CrossModuleCodeMotion(compiler, compiler.getModuleGraph());
    }
  };

  /**
   * Move methods to a deeper common module
   */
  final PassFactory crossModuleMethodMotion =
      new PassFactory("crossModuleMethodMotion", false) {
    @Override
    protected CompilerPass create(AbstractCompiler compiler) {
      return new CrossModuleMethodMotion(
          compiler, crossModuleIdGenerator,
          // Only move properties in externs if we're not treating
          // them as exports.
          options.removeUnusedPrototypePropertiesInExterns);
    }
  };

  /**
   * Specialize the initial module at the cost of later modules
   */
  final PassFactory specializeInitialModule =
      new PassFactory("specializeInitialModule", true) {
    @Override
    protected CompilerPass create(AbstractCompiler compiler) {
      return new SpecializeModule(compiler, devirtualizePrototypeMethods,
          inlineFunctions, removeUnusedPrototypeProperties);
    }
  };

  /** A data-flow based variable inliner. */
  final PassFactory flowSensitiveInlineVariables =
      new PassFactory("flowSensitiveInlineVariables", true) {
    @Override
    protected CompilerPass create(AbstractCompiler compiler) {
      return new FlowSensitiveInlineVariables(compiler);
    }
  };

  /** Uses register-allocation algorithms to use fewer variables. */
  final PassFactory coalesceVariableNames =
      new PassFactory("coalesceVariableNames", true) {
    @Override
    protected CompilerPass create(AbstractCompiler compiler) {
      return new CoalesceVariableNames(compiler, options.generatePseudoNames);
    }
  };

  /**
   * Some simple, local collapses (e.g., {@code var x; var y;} becomes
   * {@code var x,y;}.
   */
  final PassFactory exploitAssign = new PassFactory("exploitAssign", true) {
    @Override
    protected CompilerPass create(AbstractCompiler compiler) {
      return new PeepholeOptimizationsPass(compiler,
          new ExploitAssigns());
    }
  };

  /**
   * Some simple, local collapses (e.g., {@code var x; var y;} becomes
   * {@code var x,y;}.
   */
  final PassFactory collapseVariableDeclarations =
      new PassFactory("collapseVariableDeclarations", true) {
    @Override
    protected CompilerPass create(AbstractCompiler compiler) {
      return new CollapseVariableDeclarations(compiler);
    }
  };

  /**
   * Simple global collapses of variable declarations.
   */
  final PassFactory groupVariableDeclarations =
      new PassFactory("groupVariableDeclarations", true) {
    @Override
    protected CompilerPass create(AbstractCompiler compiler) {
      return new GroupVariableDeclarations(compiler);
    }
  };

  /**
   * Extracts common sub-expressions.
   */
  final PassFactory extractPrototypeMemberDeclarations =
      new PassFactory("extractPrototypeMemberDeclarations", true) {
    @Override
    protected CompilerPass create(AbstractCompiler compiler) {
      return new ExtractPrototypeMemberDeclarations(
          compiler, Pattern.USE_GLOBAL_TEMP);
    }
  };

  /** Rewrites common function definitions to be more compact. */
  final PassFactory rewriteFunctionExpressions =
      new PassFactory("rewriteFunctionExpressions", true) {
    @Override
    protected CompilerPass create(AbstractCompiler compiler) {
      return new FunctionRewriter(compiler);
    }
  };

  /** Collapses functions to not use the VAR keyword. */
  final PassFactory collapseAnonymousFunctions =
      new PassFactory("collapseAnonymousFunctions", true) {
    @Override
    protected CompilerPass create(AbstractCompiler compiler) {
      return new CollapseAnonymousFunctions(compiler);
    }
  };

  /** Moves function declarations to the top, to simulate actual hoisting. */
  final PassFactory moveFunctionDeclarations =
      new PassFactory("moveFunctionDeclarations", true) {
    @Override
    protected CompilerPass create(AbstractCompiler compiler) {
      return new MoveFunctionDeclarations(compiler);
    }
  };

  final PassFactory nameUnmappedAnonymousFunctions =
      new PassFactory("nameAnonymousFunctions", true) {
    @Override
    protected CompilerPass create(AbstractCompiler compiler) {
      return new NameAnonymousFunctions(compiler);
    }
  };

  final PassFactory nameMappedAnonymousFunctions =
      new PassFactory("nameAnonymousFunctions", true) {
    @Override
    protected CompilerPass create(final AbstractCompiler compiler) {
      return new CompilerPass() {
        @Override public void process(Node externs, Node root) {
          NameAnonymousFunctionsMapped naf =
              new NameAnonymousFunctionsMapped(
                  compiler, options.inputAnonymousFunctionNamingMap);
          naf.process(externs, root);
          anonymousFunctionNameMap = naf.getFunctionMap();
        }
      };
    }
  };

  /** Alias external symbols. */
  final PassFactory aliasExternals = new PassFactory("aliasExternals", true) {
    @Override
    protected CompilerPass create(AbstractCompiler compiler) {
      return new AliasExternals(compiler, compiler.getModuleGraph(),
          options.unaliasableGlobals, options.aliasableGlobals);
    }
  };

  /**
   * Alias string literals with global variables, to avoid creating lots of
   * transient objects.
   */
  final PassFactory aliasStrings = new PassFactory("aliasStrings", true) {
    @Override
    protected CompilerPass create(AbstractCompiler compiler) {
      return new AliasStrings(
          compiler,
          compiler.getModuleGraph(),
          options.aliasAllStrings ? null : options.aliasableStrings,
          options.aliasStringsBlacklist,
          options.outputJsStringUsage);
    }
  };

  /** Aliases common keywords (true, false) */
  final PassFactory aliasKeywords = new PassFactory("aliasKeywords", true) {
    @Override
    protected CompilerPass create(AbstractCompiler compiler) {
      return new AliasKeywords(compiler);
    }
  };

  /** Handling for the ObjectPropertyString primitive. */
  final PassFactory objectPropertyStringPostprocess =
      new PassFactory("ObjectPropertyStringPostprocess", true) {
    @Override
    protected CompilerPass create(AbstractCompiler compiler) {
      return new ObjectPropertyStringPostprocess(compiler);
    }
  };

  /**
   * Renames properties so that the two properties that never appear on
   * the same object get the same name.
   */
  final PassFactory ambiguateProperties =
      new PassFactory("ambiguateProperties", true) {
    @Override
    protected CompilerPass create(AbstractCompiler compiler) {
      return new AmbiguateProperties(
          compiler, options.anonymousFunctionNaming.getReservedCharacters());
    }
  };

  /**
   * Mark the point at which the normalized AST assumptions no longer hold.
   */
  final PassFactory markUnnormalized =
      new PassFactory("markUnnormalized", true) {
    @Override
    protected CompilerPass create(final AbstractCompiler compiler) {
      return new CompilerPass() {
        @Override public void process(Node externs, Node root) {
          compiler.setLifeCycleStage(LifeCycleStage.RAW);
        }
      };
    }
  };

  /** Denormalize the AST for code generation. */
  final PassFactory denormalize = new PassFactory("denormalize", true) {
    @Override
    protected CompilerPass create(AbstractCompiler compiler) {
      return new Denormalize(compiler);
    }
  };

  /** Inverting name normalization. */
  final PassFactory invertContextualRenaming =
      new PassFactory("invertContextualRenaming", true) {
    @Override
    protected CompilerPass create(AbstractCompiler compiler) {
      return MakeDeclaredNamesUnique.getContextualRenameInverter(compiler);
    }
  };

  /**
   * Renames properties.
   */
  final PassFactory renameProperties =
      new PassFactory("renameProperties", true) {
    @Override
    protected CompilerPass create(final AbstractCompiler compiler) {
      final VariableMap prevPropertyMap = options.inputPropertyMap;
      return new CompilerPass() {
        @Override public void process(Node externs, Node root) {
          propertyMap = runPropertyRenaming(
              compiler, prevPropertyMap, externs, root);
        }
      };
    }
  };

  private VariableMap runPropertyRenaming(
      AbstractCompiler compiler, VariableMap prevPropertyMap,
      Node externs, Node root) {
    char[] reservedChars =
        options.anonymousFunctionNaming.getReservedCharacters();
    switch (options.propertyRenaming) {
      case HEURISTIC:
        RenamePrototypes rproto = new RenamePrototypes(compiler, false,
            reservedChars, prevPropertyMap);
        rproto.process(externs, root);
        return rproto.getPropertyMap();

      case AGGRESSIVE_HEURISTIC:
        RenamePrototypes rproto2 = new RenamePrototypes(compiler, true,
            reservedChars, prevPropertyMap);
        rproto2.process(externs, root);
        return rproto2.getPropertyMap();

      case ALL_UNQUOTED:
        RenameProperties rprop = new RenameProperties(
            compiler, options.propertyAffinity, options.generatePseudoNames,
            prevPropertyMap, reservedChars);
        rprop.process(externs, root);
        return rprop.getPropertyMap();

      default:
        throw new IllegalStateException(
            "Unrecognized property renaming policy");
    }
  }

  /** Renames variables. */
  final PassFactory renameVars = new PassFactory("renameVars", true) {
    @Override
    protected CompilerPass create(final AbstractCompiler compiler) {
      final VariableMap prevVariableMap = options.inputVariableMap;
      return new CompilerPass() {
        @Override public void process(Node externs, Node root) {
          variableMap = runVariableRenaming(
              compiler, prevVariableMap, externs, root);
        }
      };
    }
  };

  private VariableMap runVariableRenaming(
      AbstractCompiler compiler, VariableMap prevVariableMap,
      Node externs, Node root) {
    char[] reservedChars =
        options.anonymousFunctionNaming.getReservedCharacters();
    boolean preserveAnonymousFunctionNames =
        options.anonymousFunctionNaming != AnonymousFunctionNamingPolicy.OFF;
    Set<String> reservedNames = Sets.newHashSet();
    if (exportedNames != null) {
      reservedNames.addAll(exportedNames);
    }
    reservedNames.addAll(ParserRunner.getReservedVars());
    RenameVars rn = new RenameVars(
        compiler,
        options.renamePrefix,
        options.variableRenaming == VariableRenamingPolicy.LOCAL,
        preserveAnonymousFunctionNames,
        options.generatePseudoNames,
        options.shadowVariables,
        prevVariableMap,
        reservedChars,
        reservedNames);
    rn.process(externs, root);
    return rn.getVariableMap();
  }

  /** Renames labels */
  final PassFactory renameLabels = new PassFactory("renameLabels", true) {
    @Override
    protected CompilerPass create(AbstractCompiler compiler) {
      return new RenameLabels(compiler);
    }
  };

  /** Convert bracket access to dot access */
  final PassFactory convertToDottedProperties =
      new PassFactory("convertToDottedProperties", true) {
    @Override
    protected CompilerPass create(AbstractCompiler compiler) {
      return new ConvertToDottedProperties(compiler);
    }
  };

  /** Checks that all variables are defined. */
  final PassFactory sanityCheckAst = new PassFactory("sanityCheckAst", true) {
    @Override
    protected CompilerPass create(AbstractCompiler compiler) {
      return new AstValidator();
    }
  };

  /** Checks that all variables are defined. */
  final PassFactory sanityCheckVars = new PassFactory("sanityCheckVars", true) {
    @Override
    protected CompilerPass create(AbstractCompiler compiler) {
      return new VarCheck(compiler, true);
    }
  };

  /** Adds instrumentations according to an instrumentation template. */
  final PassFactory instrumentFunctions =
      new PassFactory("instrumentFunctions", true) {
    @Override
    protected CompilerPass create(final AbstractCompiler compiler) {
      return new CompilerPass() {
        @Override public void process(Node externs, Node root) {
          try {
            FileReader templateFile =
                new FileReader(options.instrumentationTemplate);
            (new InstrumentFunctions(
                compiler, functionNames,
                options.instrumentationTemplate,
                options.appNameStr,
                templateFile)).process(externs, root);
          } catch (IOException e) {
            compiler.report(
                JSError.make(AbstractCompiler.READ_ERROR,
                    options.instrumentationTemplate));
          }
        }
      };
    }
  };

  /**
   * Create a no-op pass that can only run once. Used to break up loops.
   */
  static PassFactory createEmptyPass(String name) {
    return new PassFactory(name, true) {
      @Override
      protected CompilerPass create(final AbstractCompiler compiler) {
        return runInSerial();
      }
    };
  }

  /**
   * Runs custom passes that are designated to run at a particular time.
   */
  private PassFactory getCustomPasses(
      final CustomPassExecutionTime executionTime) {
    return new PassFactory("runCustomPasses", true) {
      @Override
      protected CompilerPass create(final AbstractCompiler compiler) {
        return runInSerial(options.customPasses.get(executionTime));
      }
    };
  }

  /**
   * All inlining is forbidden in heuristic renaming mode, because inlining
   * will ruin the invariants that it depends on.
   */
  private boolean isInliningForbidden() {
    return options.propertyRenaming == PropertyRenamingPolicy.HEURISTIC ||
        options.propertyRenaming ==
            PropertyRenamingPolicy.AGGRESSIVE_HEURISTIC;
  }

  /** Create a compiler pass that runs the given passes in serial. */
  private static CompilerPass runInSerial(final CompilerPass ... passes) {
    return runInSerial(Lists.newArrayList(passes));
  }

  /** Create a compiler pass that runs the given passes in serial. */
  private static CompilerPass runInSerial(
      final Collection<CompilerPass> passes) {
    return new CompilerPass() {
      @Override public void process(Node externs, Node root) {
        for (CompilerPass pass : passes) {
          pass.process(externs, root);
        }
      }
    };
  }

  @VisibleForTesting
  static Map<String, Node> getAdditionalReplacements(
      CompilerOptions options) {
    Map<String, Node> additionalReplacements = Maps.newHashMap();

    if (options.markAsCompiled || options.closurePass) {
      additionalReplacements.put(COMPILED_CONSTANT_NAME, IR.trueNode());
    }

    if (options.closurePass && options.locale != null) {
      additionalReplacements.put(CLOSURE_LOCALE_CONSTANT_NAME,
          IR.string(options.locale));
    }

    return additionalReplacements;
  }

  final PassFactory printNameReferenceGraph =
    new PassFactory("printNameReferenceGraph", true) {
    @Override
    protected CompilerPass create(final AbstractCompiler compiler) {
      return new CompilerPass() {
        @Override
        public void process(Node externs, Node jsRoot) {
          NameReferenceGraphConstruction gc =
              new NameReferenceGraphConstruction(compiler);
          gc.process(externs, jsRoot);
          String graphFileName = options.nameReferenceGraphPath;
          try {
            Files.write(DotFormatter.toDot(gc.getNameReferenceGraph()),
                new File(graphFileName),
                Charsets.UTF_8);
          } catch (IOException e) {
            compiler.report(
                JSError.make(
                    NAME_REF_GRAPH_FILE_ERROR, e.getMessage(), graphFileName));
          }
        }
      };
    }
  };

  final PassFactory printNameReferenceReport =
      new PassFactory("printNameReferenceReport", true) {
    @Override
    protected CompilerPass create(final AbstractCompiler compiler) {
      return new CompilerPass() {
        @Override
        public void process(Node externs, Node jsRoot) {
          NameReferenceGraphConstruction gc =
              new NameReferenceGraphConstruction(compiler);
          String reportFileName = options.nameReferenceReportPath;
          try {
            NameReferenceGraphReport report =
                new NameReferenceGraphReport(gc.getNameReferenceGraph());
            Files.write(report.getHtmlReport(),
                new File(reportFileName),
                Charsets.UTF_8);
          } catch (IOException e) {
            compiler.report(
                JSError.make(
                    NAME_REF_REPORT_FILE_ERROR,
                    e.getMessage(),
                    reportFileName));
          }
        }
      };
    }
  };

  /**
   * A pass-factory that is good for {@code HotSwapCompilerPass} passes.
   */
  abstract static class HotSwapPassFactory extends PassFactory {

    HotSwapPassFactory(String name, boolean isOneTimePass) {
      super(name, isOneTimePass);
    }

    @Override
    protected abstract HotSwapCompilerPass create(AbstractCompiler compiler);

    @Override
    HotSwapCompilerPass getHotSwapPass(AbstractCompiler compiler) {
      return this.create(compiler);
    }
  }

}<|MERGE_RESOLUTION|>--- conflicted
+++ resolved
@@ -203,13 +203,10 @@
 
     if (options.jqueryPass) {
       checks.add(jqueryAliases);
-<<<<<<< HEAD
-=======
     }
 
     if (options.angularPass) {
       checks.add(angularPass);
->>>>>>> 6f1374a4
     }
 
     checks.add(checkSideEffects);
@@ -1776,7 +1773,7 @@
           enableBlockInlining,
           options.assumeStrictThis()
               || options.getLanguageIn() == LanguageMode.ECMASCRIPT5_STRICT,
-          true /* assumeMinimumCapture */);
+          options.assumeClosuresOnlyCaptureReferences);
     }
   };
 
