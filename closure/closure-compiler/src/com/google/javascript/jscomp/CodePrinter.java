--- conflicted
+++ resolved
@@ -571,14 +571,11 @@
       return this;
     }
 
-<<<<<<< HEAD
-=======
     Builder setTypeRegistry(JSTypeRegistry registry) {
       this.registry = registry;
       return this;
     }
 
->>>>>>> 6f1374a4
     /**
      * Sets whether pretty printing should be used.
      * @param prettyPrint If true, pretty printing will be used.
@@ -640,12 +637,8 @@
               ? Format.PRETTY
               : Format.COMPACT;
 
-<<<<<<< HEAD
-      return toSource(root, outputFormat, options, sourceMap, tagAsStrict);
-=======
       return toSource(root, outputFormat, options, registry,
           sourceMap, tagAsStrict);
->>>>>>> 6f1374a4
     }
   }
 
@@ -659,12 +652,8 @@
    * Converts a tree to JS code
    */
   private static String toSource(Node root, Format outputFormat,
-<<<<<<< HEAD
-      CompilerOptions options, SourceMap sourceMap,  boolean tagAsStrict) {
-=======
       CompilerOptions options, JSTypeRegistry registry,
       SourceMap sourceMap,  boolean tagAsStrict) {
->>>>>>> 6f1374a4
     Preconditions.checkState(options.sourceMapDetailLevel != null);
 
     boolean createSourceMap = (sourceMap != null);
@@ -682,11 +671,7 @@
             options.sourceMapDetailLevel);
     CodeGenerator cg =
         outputFormat == Format.TYPED
-<<<<<<< HEAD
-        ? new TypedCodeGenerator(mcp, options)
-=======
         ? new TypedCodeGenerator(mcp, options, registry)
->>>>>>> 6f1374a4
         : new CodeGenerator(mcp, options);
 
     if (tagAsStrict) {
