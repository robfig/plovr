--- conflicted
+++ resolved
@@ -16,10 +16,7 @@
 
 package com.google.javascript.jscomp;
 
-<<<<<<< HEAD
-=======
 import com.google.common.base.Preconditions;
->>>>>>> 6f1374a4
 import com.google.common.collect.ImmutableMap;
 import com.google.common.collect.Lists;
 import com.google.common.collect.Maps;
@@ -176,19 +173,6 @@
         gzCodeSize = summaryStats.gzSize = logStats.gzSize = newSize;
       }
     }
-<<<<<<< HEAD
-    if (newSize != -1) {
-      record.gzSize = newSize;
-    }
-  }
-
-  private final CodeSizeEstimatePrinter estimateCodeSize(Node root) {
-    CodeSizeEstimatePrinter cp = new CodeSizeEstimatePrinter(trackGzippedSize);
-    CodeGenerator cg = CodeGenerator.forCostEstimation(cp);
-    cg.add(root);
-    return cp;
-=======
->>>>>>> 6f1374a4
   }
 
   public ImmutableMap<String, Stats> getStats() {
@@ -212,85 +196,17 @@
       int runtime = 0;
       int runs = 0;
       int changes = 0;
-<<<<<<< HEAD
-      int diff = 0;
-      int gzDiff = 0;
-
-      // header
-      output.write("Summary:\n");
-      output.write("pass,runtime,runs,changingRuns,reduction,gzReduction\n");
-
-=======
       int loopRuns = 0;
       int loopChanges = 0;
       int diff = 0;
       int gzDiff = 0;
 
->>>>>>> 6f1374a4
       ArrayList<Entry<String, Stats>> a = new ArrayList<Entry<String, Stats>>();
       for (Entry<String, Stats> entry : summary.entrySet()) {
         a.add(entry);
       }
       Collections.sort(a, new CmpEntries());
 
-<<<<<<< HEAD
-      for (Entry<String, Stats> entry : a) {
-        String key = entry.getKey();
-        Stats stats = entry.getValue();
-
-        output.write(key);
-        output.write(",");
-        output.write(String.valueOf(stats.runtime));
-        runtime += stats.runtime;
-        output.write(",");
-        output.write(String.valueOf(stats.runs));
-        runs += stats.runs;
-        output.write(",");
-        output.write(String.valueOf(stats.changes));
-        changes += stats.changes;
-        output.write(",");
-        output.write(String.valueOf(stats.diff));
-        diff += stats.diff;
-        output.write(",");
-        output.write(String.valueOf(stats.gzDiff));
-        gzDiff += stats.gzDiff;
-        output.write("\n");
-      }
-      output.write("TOTAL");
-      output.write(",");
-      output.write(String.valueOf(runtime));
-      output.write(",");
-      output.write(String.valueOf(runs));
-      output.write(",");
-      output.write(String.valueOf(changes));
-      output.write(",");
-      output.write(String.valueOf(diff));
-      output.write(",");
-      output.write(String.valueOf(gzDiff));
-      output.write("\n");
-      output.write("\n");
-
-      output.write("Log:\n");
-      output.write(
-          "pass,runtime,runs,changingRuns,reduction,gzReduction,size,gzSize\n");
-      for (Stats stats : log) {
-        output.write(stats.pass);
-        output.write(",");
-        output.write(String.valueOf(stats.runtime));
-        output.write(",");
-        output.write(String.valueOf(stats.runs));
-        output.write(",");
-        output.write(String.valueOf(stats.changes));
-        output.write(",");
-        output.write(String.valueOf(stats.diff));
-        output.write(",");
-        output.write(String.valueOf(stats.gzDiff));
-        output.write(",");
-        output.write(String.valueOf(stats.size));
-        output.write(",");
-        output.write(String.valueOf(stats.gzSize));
-        output.write("\n");
-=======
       output.write("Summary:\n" +
           "pass,runtime,runs,changingRuns,reduction,gzReduction\n");
       for (Entry<String, Stats> entry : a) {
@@ -338,7 +254,6 @@
             String.valueOf(stats.gzDiff) + "," +
             String.valueOf(stats.size) + "," +
             String.valueOf(stats.gzSize) + "\n");
->>>>>>> 6f1374a4
       }
       output.write("\n");
       output.close();
