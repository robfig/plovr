/*
 * Copyright 2009 The Closure Compiler Authors.
 *
 * Licensed under the Apache License, Version 2.0 (the "License");
 * you may not use this file except in compliance with the License.
 * You may obtain a copy of the License at
 *
 *     http://www.apache.org/licenses/LICENSE-2.0
 *
 * Unless required by applicable law or agreed to in writing, software
 * distributed under the License is distributed on an "AS IS" BASIS,
 * WITHOUT WARRANTIES OR CONDITIONS OF ANY KIND, either express or implied.
 * See the License for the specific language governing permissions and
 * limitations under the License.
 */

package com.google.javascript.jscomp;

import com.google.javascript.jscomp.CompilerOptions.Reach;

/**
 * A CompilationLevel represents the level of optimization that should be
 * applied when compiling JavaScript code.
 *
 * @author bolinfest@google.com (Michael Bolin)
 */
public enum CompilationLevel {

  /**
   * WHITESPACE_ONLY removes comments and extra whitespace in the input JS.
   */
  WHITESPACE_ONLY,

  /**
   * SIMPLE_OPTIMIZATIONS performs transformations to the input JS that do not
   * require any changes to JS that depend on the input JS. For example,
   * function arguments are renamed (which should not matter to code that
   * depends on the input JS), but functions themselves are not renamed (which
   * would otherwise require external code to change to use the renamed function
   * names).
   */
  SIMPLE_OPTIMIZATIONS,

  /**
   * ADVANCED_OPTIMIZATIONS aggressively reduces code size by renaming function
   * names and variables, removing code which is never called, etc.
   */
  ADVANCED_OPTIMIZATIONS,
  ;

  private CompilationLevel() {}

  public void setOptionsForCompilationLevel(CompilerOptions options) {
    switch (this) {
      case WHITESPACE_ONLY:
        applyBasicCompilationOptions(options);
        break;
      case SIMPLE_OPTIMIZATIONS:
        applySafeCompilationOptions(options);
        break;
      case ADVANCED_OPTIMIZATIONS:
        applyFullCompilationOptions(options);
        break;
      default:
        throw new RuntimeException("Unknown compilation level.");
    }
  }

  public void setDebugOptionsForCompilationLevel(CompilerOptions options) {
    options.anonymousFunctionNaming = AnonymousFunctionNamingPolicy.UNMAPPED;
    options.generatePseudoNames = true;
    options.removeClosureAsserts = false;
    // Don't shadow variables as it is too confusing.
    options.shadowVariables = false;
  }

  /**
   * Gets options that only strip whitespace and comments.
   * @param options The CompilerOptions object to set the options on.
   */
  private static void applyBasicCompilationOptions(CompilerOptions options) {
    options.skipAllCompilerPasses();
  }

  /**
   * Add options that are safe. Safe means options that won't break the
   * JavaScript code even if no symbols are exported and no coding convention
   * is used.
   * @param options The CompilerOptions object to set the options on.
   */
  private static void applySafeCompilationOptions(CompilerOptions options) {
    // ReplaceIdGenerators is on by default, but should run in simple mode.
    options.replaceIdGenerators = false;

    // Does not call applyBasicCompilationOptions(options) because the call to
    // skipAllCompilerPasses() cannot be easily undone.
    options.dependencyOptions.setDependencySorting(true);
    options.closurePass = true;
    options.setRenamingPolicy(
        VariableRenamingPolicy.LOCAL, PropertyRenamingPolicy.OFF);
    options.shadowVariables = true;
    options.setInlineVariables(Reach.LOCAL_ONLY);
    options.flowSensitiveInlineVariables = true;
    options.setInlineFunctions(Reach.LOCAL_ONLY);
<<<<<<< HEAD
=======
    options.setAssumeClosuresOnlyCaptureReferences(false);
>>>>>>> 6f1374a4
    options.checkGlobalThisLevel = CheckLevel.OFF;
    options.foldConstants = true;
    options.coalesceVariableNames = true;
    options.deadAssignmentElimination = true;
    options.collapseVariableDeclarations = true;
    options.convertToDottedProperties = true;
    options.labelRenaming = true;
    options.removeDeadCode = true;
    options.optimizeArgumentsArray = true;
    options.setRemoveUnusedVariables(Reach.LOCAL_ONLY);
    options.collapseObjectLiterals = true;
    options.protectHiddenSideEffects = true;
  }

  /**
   * Add the options that will work only if the user exported all the symbols
   * correctly.
   * @param options The CompilerOptions object to set the options on.
   */
  private static void applyFullCompilationOptions(CompilerOptions options) {
    // Do not call applySafeCompilationOptions(options) because the call can
    // create possible conflicts between multiple diagnostic groups.

    // All the safe optimizations.
    options.dependencyOptions.setDependencySorting(true);
    options.closurePass = true;
    options.foldConstants = true;
    options.coalesceVariableNames = true;
    options.deadAssignmentElimination = true;
    options.extractPrototypeMemberDeclarations = true;
    options.collapseVariableDeclarations = true;
    options.convertToDottedProperties = true;
    options.rewriteFunctionExpressions = true;
    options.labelRenaming = true;
    options.removeDeadCode = true;
    options.optimizeArgumentsArray = true;
    options.collapseObjectLiterals = true;
    options.protectHiddenSideEffects = true;

    // All the advance optimizations.
    options.removeClosureAsserts = true;
    options.aliasKeywords = true;
    options.reserveRawExports = true;
    options.setRenamingPolicy(
        VariableRenamingPolicy.ALL, PropertyRenamingPolicy.ALL_UNQUOTED);
    options.shadowVariables = true;
    options.removeUnusedPrototypeProperties = true;
    options.removeUnusedPrototypePropertiesInExterns = true;
    options.collapseAnonymousFunctions = true;
    options.collapseProperties = true;
    options.checkGlobalThisLevel = CheckLevel.WARNING;
    options.rewriteFunctionExpressions = true;
    options.smartNameRemoval = true;
    options.inlineConstantVars = true;
    options.setInlineFunctions(Reach.ALL);
<<<<<<< HEAD
=======
    options.setAssumeClosuresOnlyCaptureReferences(false);
>>>>>>> 6f1374a4
    options.inlineGetters = true;
    options.setInlineVariables(Reach.ALL);
    options.flowSensitiveInlineVariables = true;
    options.computeFunctionSideEffects = true;

    // Remove unused vars also removes unused functions.
    options.setRemoveUnusedVariables(Reach.ALL);

    // Move code around based on the defined modules.
    options.crossModuleCodeMotion = true;
    options.crossModuleMethodMotion = true;

    // Call optimizations
    options.devirtualizePrototypeMethods = true;
    options.optimizeParameters = true;
    options.optimizeReturns = true;
    options.optimizeCalls = true;
  }

  /**
   * Enable additional optimizations that use type information.
   * @param options The CompilerOptions object to set the options on.
   */
  public void setTypeBasedOptimizationOptions(CompilerOptions options) {
    switch (this) {
      case ADVANCED_OPTIMIZATIONS:
        options.inferTypes = true;
        options.disambiguateProperties = true;
        options.ambiguateProperties = true;
        options.inlineProperties = true;
        // TODO(johnlenz) :removeUnusedClassProperties isn't strictly a
        // type based pass, but add it here for now because I may have to
        // make it into one.
        options.removeUnusedClassProperties = true;
        break;
      case SIMPLE_OPTIMIZATIONS:
        // TODO(johnlenz): enable peephole type based optimization.
        break;
      case WHITESPACE_ONLY:
        break;
    }
  }
}<|MERGE_RESOLUTION|>--- conflicted
+++ resolved
@@ -102,10 +102,7 @@
     options.setInlineVariables(Reach.LOCAL_ONLY);
     options.flowSensitiveInlineVariables = true;
     options.setInlineFunctions(Reach.LOCAL_ONLY);
-<<<<<<< HEAD
-=======
     options.setAssumeClosuresOnlyCaptureReferences(false);
->>>>>>> 6f1374a4
     options.checkGlobalThisLevel = CheckLevel.OFF;
     options.foldConstants = true;
     options.coalesceVariableNames = true;
@@ -161,10 +158,7 @@
     options.smartNameRemoval = true;
     options.inlineConstantVars = true;
     options.setInlineFunctions(Reach.ALL);
-<<<<<<< HEAD
-=======
     options.setAssumeClosuresOnlyCaptureReferences(false);
->>>>>>> 6f1374a4
     options.inlineGetters = true;
     options.setInlineVariables(Reach.ALL);
     options.flowSensitiveInlineVariables = true;
