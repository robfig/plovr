--- conflicted
+++ resolved
@@ -640,11 +640,7 @@
             JsName nameInfo = getName(nameNode.getString(), true);
             recordSet(nameInfo.name, nameNode);
           }
-<<<<<<< HEAD
-        } else if (NodeUtil.isObjectLitKey(n, parent)) {
-=======
         } else if (NodeUtil.isObjectLitKey(n)) {
->>>>>>> 6f1374a4
           NameInformation ns = createNameInformation(t, n);
           if (ns != null) {
             recordSet(ns.name, n);
