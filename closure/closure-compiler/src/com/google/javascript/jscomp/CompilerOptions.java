/*
 * Copyright 2009 The Closure Compiler Authors.
 *
 * Licensed under the Apache License, Version 2.0 (the "License");
 * you may not use this file except in compliance with the License.
 * You may obtain a copy of the License at
 *
 *     http://www.apache.org/licenses/LICENSE-2.0
 *
 * Unless required by applicable law or agreed to in writing, software
 * distributed under the License is distributed on an "AS IS" BASIS,
 * WITHOUT WARRANTIES OR CONDITIONS OF ANY KIND, either express or implied.
 * See the License for the specific language governing permissions and
 * limitations under the License.
 */

package com.google.javascript.jscomp;

import com.google.common.base.Preconditions;
import com.google.common.collect.ImmutableSet;
import com.google.common.collect.Lists;
import com.google.common.collect.Maps;
import com.google.common.collect.Multimap;
import com.google.common.collect.Sets;
import com.google.javascript.rhino.IR;
import com.google.javascript.rhino.Node;
import com.google.javascript.rhino.SourcePosition;

import java.io.Serializable;
import java.nio.charset.Charset;
import java.text.ParseException;
import java.util.Collections;
import java.util.List;
import java.util.Map;
import java.util.Set;

/**
 * Compiler options
 * @author nicksantos@google.com (Nick Santos)
 */
public class CompilerOptions implements Serializable, Cloneable {

  // Unused. For people using reflection to circumvent access control.
  @SuppressWarnings("unused")
  private boolean manageClosureDependencies = false;

  // A common enum for compiler passes that can run either globally or locally.
  public enum Reach {
    ALL,
    LOCAL_ONLY,
    NONE
  }

  // TODO(nicksantos): All public properties of this class should be made
  // package-private, and have a public setter.

  private static final long serialVersionUID = 7L;

  /**
   * The JavaScript language version accepted.
   */
  private LanguageMode languageIn;

  /**
   * The JavaScript language version that should be produced.
   * Currently, this is always the same as {@link #languageIn}.
   */
  private LanguageMode languageOut;

  /**
   * Whether the compiler accepts the `const' keyword.
   */
  boolean acceptConstKeyword;

  /**
   * Whether the compiler should assume that a function's "this" value
   * never needs coercion (for example in non-strict "null" or "undefined" will
   * be coerced to the global "this" and primitives to objects).
   */
  private boolean assumeStrictThis;

  /**
   * Configures the compiler for use as an IDE backend.  In this mode:
   * <ul>
   *  <li>No optimization passes will run.</li>
   *  <li>The last time custom passes are invoked is
   *      {@link CustomPassExecutionTime#BEFORE_OPTIMIZATIONS}</li>
   *  <li>The compiler will always try to process all inputs fully, even
   *      if it encounters errors.</li>
   *  <li>The compiler may record more information than is strictly
   *      needed for codegen.</li>
   * </ul>
   */
  public boolean ideMode;

  boolean saveDataStructures = false;

  /**
   * Even if checkTypes is disabled, clients might want to still infer types.
   * This is mostly used when ideMode is enabled.
   */
  boolean inferTypes;

  /**
   * Configures the compiler to skip as many passes as possible.
   */
  boolean skipAllPasses;

  /**
   * If true, name anonymous functions only. All others passes will be skipped.
   */
  boolean nameAnonymousFunctionsOnly;

  /**
   * Configures the compiler to run expensive sanity checks after
   * every pass. Only intended for internal development.
   */
  DevMode devMode;

  /**
   * Configures the compiler to log a hash code of the AST after
   * every pass. Only intended for internal development.
   */
  private boolean checkDeterminism;

  //--------------------------------
  // Input Options
  //--------------------------------

  DependencyOptions dependencyOptions = new DependencyOptions();

  /** Returns localized replacement for MSG_* variables */
  // Transient so that clients don't have to implement Serializable.
  public transient MessageBundle messageBundle = null;

  //--------------------------------
  // Checks
  //--------------------------------

  /** Checks that all symbols are defined */
  public boolean checkSymbols;

  public CheckLevel aggressiveVarCheck;

  /** Checks for suspicious variable definitions and undefined variables */
  public void setAggressiveVarCheck(CheckLevel level) {
    this.aggressiveVarCheck = level;
  }

  /** Checks for suspicious statements that have no effect */
  public boolean checkSuspiciousCode;

  /** Checks for invalid control structures */
  public boolean checkControlStructures;

  /** Checks types on expressions */
  public boolean checkTypes;

  boolean tightenTypes;

  /** Tightens types based on a global analysis. Experimental. */
  public void setTightenTypes(boolean tighten) {
    tightenTypes = tighten;
  }

  public CheckLevel reportMissingOverride;

  /**
   * Flags a warning if a property is missing the @override annotation, but it
   * overrides a base class property.
   */
  public void setReportMissingOverride(CheckLevel level) {
    reportMissingOverride = level;
  }

  CheckLevel reportUnknownTypes;

  /** Flags a warning for every node whose type could not be determined. */
  public void setReportUnknownTypes(CheckLevel level) {
    reportUnknownTypes = level;
  }

  /** Checks for missing goog.require() calls **/
  public CheckLevel checkRequires;

  public void setCheckRequires(CheckLevel level) {
    checkRequires = level;
  }

  public CheckLevel checkProvides;

  /** Checks for missing goog.provides() calls **/
  public void setCheckProvides(CheckLevel level) {
    checkProvides = level;
  }

  public CheckLevel checkGlobalNamesLevel;

  /**
   * Checks the integrity of references to qualified global names.
   * (e.g. "a.b")
   */
  public void setCheckGlobalNamesLevel(CheckLevel level) {
    checkGlobalNamesLevel = level;
  }

  public CheckLevel brokenClosureRequiresLevel;

  /** Sets the check level for bad Closure require calls. */
  public void setBrokenClosureRequiresLevel(CheckLevel level) {
    brokenClosureRequiresLevel = level;
  }

  public CheckLevel checkGlobalThisLevel;

  /**
   * Checks for certain uses of the {@code this} keyword that are considered
   * unsafe because they are likely to reference the global {@code this}
   * object unintentionally.
   *
   * If this is off, but collapseProperties is on, then the compiler will
   * usually ignore you and run this check anyways.
   */
  public void setCheckGlobalThisLevel(CheckLevel level) {
    this.checkGlobalThisLevel = level;
  }

  public CheckLevel checkMissingGetCssNameLevel;

  /**
   * Checks that certain string literals only appear in strings used as
   * goog.getCssName arguments.
   */
  public void setCheckMissingGetCssNameLevel(CheckLevel level) {
    this.checkMissingGetCssNameLevel = level;
  }

  /**
   * Regex of string literals that may only appear in goog.getCssName arguments.
   */
  public String checkMissingGetCssNameBlacklist;

  /** Checks that the syntactic restrictions of Caja are met. */
  boolean checkCaja;

  public void setCheckCaja(boolean check) {
    checkCaja = check;
  }

  /**
   * A set of extra annotation names which are accepted and silently ignored
   * when encountered in a source file. Defaults to null which has the same
   * effect as specifying an empty set.
   */
  Set<String> extraAnnotationNames;

  //--------------------------------
  // Optimizations
  //--------------------------------

  /** Folds constants (e.g. (2 + 3) to 5) */
  public boolean foldConstants;

  /** Remove assignments to values that can not be referenced */
  public boolean deadAssignmentElimination;

  /** Inlines constants (symbols that are all CAPS) */
  public boolean inlineConstantVars;

  /** Inlines global functions */
  public boolean inlineFunctions;

  /** Inlines functions defined in local scopes */
  public boolean inlineLocalFunctions;

  /** Inlines properties */
  boolean inlineProperties;

  /** Move code to a deeper module */
  public boolean crossModuleCodeMotion;

  /** Merge two variables together as one. */
  public boolean coalesceVariableNames;

  /** Move methods to a deeper module */
  public boolean crossModuleMethodMotion;

  /** Inlines trivial getters */
  public boolean inlineGetters;

  /** Inlines variables */
  public boolean inlineVariables;

  /** Inlines variables */
  boolean inlineLocalVariables;

  // TODO(user): This is temporary. Once flow sensitive inlining is stable
  // Remove this.
  public boolean flowSensitiveInlineVariables;

  /** Removes code associated with unused global names */
  public boolean smartNameRemoval;

  /** Removes code that will never execute */
  public boolean removeDeadCode;

  public CheckLevel checkUnreachableCode;

  /** Checks for unreachable code */
  public void setCheckUnreachableCode(CheckLevel level) {
    this.checkUnreachableCode = level;
  }

  public CheckLevel checkMissingReturn;

  /** Checks for missing return statements */
  public void setCheckMissingReturn(CheckLevel level) {
    this.checkMissingReturn = level;
  }

  /** Extracts common prototype member declarations */
  public boolean extractPrototypeMemberDeclarations;

  /** Removes unused member prototypes */
  public boolean removeUnusedPrototypeProperties;

  /** Tells AnalyzePrototypeProperties it can remove externed props. */
  public boolean removeUnusedPrototypePropertiesInExterns;

  /** Removes unused member properties */
  public boolean removeUnusedClassProperties;

  /** Removes unused variables */
  public boolean removeUnusedVars;

  /** Removes unused variables in local scope. */
  public boolean removeUnusedLocalVars;

  /** Adds variable aliases for externals to reduce code size */
  public boolean aliasExternals;

  String aliasableGlobals;

  /**
   * A comma separated white-list of global names. When {@link #aliasExternals}
   * is enable, if set to a non-empty string, only externals with these names
   * will be considered for aliasing.
   */
  public void setAliasableGlobals(String names) {
    aliasableGlobals = names;
  }

  String unaliasableGlobals;

  /**
   * A comma separated white-list of global names. When {@link #aliasExternals}
   * is enable, these global names will not be aliased.
   */
  public void setUnaliasableGlobals(String names) {
    unaliasableGlobals = names;
  }

  /** Collapses multiple variable declarations into one */
  public boolean collapseVariableDeclarations;

  /** Group multiple variable declarations into one */
  boolean groupVariableDeclarations;

  /**
   * Collapses anonymous function declarations into named function
   * declarations
   */
  public boolean collapseAnonymousFunctions;

  /**
   * If set to a non-empty set, those strings literals will be aliased to a
   * single global instance per string, to avoid creating more objects than
   * necessary.
   */
  public Set<String> aliasableStrings;

  /**
   * A blacklist in the form of a regular expression to block strings that
   * contains certain words from being aliased.
   * If the value is the empty string, no words are blacklisted.
   */
  public String aliasStringsBlacklist;

  /**
   * Aliases all string literals to global instances, to avoid creating more
   * objects than necessary (if true, overrides any set of strings passed in
   * to aliasableStrings)
   */
  public boolean aliasAllStrings;

  /** Print string usage as part of the compilation log. */
  boolean outputJsStringUsage;

  /** Converts quoted property accesses to dot syntax (a['b'] -> a.b) */
  public boolean convertToDottedProperties;

  /** Reduces the size of common function expressions. */
  public boolean rewriteFunctionExpressions;

  /**
   * Remove unused and constant parameters.
   */
  public boolean optimizeParameters;

  /**
   * Remove unused return values.
   */
  public boolean optimizeReturns;

  /**
   * Remove unused parameters from call sites.
   */
  public boolean optimizeCalls;

  /**
   * Provide formal names for elements of arguments array.
   */
  public boolean optimizeArgumentsArray;

  /** Chains calls to functions that return this. */
  boolean chainCalls;

  //--------------------------------
  // Renaming
  //--------------------------------

  /** Controls which variables get renamed. */
  public VariableRenamingPolicy variableRenaming;

  /** Controls which properties get renamed. */
  public PropertyRenamingPolicy propertyRenaming;

  /** Should we use affinity information when generating property names. */
  boolean propertyAffinity;

  /** Controls label renaming. */
  public boolean labelRenaming;

  /** Reserve property names on the global this object. */
  public boolean reserveRawExports;

  /** Should shadow variable names in outer scope. */
  boolean shadowVariables;

  /**
   * Generate pseudo names for variables and properties for debugging purposes.
   */
  public boolean generatePseudoNames;

  /** Specifies a prefix for all globals */
  public String renamePrefix;

  /**
   * Specifies the name of an object that will be used to store all non-extern
   * globals.
   */
  public String renamePrefixNamespace;

  /** Aliases true, false, and null to variables with shorter names. */
  public boolean aliasKeywords;

  /** Flattens multi-level property names (e.g. a$b = x) */
  public boolean collapseProperties;

  /** Split object literals into individual variables when possible. */
  boolean collapseObjectLiterals;

  public void setCollapseObjectLiterals(boolean enabled) {
    collapseObjectLiterals = enabled;
  }

  /** Flattens multi-level property names on extern types (e.g. String$f = x) */
  boolean collapsePropertiesOnExternTypes;

  /**
   * Devirtualize prototype method by rewriting them to be static calls that
   * take the this pointer as their first argument
   */
  public boolean devirtualizePrototypeMethods;

  /**
   * Use @nosideeffects annotations, function bodies and name graph
   * to determine if calls have side effects.  Requires --check_types.
   */
  public boolean computeFunctionSideEffects;

  /**
   * Where to save debug report for compute function side effects.
   */
  String debugFunctionSideEffectsPath;

  /**
   * Rename properties to disambiguate between unrelated fields based on
   * type information.
   */
  public boolean disambiguateProperties;

  /** Rename unrelated properties to the same name to reduce code size. */
  public boolean ambiguateProperties;

  /** Give anonymous functions names for easier debugging */
  public AnonymousFunctionNamingPolicy anonymousFunctionNaming;

  /** Input anonymous function renaming map. */
  VariableMap inputAnonymousFunctionNamingMap;
<<<<<<< HEAD

  /** Input variable renaming map. */
  VariableMap inputVariableMap;

=======

  /** Input variable renaming map. */
  VariableMap inputVariableMap;

>>>>>>> 6f1374a4
  /** Input property renaming map. */
  VariableMap inputPropertyMap;

  /** Whether to export test functions. */
  public boolean exportTestFunctions;

  boolean specializeInitialModule;

  /** Specialize the initial module at the cost of later modules */
  public void setSpecializeInitialModule(boolean enabled) {
    specializeInitialModule = enabled;
  }

  //--------------------------------
  // Special-purpose alterations
  //--------------------------------

  /**
   * Replace UI strings with chrome.i18n.getMessage calls.
   * Used by Chrome extensions/apps.
   */
  boolean replaceMessagesWithChromeI18n;
  String tcProjectId;

  public void setReplaceMessagesWithChromeI18n(
      boolean replaceMessagesWithChromeI18n,
      String tcProjectId) {
    if (replaceMessagesWithChromeI18n &&
        messageBundle != null &&
        !(messageBundle instanceof EmptyMessageBundle)) {
      throw new RuntimeException("When replacing messages with " +
          "chrome.i18n.getMessage, a message bundle should not be specified.");
    }

    this.replaceMessagesWithChromeI18n = replaceMessagesWithChromeI18n;
    this.tcProjectId = tcProjectId;
  }

  /** Inserts run-time type assertions for debugging. */
  boolean runtimeTypeCheck;

  /**
   * A JS function to be used for logging run-time type assertion
   * failures. It will be passed the warning as a string and the
   * faulty expression as arguments.
   */
  String runtimeTypeCheckLogFunction;

  /** A CodingConvention to use during the compile. */
  private CodingConvention codingConvention;

  boolean ignoreCajaProperties;

  /** Add code to skip properties that Caja adds to Object.prototype */
  public void setIgnoreCajaProperties(boolean enabled) {
    ignoreCajaProperties = enabled;
  }

  public String syntheticBlockStartMarker;

  public String syntheticBlockEndMarker;

  /** Compiling locale */
  public String locale;

  /** Sets the special "COMPILED" value to true */
  public boolean markAsCompiled;

  /** Removes try...catch...finally blocks for easier debugging */
  public boolean removeTryCatchFinally;

  /** Processes goog.provide() and goog.require() calls */
  public boolean closurePass;

  /** Processes jQuery aliases */
  public boolean jqueryPass;

  /** Processes AngularJS-specific annotations */
  boolean angularPass;

  /** Remove goog.abstractMethod assignments. */
  boolean removeAbstractMethods;

  /** Remove goog.asserts calls. */
  boolean removeClosureAsserts;

  /** Gather CSS names (requires closurePass) */
  public boolean gatherCssNames;

  /** Names of types to strip */
  public Set<String> stripTypes;

  /** Name suffixes that determine which variables and properties to strip */
  public Set<String> stripNameSuffixes;

  /** Name prefixes that determine which variables and properties to strip */
  public Set<String> stripNamePrefixes;

  /** Qualified type name prefixes that determine which types to strip */
  public Set<String> stripTypePrefixes;

  /** Custom passes */
  public transient
      Multimap<CustomPassExecutionTime, CompilerPass> customPasses;

  /** Mark no side effect calls */
  public boolean markNoSideEffectCalls;

  /** Replacements for @defines. Will be Boolean, Numbers, or Strings */
  private Map<String, Object> defineReplacements;

  /** What kind of processing to do for goog.tweak functions. */
  private TweakProcessing tweakProcessing;

  /** Replacements for tweaks. Will be Boolean, Numbers, or Strings */
  private Map<String, Object> tweakReplacements;

  /** Move top-level function declarations to the top */
  public boolean moveFunctionDeclarations;

  /** Instrumentation template to use with #recordFunctionInformation */
  public String instrumentationTemplate;

  String appNameStr;

  /**
   * App identifier string for use by the instrumentation template's
   * app_name_setter. @see #instrumentationTemplate
   */
  public void setAppNameStr(String appNameStr) {
    this.appNameStr = appNameStr;
  }

  /** Record function information */
  public boolean recordFunctionInformation;

  public boolean generateExports;

  /** Map used in the renaming of CSS class names. */
  public CssRenamingMap cssRenamingMap;

  /** Whitelist used in the renaming of CSS class names. */
  Set<String> cssRenamingWhitelist;

  /** Process instances of goog.testing.ObjectPropertyString. */
  boolean processObjectPropertyString;

  /** Replace id generators */
  boolean replaceIdGenerators = true;  // true by default for legacy reasons.

  /** Id generators to replace. */
  Set<String> idGenerators;

  /**
   * A previous map of ids (serialized to a string by a previous compile).
   * This will be used as a hint during the ReplaceIdGenerators pass, which
   * will attempt to reuse the same ids.
   */
  String idGeneratorsMapSerialized;

  /** Configuration strings */
  List<String> replaceStringsFunctionDescriptions;

  String replaceStringsPlaceholderToken;
  // A list of strings that should not be used as replacements
  Set<String> replaceStringsReservedStrings;
  // A previous map of replacements to strings.
  VariableMap replaceStringsInputMap;

  /** List of properties that we report invalidation errors for. */
  Map<String, CheckLevel> propertyInvalidationErrors;

  /** Transform AMD to CommonJS modules. */
  boolean transformAMDToCJSModules = false;

  /** Rewrite CommonJS modules so that they can be concatenated together. */
  boolean processCommonJSModules = false;

  /** CommonJS module prefix. */
  String commonJSModulePathPrefix =
      ProcessCommonJSModules.DEFAULT_FILENAME_PREFIX;


  //--------------------------------
  // Output options
  //--------------------------------

  /** Output in pretty indented format */
  public boolean prettyPrint;

  /** Line break the output a bit more aggressively */
  public boolean lineBreak;

  /** Prefer line breaks at end of file */
  public boolean preferLineBreakAtEndOfFile;

  /** Prints a separator comment before each JS script */
  public boolean printInputDelimiter;

  /** The string to use as the separator for printInputDelimiter */
  public String inputDelimiter = "// Input %num%";

  boolean preferSingleQuotes;

  /**
   * Normally, when there are an equal number of single and double quotes
   * in a string, the compiler will use double quotes. Set this to true
   * to prefer single quotes.
   */
  public void setPreferSingleQuotes(boolean enabled) {
    this.preferSingleQuotes = enabled;
  }

  boolean trustedStrings;

  /**
   * Some people want to put arbitrary user input into strings, which are then
   * run through the compiler. These scripts are then put into HTML.
   * By default, we assume strings are untrusted. If the compiler is run
   * from the command-line, we assume that strings are trusted.
   */
  public void setTrustedStrings(boolean yes) {
    trustedStrings = yes;
  }

  String reportPath;

  /** Where to save a report of global name usage */
  public void setReportPath(String reportPath) {
    this.reportPath = reportPath;
  }

  TracerMode tracer;

  public TracerMode getTracerMode() {
    return tracer;
  }

  public void setTracerMode(TracerMode mode) {
    tracer = mode;
  }

  private boolean colorizeErrorOutput;

  public ErrorFormat errorFormat;

  private ComposeWarningsGuard warningsGuard = new ComposeWarningsGuard();

  int summaryDetailLevel = 1;

  int lineLengthThreshold = CodePrinter.DEFAULT_LINE_LENGTH_THRESHOLD;

  //--------------------------------
  // Special Output Options
  //--------------------------------

  /**
   * Whether the exports should be made available via {@link Result} after
   * compilation. This is implicitly true if {@link #externExportsPath} is set.
   */
  private boolean externExports;

  /** The output path for the created externs file. */
  String externExportsPath;

  String nameReferenceReportPath;

  /** Where to save a cross-reference report from the name reference graph */
  public void setNameReferenceReportPath(String filePath) {
    nameReferenceReportPath = filePath;
  }

  String nameReferenceGraphPath;

  /** Where to save the name reference graph */
  public void setNameReferenceGraphPath(String filePath) {
    nameReferenceGraphPath = filePath;
  }

  //--------------------------------
  // Debugging Options
  //--------------------------------

  /** The output path for the source map. */
  public String sourceMapOutputPath;

  /** The detail level for the generated source map. */
  public SourceMap.DetailLevel sourceMapDetailLevel =
      SourceMap.DetailLevel.SYMBOLS;

  /** The source map file format */
  public SourceMap.Format sourceMapFormat =
      SourceMap.Format.DEFAULT;

  public List<SourceMap.LocationMapping> sourceMapLocationMappings =
      Collections.emptyList();

  /**
   * Charset to use when generating code.  If null, then output ASCII.
   * This needs to be a string because CompilerOptions is serializable.
   */
  String outputCharset;

  /**
   * Whether the named objects types included 'undefined' by default.
   */
  boolean looseTypes;

  /**
   * When set, assume that apparently side-effect free code is meaningful.
   */
  boolean protectHiddenSideEffects;

  /**
   * When enabled, assume that apparently side-effect free code is meaningful.
   */
  public void setProtectHiddenSideEffects(boolean enable) {
    this.protectHiddenSideEffects = enable;
  }

  /**
   * Data holder Alias Transformation information accumulated during a compile.
   */
  private transient AliasTransformationHandler aliasHandler;

  /**
   * Handler for compiler warnings and errors.
   */
  transient ErrorHandler errorHandler;

  /**
   * Initializes compiler options. All options are disabled by default.
   *
   * Command-line frontends to the compiler should set these properties
   * like a builder.
   */
  public CompilerOptions() {
    // Accepted language
    languageIn = LanguageMode.ECMASCRIPT3;

    // Language variation
    acceptConstKeyword = false;

    // Checks
    skipAllPasses = false;
    nameAnonymousFunctionsOnly = false;
    devMode = DevMode.OFF;
    checkDeterminism = false;
    checkSymbols = false;
    aggressiveVarCheck = CheckLevel.OFF;
    checkSuspiciousCode = false;
    checkControlStructures = false;
    checkTypes = false;
    tightenTypes = false;
    reportMissingOverride = CheckLevel.OFF;
    reportUnknownTypes = CheckLevel.OFF;
    checkRequires = CheckLevel.OFF;
    checkProvides = CheckLevel.OFF;
    checkGlobalNamesLevel = CheckLevel.OFF;
    brokenClosureRequiresLevel = CheckLevel.ERROR;
    checkGlobalThisLevel = CheckLevel.OFF;
    checkUnreachableCode = CheckLevel.OFF;
    checkMissingReturn = CheckLevel.OFF;
    checkMissingGetCssNameLevel = CheckLevel.OFF;
    checkMissingGetCssNameBlacklist = null;
    checkCaja = false;
    computeFunctionSideEffects = false;
    chainCalls = false;
    extraAnnotationNames = null;

    // Optimizations
    foldConstants = false;
    coalesceVariableNames = false;
    deadAssignmentElimination = false;
    inlineConstantVars = false;
    inlineFunctions = false;
    inlineLocalFunctions = false;
    assumeStrictThis = false;
    inlineProperties = false;
    crossModuleCodeMotion = false;
    crossModuleMethodMotion = false;
    inlineGetters = false;
    inlineVariables = false;
    inlineLocalVariables = false;
    smartNameRemoval = false;
    removeDeadCode = false;
    extractPrototypeMemberDeclarations = false;
    removeUnusedPrototypeProperties = false;
    removeUnusedPrototypePropertiesInExterns = false;
    removeUnusedClassProperties = false;
    removeUnusedVars = false;
    removeUnusedLocalVars = false;
    aliasExternals = false;
    collapseVariableDeclarations = false;
    groupVariableDeclarations = false;
    collapseAnonymousFunctions = false;
    aliasableStrings = Collections.emptySet();
    aliasStringsBlacklist = "";
    aliasAllStrings = false;
    outputJsStringUsage = false;
    convertToDottedProperties = false;
    rewriteFunctionExpressions = false;
    optimizeParameters = false;
    optimizeReturns = false;

    // Renaming
    variableRenaming = VariableRenamingPolicy.OFF;
    propertyRenaming = PropertyRenamingPolicy.OFF;
    propertyAffinity = false;
    labelRenaming = false;
    generatePseudoNames = false;
    shadowVariables = false;
    renamePrefix = null;
    aliasKeywords = false;
    collapseProperties = false;
    collapsePropertiesOnExternTypes = false;
    collapseObjectLiterals = false;
    devirtualizePrototypeMethods = false;
    disambiguateProperties = false;
    ambiguateProperties = false;
    anonymousFunctionNaming = AnonymousFunctionNamingPolicy.OFF;
    exportTestFunctions = false;

    // Alterations
    runtimeTypeCheck = false;
    runtimeTypeCheckLogFunction = null;
    ignoreCajaProperties = false;
    syntheticBlockStartMarker = null;
    syntheticBlockEndMarker = null;
    locale = null;
    markAsCompiled = false;
    removeTryCatchFinally = false;
    closurePass = false;
    jqueryPass = false;
    angularPass = false;
    removeAbstractMethods = true;
    removeClosureAsserts = false;
    stripTypes = Collections.emptySet();
    stripNameSuffixes = Collections.emptySet();
    stripNamePrefixes = Collections.emptySet();
    stripTypePrefixes = Collections.emptySet();
    customPasses = null;
    markNoSideEffectCalls = false;
    defineReplacements = Maps.newHashMap();
    tweakProcessing = TweakProcessing.OFF;
    tweakReplacements = Maps.newHashMap();
    moveFunctionDeclarations = false;
    instrumentationTemplate = null;
    appNameStr = "";
    recordFunctionInformation = false;
    generateExports = false;
    cssRenamingMap = null;
    cssRenamingWhitelist = null;
    processObjectPropertyString = false;
    idGenerators = Collections.emptySet();
    replaceStringsFunctionDescriptions = Collections.emptyList();
    replaceStringsPlaceholderToken = "";
    replaceStringsReservedStrings = Collections.emptySet();
    propertyInvalidationErrors = Maps.newHashMap();

    // Output
    printInputDelimiter = false;
    prettyPrint = false;
    lineBreak = false;
    preferLineBreakAtEndOfFile = false;
    reportPath = null;
    tracer = TracerMode.OFF;
    colorizeErrorOutput = false;
    errorFormat = ErrorFormat.SINGLELINE;
    debugFunctionSideEffectsPath = null;
    externExports = false;
    nameReferenceReportPath = null;
    nameReferenceGraphPath = null;

    // Debugging
    aliasHandler = NULL_ALIAS_TRANSFORMATION_HANDLER;
    errorHandler = null;
  }

  /**
   * @return Whether to attempt to remove unused class properties
   */
  public boolean isRemoveUnusedClassProperties() {
    return removeUnusedClassProperties;
  }

  /**
   * @param removeUnusedClassProperties Whether to attempt to remove
   *      unused class properties
   */
  public void setRemoveUnusedClassProperties(boolean removeUnusedClassProperties) {
    this.removeUnusedClassProperties = removeUnusedClassProperties;
  }

  /**
   * Returns the map of define replacements.
   */
  public Map<String, Node> getDefineReplacements() {
    return getReplacementsHelper(defineReplacements);
  }

  /**
   * Returns the map of tweak replacements.
   */
  public Map<String, Node> getTweakReplacements() {
    return getReplacementsHelper(tweakReplacements);
  }

  /**
   * Creates a map of String->Node from a map of String->Number/String/Boolean.
   */
  private static Map<String, Node> getReplacementsHelper(
      Map<String, Object> source) {
    Map<String, Node> map = Maps.newHashMap();
    for (Map.Entry<String, Object> entry : source.entrySet()) {
      String name = entry.getKey();
      Object value = entry.getValue();
      if (value instanceof Boolean) {
        map.put(name, NodeUtil.booleanNode(((Boolean) value).booleanValue()));
      } else if (value instanceof Integer) {
        map.put(name, IR.number(((Integer) value).intValue()));
      } else if (value instanceof Double) {
        map.put(name, IR.number(((Double) value).doubleValue()));
      } else {
        Preconditions.checkState(value instanceof String);
        map.put(name, IR.string((String) value));
      }
    }
    return map;
  }

  /**
   * Sets the value of the {@code @define} variable in JS
   * to a boolean literal.
   */
  public void setDefineToBooleanLiteral(String defineName, boolean value) {
    defineReplacements.put(defineName, new Boolean(value));
  }

  /**
   * Sets the value of the {@code @define} variable in JS to a
   * String literal.
   */
  public void setDefineToStringLiteral(String defineName, String value) {
    defineReplacements.put(defineName, value);
  }

  /**
   * Sets the value of the {@code @define} variable in JS to a
   * number literal.
   */
  public void setDefineToNumberLiteral(String defineName, int value) {
    defineReplacements.put(defineName, new Integer(value));
  }

  /**
   * Sets the value of the {@code @define} variable in JS to a
   * number literal.
   */
  public void setDefineToDoubleLiteral(String defineName, double value) {
    defineReplacements.put(defineName, new Double(value));
  }

  /**
   * Sets the value of the tweak in JS
   * to a boolean literal.
   */
  public void setTweakToBooleanLiteral(String tweakId, boolean value) {
    tweakReplacements.put(tweakId, new Boolean(value));
  }

  /**
   * Sets the value of the tweak in JS to a
   * String literal.
   */
  public void setTweakToStringLiteral(String tweakId, String value) {
    tweakReplacements.put(tweakId, value);
  }

  /**
   * Sets the value of the tweak in JS to a
   * number literal.
   */
  public void setTweakToNumberLiteral(String tweakId, int value) {
    tweakReplacements.put(tweakId, new Integer(value));
  }

  /**
   * Sets the value of the tweak in JS to a
   * number literal.
   */
  public void setTweakToDoubleLiteral(String tweakId, double value) {
    tweakReplacements.put(tweakId, new Double(value));
  }

  /**
   * Skip all possible passes, to make the compiler as fast as possible.
   */
  public void skipAllCompilerPasses() {
    skipAllPasses = true;
  }

  /**
   * Whether the warnings guard in this Options object enables the given
   * group of warnings.
   */
  boolean enables(DiagnosticGroup type) {
    return warningsGuard.enables(type);
  }

  /**
   * Whether the warnings guard in this Options object disables the given
   * group of warnings.
   */
  boolean disables(DiagnosticGroup type) {
    return warningsGuard.disables(type);
  }

  /**
   * Configure the given type of warning to the given level.
   */
  public void setWarningLevel(DiagnosticGroup type, CheckLevel level) {
    addWarningsGuard(new DiagnosticGroupWarningsGuard(type, level));
  }

  WarningsGuard getWarningsGuard() {
    return warningsGuard;
  }

  /**
   * Reset the warnings guard.
   */
  public void resetWarningsGuard() {
    warningsGuard = new ComposeWarningsGuard();
  }

  /**
   * The emergency fail safe removes all strict and ERROR-escalating
   * warnings guards.
   */
  void useEmergencyFailSafe() {
    warningsGuard = warningsGuard.makeEmergencyFailSafeGuard();
  }

  /**
   * Add a guard to the set of warnings guards.
   */
  public void addWarningsGuard(WarningsGuard guard) {
    warningsGuard.addGuard(guard);
  }

  /**
   * Sets the variable and property renaming policies for the compiler,
   * in a way that clears warnings about the renaming policy being
   * uninitialized from flags.
   */
  public void setRenamingPolicy(VariableRenamingPolicy newVariablePolicy,
      PropertyRenamingPolicy newPropertyPolicy) {
    this.variableRenaming = newVariablePolicy;
    this.propertyRenaming = newPropertyPolicy;
  }

  public void setPropertyAffinity(boolean useAffinity) {
    this.propertyAffinity = useAffinity;
  }

  /** Should shadow outer scope variable name during renaming. */
  public void setShadowVariables(boolean shadow) {
    this.shadowVariables = shadow;
  }

  /**
   * If true, flattens multi-level property names on extern types
   * (e.g. String$f = x). This should only be used with the typed version of
   * the externs files.
   */
  public void setCollapsePropertiesOnExternTypes(boolean collapse) {
    collapsePropertiesOnExternTypes = collapse;
  }

  /**
   * If true, process goog.testing.ObjectPropertyString instances.
   */
  public void setProcessObjectPropertyString(boolean process) {
    processObjectPropertyString = process;
  }

  /**
   * @param replaceIdGenerators the replaceIdGenerators to set
   */
  public void setReplaceIdGenerators(boolean replaceIdGenerators) {
    this.replaceIdGenerators = replaceIdGenerators;
  }

  /**
   * Sets the id generators to replace.
   */
  public void setIdGenerators(Set<String> idGenerators) {
    this.idGenerators = Sets.newHashSet(idGenerators);
  }

  /**
   * A previous map of ids (serialized to a string by a previous compile).
   * This will be used as a hint during the ReplaceIdGenerators pass, which
   * will attempt to reuse the same ids.
   */
  public void setIdGeneratorsMap(String previousMappings) {
    this.idGeneratorsMapSerialized = previousMappings;
  }

  /**
   * Set the function inlining policy for the compiler.
   */
  public void setInlineFunctions(Reach reach) {
    switch (reach) {
      case ALL:
        this.inlineFunctions = true;
        this.inlineLocalFunctions = true;
        break;
      case LOCAL_ONLY:
        this.inlineFunctions = false;
        this.inlineLocalFunctions = true;
        break;
      case NONE:
        this.inlineFunctions = false;
        this.inlineLocalFunctions = false;
        break;
      default:
        throw new IllegalStateException("unexpected");
    }
  }

  /**
   * Set the variable inlining policy for the compiler.
   */
  public void setInlineVariables(Reach reach) {
    switch (reach) {
      case ALL:
        this.inlineVariables = true;
        this.inlineLocalVariables = true;
        break;
      case LOCAL_ONLY:
        this.inlineVariables = false;
        this.inlineLocalVariables = true;
        break;
      case NONE:
        this.inlineVariables = false;
        this.inlineLocalVariables = false;
        break;
      default:
        throw new IllegalStateException("unexpected");
    }
  }

  /**
   * Set the function inlining policy for the compiler.
   */
  public void setInlineProperties(boolean enable) {
    inlineProperties = enable;
  }

  /**
   * Set the variable removal policy for the compiler.
   */
  @Deprecated
  public void setRemoveUnusedVariable(Reach reach) {
    setRemoveUnusedVariables(reach);
  }

  /**
   * Set the variable removal policy for the compiler.
   */
  public void setRemoveUnusedVariables(Reach reach) {
    switch (reach) {
      case ALL:
        this.removeUnusedVars = true;
        this.removeUnusedLocalVars = true;
        break;
      case LOCAL_ONLY:
        this.removeUnusedVars = false;
        this.removeUnusedLocalVars = true;
        break;
      case NONE:
        this.removeUnusedVars = false;
        this.removeUnusedLocalVars = false;
        break;
      default:
        throw new IllegalStateException("unexpected");
    }
  }

  /**
   * Sets the functions whose debug strings to replace.
   */
  public void setReplaceStringsConfiguration(
      String placeholderToken, List<String> functionDescriptors) {
    this.replaceStringsPlaceholderToken = placeholderToken;
    this.replaceStringsFunctionDescriptions =
        Lists.newArrayList(functionDescriptors);
  }

  @Deprecated
  public void setRewriteNewDateGoogNow(boolean rewrite) {
  }

  public void setRemoveAbstractMethods(boolean remove) {
    this.removeAbstractMethods = remove;
  }

  public void setRemoveClosureAsserts(boolean remove) {
    this.removeClosureAsserts = remove;
  }

  /**
   * If true, name anonymous functions only. All other passes will be skipped.
   */
  public void setNameAnonymousFunctionsOnly(boolean value) {
    this.nameAnonymousFunctionsOnly = value;
  }

  public void setColorizeErrorOutput(boolean colorizeErrorOutput) {
    this.colorizeErrorOutput = colorizeErrorOutput;
  }

  public boolean shouldColorizeErrorOutput() {
    return colorizeErrorOutput;
  }

  /**
   * If true, chain calls to functions that return this.
   */
  public void setChainCalls(boolean value) {
    this.chainCalls = value;
  }

  /**
   * If true, accept `const' keyword.
   */
  public void setAcceptConstKeyword(boolean value) {
    this.acceptConstKeyword = value;
  }

  /**
   * Enable run-time type checking, which adds JS type assertions for debugging.
   *
   * @param logFunction A JS function to be used for logging run-time type
   *     assertion failures.
   */
  public void enableRuntimeTypeCheck(String logFunction) {
    this.runtimeTypeCheck = true;
    this.runtimeTypeCheckLogFunction = logFunction;
  }

  public void disableRuntimeTypeCheck() {
    this.runtimeTypeCheck = false;
  }

  public void setGenerateExports(boolean generateExports) {
    this.generateExports = generateExports;
  }

  public void setAngularPass(boolean angularPass) {
    this.angularPass = angularPass;
  }

  public void setCodingConvention(CodingConvention codingConvention) {
    this.codingConvention = codingConvention;
  }

  public CodingConvention getCodingConvention() {
    return codingConvention;
  }

  /**
   * Sets dependency options. See the DependencyOptions class for more info.
   * This supersedes manageClosureDependencies.
   */
  public void setDependencyOptions(DependencyOptions options) {
    Preconditions.checkNotNull(options);
    this.dependencyOptions = options;
  }

  /**
   * Sort inputs by their goog.provide/goog.require calls, and prune inputs
   * whose symbols are not required.
   */
  public void setManageClosureDependencies(boolean newVal) {
    dependencyOptions.setDependencySorting(
        newVal || dependencyOptions.shouldSortDependencies());
    dependencyOptions.setDependencyPruning(
        newVal || dependencyOptions.shouldPruneDependencies());
    dependencyOptions.setMoocherDropping(false);
    manageClosureDependencies = newVal;
  }

  /**
   * Sort inputs by their goog.provide/goog.require calls.
   *
   * @param entryPoints Entry points to the program. Must be goog.provide'd
   *     symbols. Any goog.provide'd symbols that are not a transitive
   *     dependency of the entry points will be deleted.
   *     Files without goog.provides, and their dependencies,
   *     will always be left in.
   */
  public void setManageClosureDependencies(List<String> entryPoints) {
    Preconditions.checkNotNull(entryPoints);
    setManageClosureDependencies(true);
    dependencyOptions.setEntryPoints(entryPoints);
  }

  /**
   * Controls how detailed the compilation summary is. Values:
   *  0 (never print summary), 1 (print summary only if there are
   * errors or warnings), 2 (print summary if type checking is on,
   * see --check_types), 3 (always print summary). The default level
   * is 1
   */
  public void setSummaryDetailLevel(int summaryDetailLevel) {
    this.summaryDetailLevel = summaryDetailLevel;
  }

  /**
   * @deprecated replaced by {@link #setExternExports}
   */
  @Deprecated
  public void enableExternExports(boolean enabled) {
    this.externExports = enabled;
  }

  public void setExtraAnnotationNames(Iterable<String> extraAnnotationNames) {
    this.extraAnnotationNames = ImmutableSet.copyOf(extraAnnotationNames);
  }

  public boolean isExternExportsEnabled() {
    return externExports;
  }

  /**
   * Sets the output charset by name.
   */
  public void setOutputCharset(String charsetName) {
    this.outputCharset = charsetName;
  }

  /**
   * Gets the output charset as a rich object.
   */
  Charset getOutputCharset() {
    return outputCharset == null ? null : Charset.forName(outputCharset);
  }

  /**
   * Sets how goog.tweak calls are processed.
   */
  public void setTweakProcessing(TweakProcessing tweakProcessing) {
    this.tweakProcessing = tweakProcessing;
  }

  public TweakProcessing getTweakProcessing() {
    return tweakProcessing;
  }

  /**
   * Sets how goog.tweak calls are processed.
   */
  public void setLanguageIn(LanguageMode languageIn) {
    this.languageIn = languageIn;
    this.languageOut = languageIn;
  }

  public LanguageMode getLanguageIn() {
    return languageIn;
  }

  public LanguageMode getLanguageOut() {
    return languageOut;
  }

  /**
   * Whether to include "undefined" in the default types.
   *   For example:
   *     "{Object}" is normally "Object|null" becomes "Object|null|undefined"
   *     "{?string}" is normally "string|null" becomes "string|null|undefined"
   * In either case "!" annotated types excluded both null and undefined.
   */
  public void setLooseTypes(boolean looseTypes) {
    this.looseTypes = looseTypes;
  }

  @Override
  public Object clone() throws CloneNotSupportedException {
    CompilerOptions clone = (CompilerOptions) super.clone();
    // TODO(bolinfest): Add relevant custom cloning.
    return clone;
  }

  public void setAliasTransformationHandler(
      AliasTransformationHandler changes) {
    this.aliasHandler = changes;
  }

  public AliasTransformationHandler getAliasTransformationHandler() {
    return this.aliasHandler;
  }

  /**
   * Set a custom handler for warnings and errors.
   *
   * This is mostly used for piping the warnings and errors to
   * a file behind the scenes.
   *
   * If you want to filter warnings and errors, you should use a WarningsGuard.
   *
   * If you want to change how warnings and errors are reported to the user,
   * you should set a ErrorManager on the Compiler. An ErrorManager is
   * intended to summarize the errors for a single compile job.
   */
  public void setErrorHandler(ErrorHandler handler) {
    this.errorHandler = handler;
  }

  /**
   * If true, enables type inference. If checkTypes is enabled, this flag has
   * no effect.
   */
  public void setInferTypes(boolean enable) {
    inferTypes = enable;
  }

  /**
   * Gets the inferTypes flag. Note that if checkTypes is enabled, this flag
   * is ignored when configuring the compiler.
   */
  public boolean getInferTypes() {
    return inferTypes;
  }

  /**
   * @return Whether assumeStrictThis is set.
   */
  public boolean assumeStrictThis() {
    return assumeStrictThis;
  }

  /**
   * If true, enables enables additional optimizations.
   */
  public void setAssumeStrictThis(boolean enable) {
    this.assumeStrictThis = enable;
  }

  /**
   * Sets the list of properties that we report property invalidation errors
   * for.
   */
  public void setPropertyInvalidationErrors(
      Map<String, CheckLevel> propertyInvalidationErrors) {
    this.propertyInvalidationErrors =
        Maps.newHashMap(propertyInvalidationErrors);
  }

  public void setLanguageOut(LanguageMode languageOut) {
    this.languageOut = languageOut;
  }

  public void setIdeMode(boolean ideMode) {
    this.ideMode = ideMode;
  }

  /**
   * Whether to keep internal data structures around after we're
   * finished compiling. We do this by default when IDE mode is on.
   */
  public void setSaveDataStructures(boolean save) {
    this.saveDataStructures = save;
  }

  public void setSkipAllPasses(boolean skipAllPasses) {
    this.skipAllPasses = skipAllPasses;
  }

  public void setDevMode(DevMode devMode) {
    this.devMode = devMode;
  }

  public void setCheckDeterminism(boolean checkDeterminism) {
    this.checkDeterminism = checkDeterminism;
  }

  public boolean getCheckDeterminism() {
    return checkDeterminism;
  }

  public void setMessageBundle(MessageBundle messageBundle) {
    this.messageBundle = messageBundle;
  }

  public void setCheckSymbols(boolean checkSymbols) {
    this.checkSymbols = checkSymbols;
  }

  public void setCheckSuspiciousCode(boolean checkSuspiciousCode) {
    this.checkSuspiciousCode = checkSuspiciousCode;
  }

  public void setCheckControlStructures(boolean checkControlStructures) {
    this.checkControlStructures = checkControlStructures;
  }

  public void setCheckTypes(boolean checkTypes) {
    this.checkTypes = checkTypes;
  }

  public void setCheckMissingGetCssNameBlacklist(String blackList) {
    this.checkMissingGetCssNameBlacklist = blackList;
  }

  public void setFoldConstants(boolean foldConstants) {
    this.foldConstants = foldConstants;
  }

  public void setDeadAssignmentElimination(boolean deadAssignmentElimination) {
    this.deadAssignmentElimination = deadAssignmentElimination;
  }

  public void setInlineConstantVars(boolean inlineConstantVars) {
    this.inlineConstantVars = inlineConstantVars;
  }

  public void setInlineFunctions(boolean inlineFunctions) {
    this.inlineFunctions = inlineFunctions;
  }

  public void setInlineLocalFunctions(boolean inlineLocalFunctions) {
    this.inlineLocalFunctions = inlineLocalFunctions;
  }

  public void setCrossModuleCodeMotion(boolean crossModuleCodeMotion) {
    this.crossModuleCodeMotion = crossModuleCodeMotion;
  }

  public void setCoalesceVariableNames(boolean coalesceVariableNames) {
    this.coalesceVariableNames = coalesceVariableNames;
  }

  public void setCrossModuleMethodMotion(boolean crossModuleMethodMotion) {
    this.crossModuleMethodMotion = crossModuleMethodMotion;
  }

  public void setInlineGetters(boolean inlineGetters) {
    this.inlineGetters = inlineGetters;
  }

  public void setInlineVariables(boolean inlineVariables) {
    this.inlineVariables = inlineVariables;
  }

  public void setInlineLocalVariables(boolean inlineLocalVariables) {
    this.inlineLocalVariables = inlineLocalVariables;
  }

  public void setFlowSensitiveInlineVariables(boolean enabled) {
    this.flowSensitiveInlineVariables = enabled;
  }

  public void setSmartNameRemoval(boolean smartNameRemoval) {
    this.smartNameRemoval = smartNameRemoval;
  }

  public void setRemoveDeadCode(boolean removeDeadCode) {
    this.removeDeadCode = removeDeadCode;
  }

  public void setExtractPrototypeMemberDeclarations(boolean enabled) {
    this.extractPrototypeMemberDeclarations = enabled;
  }

  public void setRemoveUnusedPrototypeProperties(boolean enabled) {
    this.removeUnusedPrototypeProperties = enabled;
  }

  public void setRemoveUnusedPrototypePropertiesInExterns(
      boolean enabled) {
    this.removeUnusedPrototypePropertiesInExterns = enabled;
  }

  public void setRemoveUnusedVars(boolean removeUnusedVars) {
    this.removeUnusedVars = removeUnusedVars;
  }

  public void setRemoveUnusedLocalVars(boolean removeUnusedLocalVars) {
    this.removeUnusedLocalVars = removeUnusedLocalVars;
  }

  public void setAliasExternals(boolean aliasExternals) {
    this.aliasExternals = aliasExternals;
  }

  public void setCollapseVariableDeclarations(boolean enabled) {
    this.collapseVariableDeclarations = enabled;
  }

  public void setGroupVariableDeclarations(boolean enabled) {
    this.groupVariableDeclarations = enabled;
  }

  public void setCollapseAnonymousFunctions(boolean enabled) {
    this.collapseAnonymousFunctions = enabled;
  }

  public void setAliasableStrings(Set<String> aliasableStrings) {
    this.aliasableStrings = aliasableStrings;
  }

  public void setAliasStringsBlacklist(String aliasStringsBlacklist) {
    this.aliasStringsBlacklist = aliasStringsBlacklist;
  }

  public void setAliasAllStrings(boolean aliasAllStrings) {
    this.aliasAllStrings = aliasAllStrings;
  }

  public void setOutputJsStringUsage(boolean outputJsStringUsage) {
    this.outputJsStringUsage = outputJsStringUsage;
  }

  public void setConvertToDottedProperties(boolean convertToDottedProperties) {
    this.convertToDottedProperties = convertToDottedProperties;
  }

  public void setRewriteFunctionExpressions(boolean rewriteFunctionExpressions) {
    this.rewriteFunctionExpressions = rewriteFunctionExpressions;
  }

  public void setOptimizeParameters(boolean optimizeParameters) {
    this.optimizeParameters = optimizeParameters;
  }

  public void setOptimizeReturns(boolean optimizeReturns) {
    this.optimizeReturns = optimizeReturns;
  }

  public void setOptimizeCalls(boolean optimizeCalls) {
    this.optimizeCalls = optimizeCalls;
  }

  public void setOptimizeArgumentsArray(boolean optimizeArgumentsArray) {
    this.optimizeArgumentsArray = optimizeArgumentsArray;
  }

  public void setVariableRenaming(VariableRenamingPolicy variableRenaming) {
    this.variableRenaming = variableRenaming;
  }

  public void setPropertyRenaming(PropertyRenamingPolicy propertyRenaming) {
    this.propertyRenaming = propertyRenaming;
  }

  public void setLabelRenaming(boolean labelRenaming) {
    this.labelRenaming = labelRenaming;
  }

  public void setReserveRawExports(boolean reserveRawExports) {
    this.reserveRawExports = reserveRawExports;
  }

  public void setGeneratePseudoNames(boolean generatePseudoNames) {
    this.generatePseudoNames = generatePseudoNames;
  }

  public void setRenamePrefix(String renamePrefix) {
    this.renamePrefix = renamePrefix;
  }

  public void setRenamePrefixNamespace(String renamePrefixNamespace) {
    this.renamePrefixNamespace = renamePrefixNamespace;
  }

  public void setAliasKeywords(boolean aliasKeywords) {
    this.aliasKeywords = aliasKeywords;
  }

  public void setCollapseProperties(boolean collapseProperties) {
    this.collapseProperties = collapseProperties;
  }

  public void setDevirtualizePrototypeMethods(boolean devirtualizePrototypeMethods) {
    this.devirtualizePrototypeMethods = devirtualizePrototypeMethods;
  }

  public void setComputeFunctionSideEffects(boolean computeFunctionSideEffects) {
    this.computeFunctionSideEffects = computeFunctionSideEffects;
  }

  public void setDebugFunctionSideEffectsPath(String debugFunctionSideEffectsPath) {
    this.debugFunctionSideEffectsPath = debugFunctionSideEffectsPath;
  }

  public void setDisambiguateProperties(boolean disambiguateProperties) {
    this.disambiguateProperties = disambiguateProperties;
  }

  public void setAmbiguateProperties(boolean ambiguateProperties) {
    this.ambiguateProperties = ambiguateProperties;
  }

  public void setAnonymousFunctionNaming(
      AnonymousFunctionNamingPolicy anonymousFunctionNaming) {
    this.anonymousFunctionNaming = anonymousFunctionNaming;
  }

  public void setInputAnonymousFunctionNamingMap(VariableMap inputMap) {
    this.inputAnonymousFunctionNamingMap = inputMap;
  }

  @Deprecated
  public void setInputVariableMapSerialized(byte[] inputVariableMapSerialized)
      throws ParseException {
    this.inputVariableMap = VariableMap.fromBytes(inputVariableMapSerialized);
  }

  public void setInputVariableMap(VariableMap inputVariableMap) {
    this.inputVariableMap = inputVariableMap;
  }

  @Deprecated
  public void setInputPropertyMapSerialized(byte[] inputPropertyMapSerialized)
      throws ParseException {
    this.inputPropertyMap = VariableMap.fromBytes(inputPropertyMapSerialized);
  }

  public void setInputPropertyMap(VariableMap inputPropertyMap) {
    this.inputPropertyMap = inputPropertyMap;
  }

  public void setExportTestFunctions(boolean exportTestFunctions) {
    this.exportTestFunctions = exportTestFunctions;
  }

  public void setRuntimeTypeCheck(boolean runtimeTypeCheck) {
    this.runtimeTypeCheck = runtimeTypeCheck;
  }

  public void setRuntimeTypeCheckLogFunction(String runtimeTypeCheckLogFunction) {
    this.runtimeTypeCheckLogFunction = runtimeTypeCheckLogFunction;
  }

  public void setSyntheticBlockStartMarker(String syntheticBlockStartMarker) {
    this.syntheticBlockStartMarker = syntheticBlockStartMarker;
  }

  public void setSyntheticBlockEndMarker(String syntheticBlockEndMarker) {
    this.syntheticBlockEndMarker = syntheticBlockEndMarker;
  }

  public void setLocale(String locale) {
    this.locale = locale;
  }

  public void setMarkAsCompiled(boolean markAsCompiled) {
    this.markAsCompiled = markAsCompiled;
  }

  public void setRemoveTryCatchFinally(boolean removeTryCatchFinally) {
    this.removeTryCatchFinally = removeTryCatchFinally;
  }

  public void setClosurePass(boolean closurePass) {
    this.closurePass = closurePass;
  }

  public void setGatherCssNames(boolean gatherCssNames) {
    this.gatherCssNames = gatherCssNames;
  }

  public void setStripTypes(Set<String> stripTypes) {
    this.stripTypes = stripTypes;
  }

  public void setStripNameSuffixes(Set<String> stripNameSuffixes) {
    this.stripNameSuffixes = stripNameSuffixes;
  }

  public void setStripNamePrefixes(Set<String> stripNamePrefixes) {
    this.stripNamePrefixes = stripNamePrefixes;
  }

  public void setStripTypePrefixes(Set<String> stripTypePrefixes) {
    this.stripTypePrefixes = stripTypePrefixes;
  }

  public void setCustomPasses(Multimap<CustomPassExecutionTime, CompilerPass> customPasses) {
    this.customPasses = customPasses;
  }

  public void setMarkNoSideEffectCalls(boolean markNoSideEffectCalls) {
    this.markNoSideEffectCalls = markNoSideEffectCalls;
  }

  public void setDefineReplacements(Map<String, Object> defineReplacements) {
    this.defineReplacements = defineReplacements;
  }

  public void setTweakReplacements(Map<String, Object> tweakReplacements) {
    this.tweakReplacements = tweakReplacements;
  }

  public void setMoveFunctionDeclarations(boolean moveFunctionDeclarations) {
    this.moveFunctionDeclarations = moveFunctionDeclarations;
  }

  public void setInstrumentationTemplate(String instrumentationTemplate) {
    this.instrumentationTemplate = instrumentationTemplate;
  }

  public void setRecordFunctionInformation(boolean recordFunctionInformation) {
    this.recordFunctionInformation = recordFunctionInformation;
  }

  public void setCssRenamingMap(CssRenamingMap cssRenamingMap) {
    this.cssRenamingMap = cssRenamingMap;
  }

  public void setCssRenamingWhitelist(Set<String> whitelist) {
    this.cssRenamingWhitelist = whitelist;
  }

  public void setReplaceStringsFunctionDescriptions(List<String> replaceStringsFunctionDescriptions) {
    this.replaceStringsFunctionDescriptions = replaceStringsFunctionDescriptions;
  }

  public void setReplaceStringsPlaceholderToken(String replaceStringsPlaceholderToken) {
    this.replaceStringsPlaceholderToken = replaceStringsPlaceholderToken;
  }

  public void setReplaceStringsReservedStrings(Set<String> replaceStringsReservedStrings) {
    this.replaceStringsReservedStrings = replaceStringsReservedStrings;
  }

  public void setReplaceStringsInputMap(VariableMap serializedMap) {
    this.replaceStringsInputMap = serializedMap;
  }

  public void setPrettyPrint(boolean prettyPrint) {
    this.prettyPrint = prettyPrint;
  }

  public void setLineBreak(boolean lineBreak) {
    this.lineBreak = lineBreak;
  }

  public void setPreferLineBreakAtEndOfFile(boolean lineBreakAtEnd) {
    this.preferLineBreakAtEndOfFile = lineBreakAtEnd;
  }

  public void setPrintInputDelimiter(boolean printInputDelimiter) {
    this.printInputDelimiter = printInputDelimiter;
  }

  public void setInputDelimiter(String inputDelimiter) {
    this.inputDelimiter = inputDelimiter;
  }

  public void setTracer(TracerMode tracer) {
    this.tracer = tracer;
  }

  public void setErrorFormat(ErrorFormat errorFormat) {
    this.errorFormat = errorFormat;
  }

  public void setWarningsGuard(ComposeWarningsGuard warningsGuard) {
    this.warningsGuard = warningsGuard;
  }

  public void setLineLengthThreshold(int lineLengthThreshold) {
    this.lineLengthThreshold = lineLengthThreshold;
  }

  public void setExternExports(boolean externExports) {
    this.externExports = externExports;
  }

  public void setExternExportsPath(String externExportsPath) {
    this.externExportsPath = externExportsPath;
  }

  public void setSourceMapOutputPath(String sourceMapOutputPath) {
    this.sourceMapOutputPath = sourceMapOutputPath;
  }

  public void setSourceMapDetailLevel(SourceMap.DetailLevel sourceMapDetailLevel) {
    this.sourceMapDetailLevel = sourceMapDetailLevel;
  }

  public void setSourceMapFormat(SourceMap.Format sourceMapFormat) {
    this.sourceMapFormat = sourceMapFormat;
  }

  public void setSourceMapLocationMappings(List<SourceMap.LocationMapping> sourceMapLocationMappings) {
    this.sourceMapLocationMappings = sourceMapLocationMappings;
  }

  /**
   * Activates transformation of AMD to CommonJS modules.
   */
  public void setTransformAMDToCJSModules(boolean transformAMDToCJSModules) {
    this.transformAMDToCJSModules = transformAMDToCJSModules;
  }

  /**
   * Rewrites CommonJS modules so that modules can be concatenated together,
   * by renaming all globals to avoid conflicting with other modules.
   */
  public void setProcessCommonJSModules(boolean processCommonJSModules) {
    this.processCommonJSModules = processCommonJSModules;
  }

  /**
   * Sets a path prefix for CommonJS modules.
   */
  public void setCommonJSModulePathPrefix(String commonJSModulePathPrefix) {
    this.commonJSModulePathPrefix = commonJSModulePathPrefix;
  }


  //////////////////////////////////////////////////////////////////////////////
  // Enums

  /** When to do the extra sanity checks */
  public static enum LanguageMode {
    /**
     * Traditional JavaScript
     */
    ECMASCRIPT3,

    /**
     * Shiny new JavaScript
     */
    ECMASCRIPT5,

    /**
     * Nitpicky, shiny new JavaScript
     */
    ECMASCRIPT5_STRICT;

    public static LanguageMode fromString(String value) {
      if (value.equals("ECMASCRIPT5_STRICT") ||
          value.equals("ES5_STRICT")) {
        return CompilerOptions.LanguageMode.ECMASCRIPT5_STRICT;
      } else if (value.equals("ECMASCRIPT5") ||
          value.equals("ES5")) {
        return CompilerOptions.LanguageMode.ECMASCRIPT5;
      } else if (value.equals("ECMASCRIPT3") ||
                 value.equals("ES3")) {
        return CompilerOptions.LanguageMode.ECMASCRIPT3;
      }
      return null;
    }
  }

  /** When to do the extra sanity checks */
  static enum DevMode {
    /**
     * Don't do any extra sanity checks.
     */
    OFF,

    /**
     * After the initial parse
     */
    START,

    /**
     * At the start and at the end of all optimizations.
     */
    START_AND_END,

    /**
     * After every pass
     */
    EVERY_PASS
  }

  public static enum TracerMode {
    ALL,  // Collect all timing and size metrics.
    RAW_SIZE, // Collect all timing and size metrics, except gzipped size.
    TIMING_ONLY, // Collect timing metrics only.
    OFF;  // Collect no timing and size metrics.

    boolean isOn() {
      return this != OFF;
    }
  }

  public static enum TweakProcessing {
    OFF,  // Do not run the ProcessTweaks pass.
    CHECK, // Run the pass, but do not strip out the calls.
    STRIP;  // Strip out all calls to goog.tweak.*.

    public boolean isOn() {
      return this != OFF;
    }

    public boolean shouldStrip() {
      return this == STRIP;
    }
  }

  /**
   * A Role Specific Interface for JS Compiler that represents a data holder
   * object which is used to store goog.scope alias code changes to code made
   * during a compile. There is no guarantee that individual alias changes are
   * invoked in the order they occur during compilation, so implementations
   * should not assume any relevance to the order changes arrive.
   * <p>
   * Calls to the mutators are expected to resolve very quickly, so
   * implementations should not perform expensive operations in the mutator
   * methods.
   *
   * @author tylerg@google.com (Tyler Goodwin)
   */
  public interface AliasTransformationHandler {

    /**
     * Builds an AliasTransformation implementation and returns it to the
     * caller.
     * <p>
     * Callers are allowed to request multiple AliasTransformation instances for
     * the same file, though it is expected that the first and last char values
     * for multiple instances will not overlap.
     * <p>
     * This method is expected to have a side-effect of storing off the created
     * AliasTransformation, which guarantees that invokers of this interface
     * cannot leak AliasTransformation to this implementation that the
     * implementor did not create
     *
     * @param sourceFile the source file the aliases re contained in.
     * @param position the region of the source file associated with the
     *        goog.scope call. The item of the SourcePosition is the returned
     *        AliasTransformation
     */
    public AliasTransformation logAliasTransformation(
        String sourceFile, SourcePosition<AliasTransformation> position);
  }

  /**
   * A Role Specific Interface for the JS Compiler to report aliases used to
   * change the code during a compile.
   * <p>
   * While aliases defined by goog.scope are expected to by only 1 per file, and
   * the only top-level structure in the file, this is not enforced.
   */
  public interface AliasTransformation {

    /**
     * Adds an alias definition to the AliasTransformation instance.
     * <p>
     * Last definition for a given alias is kept if an alias is inserted
     * multiple times (since this is generally the behavior in JavaScript code).
     *
     * @param alias the name of the alias.
     * @param definition the definition of the alias.
     */
    void addAlias(String alias, String definition);
  }

  /**
   * A Null implementation of the CodeChanges interface which performs all
   * operations as a No-Op
   */
  static final AliasTransformationHandler NULL_ALIAS_TRANSFORMATION_HANDLER =
      new NullAliasTransformationHandler();

  private static class NullAliasTransformationHandler
      implements AliasTransformationHandler, Serializable {
    private static final long serialVersionUID = 0L;

    private static final AliasTransformation NULL_ALIAS_TRANSFORMATION =
        new NullAliasTransformation();

    @Override
    public AliasTransformation logAliasTransformation(
        String sourceFile, SourcePosition<AliasTransformation> position) {
      position.setItem(NULL_ALIAS_TRANSFORMATION);
      return NULL_ALIAS_TRANSFORMATION;
    }

    private static class NullAliasTransformation
        implements AliasTransformation, Serializable {
      private static final long serialVersionUID = 0L;

      @Override
      public void addAlias(String alias, String definition) {
      }
    }
  }
}<|MERGE_RESOLUTION|>--- conflicted
+++ resolved
@@ -273,6 +273,9 @@
   /** Inlines functions defined in local scopes */
   public boolean inlineLocalFunctions;
 
+  /** More aggressive function inlining */
+  boolean assumeClosuresOnlyCaptureReferences;
+
   /** Inlines properties */
   boolean inlineProperties;
 
@@ -508,17 +511,10 @@
 
   /** Input anonymous function renaming map. */
   VariableMap inputAnonymousFunctionNamingMap;
-<<<<<<< HEAD
 
   /** Input variable renaming map. */
   VariableMap inputVariableMap;
 
-=======
-
-  /** Input variable renaming map. */
-  VariableMap inputVariableMap;
-
->>>>>>> 6f1374a4
   /** Input property renaming map. */
   VariableMap inputPropertyMap;
 
@@ -897,6 +893,7 @@
     inlineFunctions = false;
     inlineLocalFunctions = false;
     assumeStrictThis = false;
+    assumeClosuresOnlyCaptureReferences = false;
     inlineProperties = false;
     crossModuleCodeMotion = false;
     crossModuleMethodMotion = false;
@@ -1571,6 +1568,21 @@
   }
 
   /**
+   * @return Whether assumeClosuresOnlyCaptureReferences is set.
+   */
+  public boolean assumeClosuresOnlyCaptureReferences() {
+    return assumeClosuresOnlyCaptureReferences;
+  }
+
+  /**
+   * Whether to assume closures capture only what they reference. This allows
+   * more aggressive function inlining.
+   */
+  public void setAssumeClosuresOnlyCaptureReferences(boolean enable) {
+    this.assumeClosuresOnlyCaptureReferences = enable;
+  }
+
+  /**
    * Sets the list of properties that we report property invalidation errors
    * for.
    */
