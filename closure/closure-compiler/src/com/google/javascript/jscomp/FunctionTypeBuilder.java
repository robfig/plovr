/*
 * Copyright 2008 The Closure Compiler Authors.
 *
 * Licensed under the Apache License, Version 2.0 (the "License");
 * you may not use this file except in compliance with the License.
 * You may obtain a copy of the License at
 *
 *     http://www.apache.org/licenses/LICENSE-2.0
 *
 * Unless required by applicable law or agreed to in writing, software
 * distributed under the License is distributed on an "AS IS" BASIS,
 * WITHOUT WARRANTIES OR CONDITIONS OF ANY KIND, either express or implied.
 * See the License for the specific language governing permissions and
 * limitations under the License.
 */

package com.google.javascript.jscomp;

import static com.google.javascript.jscomp.TypeCheck.BAD_IMPLEMENTED_TYPE;
import static com.google.javascript.rhino.jstype.JSTypeNative.FUNCTION_FUNCTION_TYPE;
import static com.google.javascript.rhino.jstype.JSTypeNative.UNKNOWN_TYPE;
import static com.google.javascript.rhino.jstype.JSTypeNative.VOID_TYPE;

import com.google.common.base.Preconditions;
import com.google.common.base.Predicate;
import com.google.common.collect.HashMultiset;
import com.google.common.collect.ImmutableList;
import com.google.common.collect.ImmutableMultiset;
import com.google.common.collect.ImmutableSet;
import com.google.common.collect.Lists;
import com.google.common.collect.Multiset;
import com.google.common.collect.Sets;
import com.google.javascript.jscomp.Scope.Var;
import com.google.javascript.rhino.IR;
import com.google.javascript.rhino.JSDocInfo;
import com.google.javascript.rhino.JSTypeExpression;
import com.google.javascript.rhino.Node;
import com.google.javascript.rhino.jstype.FunctionBuilder;
import com.google.javascript.rhino.jstype.FunctionParamBuilder;
import com.google.javascript.rhino.jstype.FunctionType;
import com.google.javascript.rhino.jstype.JSType;
import com.google.javascript.rhino.jstype.JSTypeRegistry;
import com.google.javascript.rhino.jstype.ObjectType;

import java.util.Iterator;
import java.util.List;
import java.util.Set;

import javax.annotation.Nullable;

/**
 * A builder for FunctionTypes, because FunctionTypes are so
 * ridiculously complex. All methods return {@code this} for ease of use.
 *
 * Right now, this mostly uses JSDocInfo to infer type information about
 * functions. In the long term, developers should extend it to use other
 * signals by overloading the various "inferXXX" methods. For example, we
 * might want to use {@code goog.inherits} calls as a signal for inheritance, or
 * {@code return} statements as a signal for return type.
 *
 * NOTE(nicksantos): Organizationally, this feels like it should be in Rhino.
 * But it depends on some coding convention stuff that's really part
 * of JSCompiler.
 *
 * @author nicksantos@google.com (Nick Santos)
 * @author pascallouis@google.com (Pascal-Louis Perez)
 */
final class FunctionTypeBuilder {

  private final String fnName;
  private final AbstractCompiler compiler;
  private final CodingConvention codingConvention;
  private final JSTypeRegistry typeRegistry;
  private final Node errorRoot;
  private final String sourceName;
  private final Scope scope;

  private FunctionContents contents = UnknownFunctionContents.get();

  private JSType returnType = null;
  private boolean returnTypeInferred = false;
  private List<ObjectType> implementedInterfaces = null;
  private List<ObjectType> extendedInterfaces = null;
  private ObjectType baseType = null;
  private JSType thisType = null;
  private boolean isConstructor = false;
  private boolean makesStructs = false;
  private boolean makesDicts = false;
  private boolean isInterface = false;
  private Node parametersNode = null;
  private ImmutableList<String> templateTypeNames = ImmutableList.of();

  static final DiagnosticType EXTENDS_WITHOUT_TYPEDEF = DiagnosticType.warning(
      "JSC_EXTENDS_WITHOUT_TYPEDEF",
      "@extends used without @constructor or @interface for {0}");

  static final DiagnosticType EXTENDS_NON_OBJECT = DiagnosticType.warning(
      "JSC_EXTENDS_NON_OBJECT",
      "{0} @extends non-object type {1}");

  static final DiagnosticType RESOLVED_TAG_EMPTY = DiagnosticType.warning(
      "JSC_RESOLVED_TAG_EMPTY",
      "Could not resolve type in {0} tag of {1}");

  static final DiagnosticType IMPLEMENTS_WITHOUT_CONSTRUCTOR =
      DiagnosticType.warning(
          "JSC_IMPLEMENTS_WITHOUT_CONSTRUCTOR",
          "@implements used without @constructor or @interface for {0}");

  static final DiagnosticType CONSTRUCTOR_REQUIRED =
      DiagnosticType.warning("JSC_CONSTRUCTOR_REQUIRED",
                             "{0} used without @constructor for {1}");

  static final DiagnosticType VAR_ARGS_MUST_BE_LAST = DiagnosticType.warning(
      "JSC_VAR_ARGS_MUST_BE_LAST",
      "variable length argument must be last");

  static final DiagnosticType OPTIONAL_ARG_AT_END = DiagnosticType.warning(
      "JSC_OPTIONAL_ARG_AT_END",
      "optional arguments must be at the end");

  static final DiagnosticType INEXISTANT_PARAM = DiagnosticType.warning(
      "JSC_INEXISTANT_PARAM",
      "parameter {0} does not appear in {1}''s parameter list");

  static final DiagnosticType TYPE_REDEFINITION = DiagnosticType.warning(
      "JSC_TYPE_REDEFINITION",
      "attempted re-definition of type {0}\n"
      + "found   : {1}\n"
      + "expected: {2}");

  static final DiagnosticType TEMPLATE_TYPE_DUPLICATED = DiagnosticType.warning(
      "JSC_TEMPLATE_TYPE_DUPLICATED",
      "Only one parameter type must be the template type");

  static final DiagnosticType TEMPLATE_TYPE_EXPECTED = DiagnosticType.warning(
      "JSC_TEMPLATE_TYPE_EXPECTED",
      "The template type must be a parameter type");

  static final DiagnosticType THIS_TYPE_NON_OBJECT =
      DiagnosticType.warning(
          "JSC_THIS_TYPE_NON_OBJECT",
          "@this type of a function must be an object\n" +
          "Actual type: {0}");

  private class ExtendedTypeValidator implements Predicate<JSType> {
    @Override
    public boolean apply(JSType type) {
      ObjectType objectType = ObjectType.cast(type);
      if (objectType == null) {
        reportWarning(EXTENDS_NON_OBJECT, formatFnName(), type.toString());
        return false;
      } else if (objectType.isEmptyType()) {
        reportWarning(RESOLVED_TAG_EMPTY, "@extends", formatFnName());
        return false;
      } else if (objectType.isUnknownType()) {
        if (hasMoreTagsToResolve(objectType)) {
          return true;
        } else {
          reportWarning(RESOLVED_TAG_EMPTY, "@extends", fnName);
          return false;
        }
      } else {
        return true;
      }
    }
  }

  private class ImplementedTypeValidator implements Predicate<JSType> {
    @Override
    public boolean apply(JSType type) {
      ObjectType objectType = ObjectType.cast(type);
      if (objectType == null) {
        reportError(BAD_IMPLEMENTED_TYPE, fnName);
        return false;
      } else if (objectType.isEmptyType()) {
        reportWarning(RESOLVED_TAG_EMPTY, "@implements", fnName);
        return false;
      } else if (objectType.isUnknownType()) {
        if (hasMoreTagsToResolve(objectType)) {
          return true;
        } else {
          reportWarning(RESOLVED_TAG_EMPTY, "@implements", fnName);
          return false;
        }
      } else {
        return true;
      }
    }
  }

  /**
   * @param fnName The function name.
   * @param compiler The compiler.
   * @param errorRoot The node to associate with any warning generated by
   *     this builder.
   * @param sourceName A source name for associating any warnings that
   *     we have to emit.
   * @param scope The syntactic scope.
   */
  FunctionTypeBuilder(String fnName, AbstractCompiler compiler,
      Node errorRoot, String sourceName, Scope scope) {
    Preconditions.checkNotNull(errorRoot);

    this.fnName = fnName == null ? "" : fnName;
    this.codingConvention = compiler.getCodingConvention();
    this.typeRegistry = compiler.getTypeRegistry();
    this.errorRoot = errorRoot;
    this.sourceName = sourceName;
    this.compiler = compiler;
    this.scope = scope;
  }

  /** Format the function name for use in warnings. */
  String formatFnName() {
    return fnName.isEmpty() ? "<anonymous>" : fnName;
  }

  /**
   * Sets the contents of this function.
   */
  FunctionTypeBuilder setContents(@Nullable FunctionContents contents) {
    if (contents != null) {
      this.contents = contents;
    }
    return this;
  }

  /**
   * Infer the parameter and return types of a function from
   * the parameter and return types of the function it is overriding.
   *
   * @param oldType The function being overridden. Does nothing if this is null.
   * @param paramsParent The LP node of the function that we're assigning to.
   *     If null, that just means we're not initializing this to a function
   *     literal.
   */
  FunctionTypeBuilder inferFromOverriddenFunction(
      @Nullable FunctionType oldType, @Nullable Node paramsParent) {
    if (oldType == null) {
      return this;
    }

    returnType = oldType.getReturnType();
    returnTypeInferred = oldType.isReturnTypeInferred();
    if (paramsParent == null) {
      // Not a function literal.
      parametersNode = oldType.getParametersNode();
      if (parametersNode == null) {
        parametersNode = new FunctionParamBuilder(typeRegistry).build();
      }
    } else {
      // We're overriding with a function literal. Apply type information
      // to each parameter of the literal.
      FunctionParamBuilder paramBuilder =
          new FunctionParamBuilder(typeRegistry);
      Iterator<Node> oldParams = oldType.getParameters().iterator();
      boolean warnedAboutArgList = false;
      boolean oldParamsListHitOptArgs = false;
      for (Node currentParam = paramsParent.getFirstChild();
           currentParam != null; currentParam = currentParam.getNext()) {
        if (oldParams.hasNext()) {
          Node oldParam = oldParams.next();
          Node newParam = paramBuilder.newParameterFromNode(oldParam);

          oldParamsListHitOptArgs = oldParamsListHitOptArgs ||
              oldParam.isVarArgs() ||
              oldParam.isOptionalArg();

          // The subclass method might write its var_args as individual
          // arguments.
          if (currentParam.getNext() != null && newParam.isVarArgs()) {
            newParam.setVarArgs(false);
            newParam.setOptionalArg(true);
          }
        } else {
          warnedAboutArgList |= addParameter(
              paramBuilder,
              typeRegistry.getNativeType(UNKNOWN_TYPE),
              warnedAboutArgList,
              codingConvention.isOptionalParameter(currentParam) ||
                  oldParamsListHitOptArgs,
              codingConvention.isVarArgsParameter(currentParam));
        }
      }

      // Clone any remaining params that aren't in the function literal,
      // but make them optional.
      while (oldParams.hasNext()) {
        paramBuilder.newOptionalParameterFromNode(oldParams.next());
      }

      parametersNode = paramBuilder.build();
    }
    return this;
  }

  /**
   * Infer the return type from JSDocInfo.
   */
  FunctionTypeBuilder inferReturnType(@Nullable JSDocInfo info) {
    if (info != null && info.hasReturnType()) {
      returnType = info.getReturnType().evaluate(scope, typeRegistry);
      returnTypeInferred = false;
    }

    return this;
  }

  /**
   * Infer the role of the function (whether it's a constructor or interface)
   * and what it inherits from in JSDocInfo.
   */
  FunctionTypeBuilder inferInheritance(@Nullable JSDocInfo info) {
    if (info != null) {
      isConstructor = info.isConstructor();
      makesStructs = info.makesStructs();
      makesDicts = info.makesDicts();
      isInterface = info.isInterface();

      if (makesStructs && !isConstructor) {
<<<<<<< HEAD
        reportWarning(CONSTRUCTOR_REQUIRED, "@struct", fnName);
      } else if (makesDicts && !isConstructor) {
        reportWarning(CONSTRUCTOR_REQUIRED, "@dict", fnName);
=======
        reportWarning(CONSTRUCTOR_REQUIRED, "@struct", formatFnName());
      } else if (makesDicts && !isConstructor) {
        reportWarning(CONSTRUCTOR_REQUIRED, "@dict", formatFnName());
>>>>>>> 6f1374a4
      }

      // base type
      if (info.hasBaseType()) {
        if (isConstructor) {
          JSType maybeBaseType =
              info.getBaseType().evaluate(scope, typeRegistry);
          if (maybeBaseType != null &&
              maybeBaseType.setValidator(new ExtendedTypeValidator())) {
            baseType = (ObjectType) maybeBaseType;
          }
        } else {
          reportWarning(EXTENDS_WITHOUT_TYPEDEF, formatFnName());
        }
      }

      // Implemented interfaces (for constructors only).
      if (info.getImplementedInterfaceCount() > 0) {
        if (isConstructor) {
          implementedInterfaces = Lists.newArrayList();
          for (JSTypeExpression t : info.getImplementedInterfaces()) {
            JSType maybeInterType = t.evaluate(scope, typeRegistry);
            if (maybeInterType != null &&
                maybeInterType.setValidator(new ImplementedTypeValidator())) {
              implementedInterfaces.add((ObjectType) maybeInterType);
            }
          }
        } else if (isInterface) {
          reportWarning(
<<<<<<< HEAD
              TypeCheck.CONFLICTING_IMPLEMENTED_TYPE, fnName);
        } else {
          reportWarning(CONSTRUCTOR_REQUIRED, "@implements", fnName);
=======
              TypeCheck.CONFLICTING_IMPLEMENTED_TYPE, formatFnName());
        } else {
          reportWarning(CONSTRUCTOR_REQUIRED, "@implements", formatFnName());
>>>>>>> 6f1374a4
        }
      }

      // extended interfaces (for interfaces only)
      // We've already emitted a warning if this is not an interface.
      if (isInterface) {
        extendedInterfaces = Lists.newArrayList();
        for (JSTypeExpression t : info.getExtendedInterfaces()) {
          JSType maybeInterfaceType = t.evaluate(scope, typeRegistry);
          if (maybeInterfaceType != null &&
              maybeInterfaceType.setValidator(new ExtendedTypeValidator())) {
            extendedInterfaces.add((ObjectType) maybeInterfaceType);
          }
        }
      }
    }

    return this;
  }

  /**
   * Infers the type of {@code this}.
   * @param type The type of this if the info is missing.
   */
  FunctionTypeBuilder inferThisType(JSDocInfo info, JSType type) {
    // Look at the @this annotation first.
    inferThisType(info);

    if (thisType == null) {
      ObjectType objType = ObjectType.cast(type);
      if (objType != null && (info == null || !info.hasType())) {
        thisType = objType;
      }
    }

    return this;
  }

  /**
   * Infers the type of {@code this}.
   * @param info The JSDocInfo for this function.
   */
  FunctionTypeBuilder inferThisType(JSDocInfo info) {
    JSType maybeThisType = null;
    if (info != null && info.hasThisType()) {
      // TODO(johnlenz): In ES5 strict mode a function can have a null or
      // undefined "this" value, but all the existing "@this" annotations
      // don't declare restricted types.
      maybeThisType = info.getThisType().evaluate(scope, typeRegistry)
          .restrictByNotNullOrUndefined();
    }
    if (maybeThisType != null) {
      thisType = maybeThisType;
    }

    return this;
  }

  /**
   * Infer the parameter types from the doc info alone.
   */
  FunctionTypeBuilder inferParameterTypes(JSDocInfo info) {
    // Create a fake args parent.
    Node lp = IR.paramList();
    for (String name : info.getParameterNames()) {
      lp.addChildToBack(IR.name(name));
    }

    return inferParameterTypes(lp, info);
  }

  /**
   * Infer the parameter types from the list of argument names and
   * the doc info.
   */
  FunctionTypeBuilder inferParameterTypes(@Nullable Node argsParent,
      @Nullable JSDocInfo info) {
    if (argsParent == null) {
      if (info == null) {
        return this;
      } else {
        return inferParameterTypes(info);
      }
    }

    // arguments
    Node oldParameterType = null;
    if (parametersNode != null) {
      oldParameterType = parametersNode.getFirstChild();
    }

    FunctionParamBuilder builder = new FunctionParamBuilder(typeRegistry);
    boolean warnedAboutArgList = false;
    Set<String> allJsDocParams = (info == null) ?
        Sets.<String>newHashSet() :
        Sets.newHashSet(info.getParameterNames());
    boolean isVarArgs = false;
    for (Node arg : argsParent.children()) {
      String argumentName = arg.getString();
      allJsDocParams.remove(argumentName);

      // type from JSDocInfo
      JSType parameterType = null;
      boolean isOptionalParam = isOptionalParameter(arg, info);
      isVarArgs = isVarArgsParameter(arg, info);

      if (info != null && info.hasParameterType(argumentName)) {
        parameterType =
            info.getParameterType(argumentName).evaluate(scope, typeRegistry);
      } else if (oldParameterType != null &&
          oldParameterType.getJSType() != null) {
        parameterType = oldParameterType.getJSType();
        isOptionalParam = oldParameterType.isOptionalArg();
        isVarArgs = oldParameterType.isVarArgs();
      } else {
        parameterType = typeRegistry.getNativeType(UNKNOWN_TYPE);
      }

      warnedAboutArgList |= addParameter(
          builder, parameterType, warnedAboutArgList,
          isOptionalParam,
          isVarArgs);

      if (oldParameterType != null) {
        oldParameterType = oldParameterType.getNext();
      }
    }

    // Copy over any old parameters that aren't in the param list.
    if (!isVarArgs) {
      while (oldParameterType != null && !isVarArgs) {
        builder.newParameterFromNode(oldParameterType);
        oldParameterType = oldParameterType.getNext();
      }
    }

    for (String inexistentName : allJsDocParams) {
      reportWarning(INEXISTANT_PARAM, inexistentName, formatFnName());
    }

    parametersNode = builder.build();
    return this;
  }

  /**
   * @return Whether the given param is an optional param.
   */
  private boolean isOptionalParameter(
      Node param, @Nullable JSDocInfo info) {
    if (codingConvention.isOptionalParameter(param)) {
      return true;
    }

    String paramName = param.getString();
    return info != null && info.hasParameterType(paramName) &&
        info.getParameterType(paramName).isOptionalArg();
  }

  /**
   * Determine whether this is a var args parameter.
   * @return Whether the given param is a var args param.
   */
  private boolean isVarArgsParameter(
      Node param, @Nullable JSDocInfo info) {
    if (codingConvention.isVarArgsParameter(param)) {
      return true;
    }

    String paramName = param.getString();
    return info != null && info.hasParameterType(paramName) &&
        info.getParameterType(paramName).isVarArgs();
  }

  /**
   * Infer the template type from the doc info.
   */
  FunctionTypeBuilder inferTemplateTypeName(@Nullable JSDocInfo info) {
    if (info != null) {
      templateTypeNames = info.getTemplateTypeNames();
      typeRegistry.setTemplateTypeNames(templateTypeNames);
    }
    return this;
  }

  /**
   * Add a parameter to the param list.
   * @param builder A builder.
   * @param paramType The parameter type.
   * @param warnedAboutArgList Whether we've already warned about arg ordering
   *     issues (like if optional args appeared before required ones).
   * @param isOptional Is this an optional parameter?
   * @param isVarArgs Is this a var args parameter?
   * @return Whether a warning was emitted.
   */
  private boolean addParameter(FunctionParamBuilder builder,
      JSType paramType, boolean warnedAboutArgList,
      boolean isOptional, boolean isVarArgs) {
    boolean emittedWarning = false;
    if (isOptional) {
      // Remembering that an optional parameter has been encountered
      // so that if a non optional param is encountered later, an
      // error can be reported.
      if (!builder.addOptionalParams(paramType) && !warnedAboutArgList) {
        reportWarning(VAR_ARGS_MUST_BE_LAST);
        emittedWarning = true;
      }
    } else if (isVarArgs) {
      if (!builder.addVarArgs(paramType) && !warnedAboutArgList) {
        reportWarning(VAR_ARGS_MUST_BE_LAST);
        emittedWarning = true;
      }
    } else {
      if (!builder.addRequiredParams(paramType) && !warnedAboutArgList) {
        // An optional parameter was seen and this argument is not an optional
        // or var arg so it is an error.
        if (builder.hasVarArgs()) {
          reportWarning(VAR_ARGS_MUST_BE_LAST);
        } else {
          reportWarning(OPTIONAL_ARG_AT_END);
        }
        emittedWarning = true;
      }
    }
    return emittedWarning;
  }

  /**
   * Builds the function type, and puts it in the registry.
   */
  FunctionType buildAndRegister() {
    if (returnType == null) {
      // Infer return types.
      // We need to be extremely conservative about this, because of two
      // competing needs.
      // 1) If we infer the return type of f too widely, then we won't be able
      //    to assign f to other functions.
      // 2) If we infer the return type of f too narrowly, then we won't be
      //    able to override f in subclasses.
      // So we only infer in cases where the user doesn't expect to write
      // @return annotations--when it's very obvious that the function returns
      // nothing.
      if (!contents.mayHaveNonEmptyReturns() &&
          !contents.mayHaveSingleThrow() &&
          !contents.mayBeFromExterns()) {
        returnType = typeRegistry.getNativeType(VOID_TYPE);
        returnTypeInferred = true;
      }
    }

    if (returnType == null) {
      returnType = typeRegistry.getNativeType(UNKNOWN_TYPE);
    }

    if (parametersNode == null) {
      throw new IllegalStateException(
          "All Function types must have params and a return type");
    }

    FunctionType fnType;
    if (isConstructor) {
      fnType = getOrCreateConstructor();
    } else if (isInterface) {
      fnType = typeRegistry.createInterfaceType(
          fnName, contents.getSourceNode());
      if (getScopeDeclaredIn().isGlobal() && !fnName.isEmpty()) {
        typeRegistry.declareType(fnName, fnType.getInstanceType());
      }
      maybeSetBaseType(fnType);
    } else {
      fnType = new FunctionBuilder(typeRegistry)
          .withName(fnName)
          .withSourceNode(contents.getSourceNode())
          .withParamsNode(parametersNode)
          .withReturnType(returnType, returnTypeInferred)
          .withTypeOfThis(thisType)
          .withTemplateKeys(templateTypeNames)
          .build();
      maybeSetBaseType(fnType);
    }

    if (implementedInterfaces != null) {
      fnType.setImplementedInterfaces(implementedInterfaces);
    }

    if (extendedInterfaces != null) {
      fnType.setExtendedInterfaces(extendedInterfaces);
    }

    typeRegistry.clearTemplateTypeNames();

    return fnType;
  }

  private void maybeSetBaseType(FunctionType fnType) {
    if (!fnType.isInterface() && baseType != null) {
      fnType.setPrototypeBasedOn(baseType);
    }
  }

  /**
   * Returns a constructor function either by returning it from the
   * registry if it exists or creating and registering a new type. If
   * there is already a type, then warn if the existing type is
   * different than the one we are creating, though still return the
   * existing function if possible.  The primary purpose of this is
   * that registering a constructor will fail for all built-in types
   * that are initialized in {@link JSTypeRegistry}.  We a) want to
   * make sure that the type information specified in the externs file
   * matches what is in the registry and b) annotate the externs with
   * the {@link JSType} from the registry so that there are not two
   * separate JSType objects for one type.
   */
  private FunctionType getOrCreateConstructor() {
    FunctionType fnType = typeRegistry.createConstructorType(
        fnName, contents.getSourceNode(), parametersNode, returnType, null);
    JSType existingType = typeRegistry.getType(fnName);

    if (makesStructs) {
      fnType.setStruct();
    } else if (makesDicts) {
      fnType.setDict();
    }
    if (existingType != null) {
      boolean isInstanceObject = existingType.isInstanceType();
      if (isInstanceObject || fnName.equals("Function")) {
        FunctionType existingFn =
            isInstanceObject ?
            existingType.toObjectType().getConstructor() :
            typeRegistry.getNativeFunctionType(FUNCTION_FUNCTION_TYPE);

        if (existingFn.getSource() == null) {
          existingFn.setSource(contents.getSourceNode());
        }

        if (!existingFn.hasEqualCallType(fnType)) {
          reportWarning(TYPE_REDEFINITION, formatFnName(),
              fnType.toString(), existingFn.toString());
        }

        return existingFn;
      } else {
        // We fall through and return the created type, even though it will fail
        // to register. We have no choice as we have to return a function. We
        // issue an error elsewhere though, so the user should fix it.
      }
    }

    maybeSetBaseType(fnType);

    if (getScopeDeclaredIn().isGlobal() && !fnName.isEmpty()) {
      typeRegistry.declareType(fnName, fnType.getInstanceType());
    }
    return fnType;
  }

  private void reportWarning(DiagnosticType warning, String ... args) {
    compiler.report(JSError.make(sourceName, errorRoot, warning, args));
  }

  private void reportError(DiagnosticType error, String ... args) {
    compiler.report(JSError.make(sourceName, errorRoot, error, args));
  }

  /**
   * Determines whether the given JsDoc info declares a function type.
   */
  static boolean isFunctionTypeDeclaration(JSDocInfo info) {
    return info.getParameterCount() > 0 ||
        info.hasReturnType() ||
        info.hasThisType() ||
        info.isConstructor() ||
        info.isInterface();
  }

  /**
   * The scope that we should declare this function in, if it needs
   * to be declared in a scope. Notice that TypedScopeCreator takes
   * care of most scope-declaring.
   */
  private Scope getScopeDeclaredIn() {
    int dotIndex = fnName.indexOf(".");
    if (dotIndex != -1) {
      String rootVarName = fnName.substring(0, dotIndex);
      Var rootVar = scope.getVar(rootVarName);
      if (rootVar != null) {
        return rootVar.getScope();
      }
    }
    return scope;
  }

  /**
   * Check whether a type is resolvable in the future
   * If this has a supertype that hasn't been resolved yet, then we can assume
   * this type will be OK once the super type resolves.
   * @param objectType
   * @return true if objectType is resolvable in the future
   */
  private static boolean hasMoreTagsToResolve(ObjectType objectType) {
    Preconditions.checkArgument(objectType.isUnknownType());
    if (objectType.getImplicitPrototype() != null) {
      // constructor extends class
      if (objectType.getImplicitPrototype().isResolved()) {
        return false;
      } else {
        return true;
      }
    } else {
      // interface extends interfaces
      FunctionType ctor = objectType.getConstructor();
      if (ctor != null) {
        for (ObjectType interfaceType : ctor.getExtendedInterfaces()) {
          if (!interfaceType.isResolved()) {
            return true;
          }
        }
      }
      return false;
    }
  }

  /** Holds data dynamically inferred about functions. */
  static interface FunctionContents {
    /** Returns the source node of this function. May be null. */
    Node getSourceNode();

    /** Returns if the function may be in externs. */
    boolean mayBeFromExterns();

    /** Returns if a return of a real value (not undefined) appears. */
    boolean mayHaveNonEmptyReturns();

    /** Returns if this consists of a single throw. */
    boolean mayHaveSingleThrow();

    /** Gets a list of variables in this scope that are escaped. */
    Iterable<String> getEscapedVarNames();

    /** Gets a list of variables whose properties are escaped. */
    Set<String> getEscapedQualifiedNames();

    /** Gets the number of times each variable has been assigned. */
    Multiset<String> getAssignedNameCounts();
  }

  static class UnknownFunctionContents implements FunctionContents {
    private static UnknownFunctionContents singleton =
        new UnknownFunctionContents();

    static FunctionContents get() {
      return singleton;
    }

    @Override
    public Node getSourceNode() {
      return null;
    }

    @Override
    public boolean mayBeFromExterns() {
      return true;
    }

    @Override
    public boolean mayHaveNonEmptyReturns() {
      return true;
    }

    @Override
    public boolean mayHaveSingleThrow() {
      return true;
    }

    @Override
    public Iterable<String> getEscapedVarNames() {
      return ImmutableList.of();
    }

    @Override
    public Set<String> getEscapedQualifiedNames() {
      return ImmutableSet.of();
    }

    @Override
    public Multiset<String> getAssignedNameCounts() {
      return ImmutableMultiset.of();
    }
  }

  static class AstFunctionContents implements FunctionContents {
    private final Node n;
    private boolean hasNonEmptyReturns = false;
    private Set<String> escapedVarNames;
    private Set<String> escapedQualifiedNames;
    private final Multiset<String> assignedVarNames = HashMultiset.create();

    AstFunctionContents(Node n) {
      this.n = n;
    }

    @Override
    public Node getSourceNode() {
      return n;
    }

    @Override
    public boolean mayBeFromExterns() {
      return n.isFromExterns();
    }

    @Override
    public boolean mayHaveNonEmptyReturns() {
      return hasNonEmptyReturns;
    }

    void recordNonEmptyReturn() {
      hasNonEmptyReturns = true;
    }

    @Override
    public boolean mayHaveSingleThrow() {
      Node block = n.getLastChild();
      return block.hasOneChild() && block.getFirstChild().isThrow();
    }

    @Override
    public Iterable<String> getEscapedVarNames() {
      return escapedVarNames == null
          ? ImmutableList.<String>of() : escapedVarNames;
    }

    void recordEscapedVarName(String name) {
      if (escapedVarNames == null) {
        escapedVarNames = Sets.newHashSet();
      }
      escapedVarNames.add(name);
    }

    @Override
    public Set<String> getEscapedQualifiedNames() {
      return escapedQualifiedNames == null
          ? ImmutableSet.<String>of() : escapedQualifiedNames;
    }

    void recordEscapedQualifiedName(String name) {
      if (escapedQualifiedNames == null) {
        escapedQualifiedNames = Sets.newHashSet();
      }
      escapedQualifiedNames.add(name);
    }

    @Override
    public Multiset<String> getAssignedNameCounts() {
      return assignedVarNames;
    }

    void recordAssignedName(String name) {
      assignedVarNames.add(name);
    }
  }
}<|MERGE_RESOLUTION|>--- conflicted
+++ resolved
@@ -319,15 +319,9 @@
       isInterface = info.isInterface();
 
       if (makesStructs && !isConstructor) {
-<<<<<<< HEAD
-        reportWarning(CONSTRUCTOR_REQUIRED, "@struct", fnName);
-      } else if (makesDicts && !isConstructor) {
-        reportWarning(CONSTRUCTOR_REQUIRED, "@dict", fnName);
-=======
         reportWarning(CONSTRUCTOR_REQUIRED, "@struct", formatFnName());
       } else if (makesDicts && !isConstructor) {
         reportWarning(CONSTRUCTOR_REQUIRED, "@dict", formatFnName());
->>>>>>> 6f1374a4
       }
 
       // base type
@@ -357,15 +351,9 @@
           }
         } else if (isInterface) {
           reportWarning(
-<<<<<<< HEAD
-              TypeCheck.CONFLICTING_IMPLEMENTED_TYPE, fnName);
-        } else {
-          reportWarning(CONSTRUCTOR_REQUIRED, "@implements", fnName);
-=======
               TypeCheck.CONFLICTING_IMPLEMENTED_TYPE, formatFnName());
         } else {
           reportWarning(CONSTRUCTOR_REQUIRED, "@implements", formatFnName());
->>>>>>> 6f1374a4
         }
       }
 
