--- conflicted
+++ resolved
@@ -731,11 +731,7 @@
       Node catchName = n.getFirstChild();
       defineSlot(catchName, n,
           getDeclaredType(
-<<<<<<< HEAD
-              sourceName, catchName.getJSDocInfo(), catchName, null));
-=======
               catchName.getJSDocInfo(), catchName, null));
->>>>>>> 6f1374a4
     }
 
     /**
@@ -1955,10 +1951,6 @@
         iifeArgumentNode = functionNode.getNext();
       }
 
-<<<<<<< HEAD
-      Node body = astParameters.getNext();
-=======
->>>>>>> 6f1374a4
       FunctionType functionType =
           JSType.toMaybeFunctionType(functionNode.getJSType());
       if (functionType != null) {
