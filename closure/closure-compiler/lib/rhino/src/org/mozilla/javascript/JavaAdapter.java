/* -*- Mode: java; tab-width: 8; indent-tabs-mode: nil; c-basic-offset: 4 -*-
 *
 * ***** BEGIN LICENSE BLOCK *****
 * Version: MPL 1.1/GPL 2.0
 *
 * The contents of this file are subject to the Mozilla Public License Version
 * 1.1 (the "License"); you may not use this file except in compliance with
 * the License. You may obtain a copy of the License at
 * http://www.mozilla.org/MPL/
 *
 * Software distributed under the License is distributed on an "AS IS" basis,
 * WITHOUT WARRANTY OF ANY KIND, either express or implied. See the License
 * for the specific language governing rights and limitations under the
 * License.
 *
 * The Original Code is Rhino code, released
 * May 6, 1999.
 *
 * The Initial Developer of the Original Code is
 * Netscape Communications Corporation.
 * Portions created by the Initial Developer are Copyright (C) 1997-1999
 * the Initial Developer. All Rights Reserved.
 *
 * Contributor(s):
 *   Patrick Beard
 *   Norris Boyd
 *   Igor Bukanov
 *   Mike McCabe
 *   Matthias Radestock
 *   Andi Vajda
 *   Andrew Wason
 *   Kemal Bayram
 *
 * Alternatively, the contents of this file may be used under the terms of
 * the GNU General Public License Version 2 or later (the "GPL"), in which
 * case the provisions of the GPL are applicable instead of those above. If
 * you wish to allow use of your version of this file only under the terms of
 * the GPL and not to allow others to use your version of this file under the
 * MPL, indicate your decision by deleting the provisions above and replacing
 * them with the notice and other provisions required by the GPL. If you do
 * not delete the provisions above, a recipient may use your version of this
 * file under either the MPL or the GPL.
 *
 * ***** END LICENSE BLOCK ***** */

package org.mozilla.javascript;

import org.mozilla.classfile.*;
import java.lang.reflect.*;
import java.io.*;
import java.security.*;
import java.util.*;

public final class JavaAdapter implements IdFunctionCall
{
    /**
     * Provides a key with which to distinguish previously generated
     * adapter classes stored in a hash table.
     */
    static class JavaAdapterSignature
    {
        Class<?> superClass;
        Class<?>[] interfaces;
        ObjToIntMap names;

        JavaAdapterSignature(Class<?> superClass, Class<?>[] interfaces,
                             ObjToIntMap names)
        {
            this.superClass = superClass;
            this.interfaces = interfaces;
            this.names = names;
        }

        @Override
        public boolean equals(Object obj)
        {
            if (!(obj instanceof JavaAdapterSignature))
                return false;
            JavaAdapterSignature sig = (JavaAdapterSignature) obj;
            if (superClass != sig.superClass)
                return false;
            if (interfaces != sig.interfaces) {
                if (interfaces.length != sig.interfaces.length)
                    return false;
                for (int i=0; i < interfaces.length; i++)
                    if (interfaces[i] != sig.interfaces[i])
                        return false;
            }
            if (names.size() != sig.names.size())
                return false;
            ObjToIntMap.Iterator iter = new ObjToIntMap.Iterator(names);
            for (iter.start(); !iter.done(); iter.next()) {
                String name = (String)iter.getKey();
                int arity = iter.getValue();
                if (arity != sig.names.get(name, arity + 1))
                    return false;
            }
            return true;
        }

        @Override
        public int hashCode()
        {
            return (superClass.hashCode() + Arrays.hashCode(interfaces)) ^ names.size();
        }
    }

    public static void init(Context cx, Scriptable scope, boolean sealed)
    {
        JavaAdapter obj = new JavaAdapter();
        IdFunctionObject ctor = new IdFunctionObject(obj, FTAG, Id_JavaAdapter,
                                                     "JavaAdapter", 1, scope);
        ctor.markAsConstructor(null);
        if (sealed) {
            ctor.sealObject();
        }
        ctor.exportAsScopeProperty();
    }

    public Object execIdCall(IdFunctionObject f, Context cx, Scriptable scope,
                             Scriptable thisObj, Object[] args)
    {
        if (f.hasTag(FTAG)) {
            if (f.methodId() == Id_JavaAdapter) {
                return js_createAdapter(cx, scope, args);
            }
        }
        throw f.unknown();
    }

    public static Object convertResult(Object result, Class<?> c)
    {
        if (result == Undefined.instance &&
            (c != ScriptRuntime.ObjectClass &&
             c != ScriptRuntime.StringClass))
        {
            // Avoid an error for an undefined value; return null instead.
            return null;
        }
        return Context.jsToJava(result, c);
    }

    public static Scriptable createAdapterWrapper(Scriptable obj, Object adapter)
    {
        Scriptable scope = ScriptableObject.getTopLevelScope(obj);
        NativeJavaObject res = new NativeJavaObject(scope, adapter, null, true);
        res.setPrototype(obj);
        return res;
    }

    public static Object getAdapterSelf(Class<?> adapterClass, Object adapter)
        throws NoSuchFieldException, IllegalAccessException
    {
        Field self = adapterClass.getDeclaredField("self");
        return self.get(adapter);
    }

    static Object js_createAdapter(Context cx, Scriptable scope, Object[] args)
    {
        int N = args.length;
        if (N == 0) {
            throw ScriptRuntime.typeError0("msg.adapter.zero.args");
        }

        // Expected arguments:
        // Any number of NativeJavaClass objects representing the super-class
        // and/or interfaces to implement, followed by one NativeObject providing
        // the implementation, followed by any number of arguments to pass on
        // to the (super-class) constructor.

        int classCount;
        for (classCount = 0; classCount < N - 1; classCount++) {
            Object arg = args[classCount];
            // We explicitly test for NativeObject here since checking for
            // instanceof ScriptableObject or !(instanceof NativeJavaClass)
            // would fail for a Java class that isn't found in the class path
            // as NativeJavaPackage extends ScriptableObject.
            if (arg instanceof NativeObject) {
                break;
            }
            if (!(arg instanceof NativeJavaClass)) {
                throw ScriptRuntime.typeError2("msg.not.java.class.arg",
                                               String.valueOf(classCount),
                                               ScriptRuntime.toString(arg));
            }
        }
        Class<?> superClass = null;
        Class<?>[] intfs = new Class[classCount];
        int interfaceCount = 0;
        for (int i = 0; i < classCount; ++i) {
            Class<?> c = ((NativeJavaClass) args[i]).getClassObject();
            if (!c.isInterface()) {
                if (superClass != null) {
                    throw ScriptRuntime.typeError2("msg.only.one.super",
                              superClass.getName(), c.getName());
                }
                superClass = c;
            } else {
                intfs[interfaceCount++] = c;
            }
        }

        if (superClass == null) {
            superClass = ScriptRuntime.ObjectClass;
        }
        
        Class<?>[] interfaces = new Class[interfaceCount];
        System.arraycopy(intfs, 0, interfaces, 0, interfaceCount);
        // next argument is implementation, must be scriptable
        Scriptable obj = ScriptableObject.ensureScriptable(args[classCount]);

        Class<?> adapterClass = getAdapterClass(scope, superClass, interfaces, obj);
        Object adapter;
        
        int argsCount = N - classCount - 1;
        try {
            if (argsCount > 0) {
                // Arguments contain parameters for super-class constructor.
                // We use the generic Java method lookup logic to find and
                // invoke the right constructor.
                Object[] ctorArgs = new Object[argsCount + 2];
                ctorArgs[0] = obj;
                ctorArgs[1] = cx.getFactory();
                System.arraycopy(args, classCount + 1, ctorArgs, 2, argsCount);
                // TODO: cache class wrapper?
                NativeJavaClass classWrapper = new NativeJavaClass(scope, adapterClass);
                NativeJavaMethod ctors = classWrapper.members.ctors;
                int index = ctors.findCachedFunction(cx, ctorArgs);
                if (index < 0) {
                    String sig = NativeJavaMethod.scriptSignature(args);
                    throw Context.reportRuntimeError2(
                            "msg.no.java.ctor", adapterClass.getName(), sig);
                }

                // Found the constructor, so try invoking it.
                adapter = NativeJavaClass.constructInternal(ctorArgs, ctors.methods[index]);
            } else {
                Class<?>[] ctorParms = {
                        ScriptRuntime.ScriptableClass,
                        ScriptRuntime.ContextFactoryClass
                };
                Object[] ctorArgs = { obj, cx.getFactory() };
                adapter = adapterClass.getConstructor(ctorParms).newInstance(ctorArgs);
            }

            Object self = getAdapterSelf(adapterClass, adapter);
            // Return unwrapped JavaAdapter if it implements Scriptable
            if (self instanceof Wrapper) {
                Object unwrapped = ((Wrapper) self).unwrap();
                if (unwrapped instanceof Scriptable) {
                    if (unwrapped instanceof ScriptableObject) {
                        ScriptRuntime.setObjectProtoAndParent(
                                (ScriptableObject)unwrapped, scope);
                    }
                    return unwrapped;
                }
            }
            return self;
        } catch (Exception ex) {
            throw Context.throwAsScriptRuntimeEx(ex);
        }
    }

    // Needed by NativeJavaObject serializer
    public static void writeAdapterObject(Object javaObject,
                                          ObjectOutputStream out)
        throws IOException
    {
        Class<?> cl = javaObject.getClass();
        out.writeObject(cl.getSuperclass().getName());

        Class<?>[] interfaces = cl.getInterfaces();
        String[] interfaceNames = new String[interfaces.length];

        for (int i=0; i < interfaces.length; i++)
            interfaceNames[i] = interfaces[i].getName();

        out.writeObject(interfaceNames);

        try {
            Object delegee = cl.getField("delegee").get(javaObject);
            out.writeObject(delegee);
            return;
        } catch (IllegalAccessException e) {
        } catch (NoSuchFieldException e) {
        }
        throw new IOException();
    }

    // Needed by NativeJavaObject de-serializer
    public static Object readAdapterObject(Scriptable self,
                                           ObjectInputStream in)
        throws IOException, ClassNotFoundException
    {
        ContextFactory factory;
        Context cx = Context.getCurrentContext();
        if (cx != null) {
            factory = cx.getFactory();
        } else {
            factory = null;
        }

        Class<?> superClass = Class.forName((String)in.readObject());

        String[] interfaceNames = (String[])in.readObject();
        Class<?>[] interfaces = new Class[interfaceNames.length];

        for (int i=0; i < interfaceNames.length; i++)
            interfaces[i] = Class.forName(interfaceNames[i]);

        Scriptable delegee = (Scriptable)in.readObject();

        Class<?> adapterClass = getAdapterClass(self, superClass, interfaces,
                                             delegee);

        Class<?>[] ctorParms = {
            ScriptRuntime.ContextFactoryClass,
            ScriptRuntime.ScriptableClass,
            ScriptRuntime.ScriptableClass
        };
        Object[] ctorArgs = { factory, delegee, self };
        try {
            return adapterClass.getConstructor(ctorParms).newInstance(ctorArgs);
        } catch(InstantiationException e) {
        } catch(IllegalAccessException e) {
        } catch(InvocationTargetException e) {
        } catch(NoSuchMethodException e) {
        }

        throw new ClassNotFoundException("adapter");
    }

    private static ObjToIntMap getObjectFunctionNames(Scriptable obj)
    {
        Object[] ids = ScriptableObject.getPropertyIds(obj);
        ObjToIntMap map = new ObjToIntMap(ids.length);
        for (int i = 0; i != ids.length; ++i) {
            if (!(ids[i] instanceof String))
                continue;
            String id = (String) ids[i];
            Object value = ScriptableObject.getProperty(obj, id);
            if (value instanceof Function) {
                Function f = (Function)value;
                int length = ScriptRuntime.toInt32(
                                 ScriptableObject.getProperty(f, "length"));
                if (length < 0) {
                    length = 0;
                }
                map.put(id, length);
            }
        }
        return map;
    }

    private static Class<?> getAdapterClass(Scriptable scope, Class<?> superClass,
                                            Class<?>[] interfaces, Scriptable obj)
    {
        ClassCache cache = ClassCache.get(scope);
        Map<JavaAdapterSignature,Class<?>> generated
            = cache.getInterfaceAdapterCacheMap();

        ObjToIntMap names = getObjectFunctionNames(obj);
        JavaAdapterSignature sig;
        sig = new JavaAdapterSignature(superClass, interfaces, names);
        Class<?> adapterClass = generated.get(sig);
        if (adapterClass == null) {
            String adapterName = "adapter" + cache.newClassSerialNumber();
            byte[] code = createAdapterCode(names, adapterName,
                                            superClass, interfaces, null);

            adapterClass = loadAdapterClass(adapterName, code);
            if (cache.isCachingEnabled()) {
                generated.put(sig, adapterClass);
            }
        }
        return adapterClass;
    }

    public static byte[] createAdapterCode(ObjToIntMap functionNames,
                                           String adapterName,
                                           Class<?> superClass,
                                           Class<?>[] interfaces,
                                           String scriptClassName)
    {
        ClassFileWriter cfw = new ClassFileWriter(adapterName,
                                                  superClass.getName(),
                                                  "<adapter>");
        cfw.addField("factory", "L" + JarJarHelper.javascriptPrefixSlashes + "/ContextFactory;",
                     (short) (ClassFileWriter.ACC_PUBLIC |
                              ClassFileWriter.ACC_FINAL));
        cfw.addField("delegee", "L" + JarJarHelper.javascriptPrefixSlashes + "/Scriptable;",
                     (short) (ClassFileWriter.ACC_PUBLIC |
                              ClassFileWriter.ACC_FINAL));
        cfw.addField("self", "L" + JarJarHelper.javascriptPrefixSlashes + "/Scriptable;",
                     (short) (ClassFileWriter.ACC_PUBLIC |
                              ClassFileWriter.ACC_FINAL));
        int interfacesCount = interfaces == null ? 0 : interfaces.length;
        for (int i=0; i < interfacesCount; i++) {
            if (interfaces[i] != null)
                cfw.addInterface(interfaces[i].getName());
        }

        String superName = superClass.getName().replace('.', '/');
        Constructor<?>[] ctors = superClass.getConstructors();
        for (Constructor<?> ctor : ctors) {
            generateCtor(cfw, adapterName, superName, ctor);
        }
        generateSerialCtor(cfw, adapterName, superName);
        if (scriptClassName != null) {
            generateEmptyCtor(cfw, adapterName, superName, scriptClassName);
        }

        ObjToIntMap generatedOverrides = new ObjToIntMap();
        ObjToIntMap generatedMethods = new ObjToIntMap();

        // generate methods to satisfy all specified interfaces.
        for (int i = 0; i < interfacesCount; i++) {
            Method[] methods = interfaces[i].getMethods();
            for (int j = 0; j < methods.length; j++) {
                Method method = methods[j];
                int mods = method.getModifiers();
                if (Modifier.isStatic(mods) || Modifier.isFinal(mods)) {
                    continue;
                }
                String methodName = method.getName();
                Class<?>[] argTypes = method.getParameterTypes();
                if (!functionNames.has(methodName)) {
                    try {
                        superClass.getMethod(methodName, argTypes);
                        // The class we're extending implements this method and
                        // the JavaScript object doesn't have an override. See
                        // bug 61226.
                        continue;
                    } catch (NoSuchMethodException e) {
                        // Not implemented by superclass; fall through
                    }
                }
                // make sure to generate only one instance of a particular
                // method/signature.
                String methodSignature = getMethodSignature(method, argTypes);
                String methodKey = methodName + methodSignature;
                if (! generatedOverrides.has(methodKey)) {
                    generateMethod(cfw, adapterName, methodName,
                                   argTypes, method.getReturnType());
                    generatedOverrides.put(methodKey, 0);
                    generatedMethods.put(methodName, 0);
                }
            }
        }

        // Now, go through the superclass's methods, checking for abstract
        // methods or additional methods to override.

        // generate any additional overrides that the object might contain.
        Method[] methods = getOverridableMethods(superClass);
        for (int j = 0; j < methods.length; j++) {
            Method method = methods[j];
            int mods = method.getModifiers();
            // if a method is marked abstract, must implement it or the
            // resulting class won't be instantiable. otherwise, if the object
            // has a property of the same name, then an override is intended.
            boolean isAbstractMethod = Modifier.isAbstract(mods);
            String methodName = method.getName();
            if (isAbstractMethod || functionNames.has(methodName)) {
                // make sure to generate only one instance of a particular
                // method/signature.
                Class<?>[] argTypes = method.getParameterTypes();
                String methodSignature = getMethodSignature(method, argTypes);
                String methodKey = methodName + methodSignature;
                if (! generatedOverrides.has(methodKey)) {
                    generateMethod(cfw, adapterName, methodName,
                                   argTypes, method.getReturnType());
                    generatedOverrides.put(methodKey, 0);
                    generatedMethods.put(methodName, 0);

                    // if a method was overridden, generate a "super$method"
                    // which lets the delegate call the superclass' version.
                    if (!isAbstractMethod) {
                        generateSuper(cfw, adapterName, superName,
                                      methodName, methodSignature,
                                      argTypes, method.getReturnType());
                    }
                }
            }
        }

        // Generate Java methods for remaining properties that are not
        // overrides.
        ObjToIntMap.Iterator iter = new ObjToIntMap.Iterator(functionNames);
        for (iter.start(); !iter.done(); iter.next()) {
            String functionName = (String)iter.getKey();
            if (generatedMethods.has(functionName))
                continue;
            int length = iter.getValue();
            Class<?>[] parms = new Class[length];
            for (int k=0; k < length; k++)
                parms[k] = ScriptRuntime.ObjectClass;
            generateMethod(cfw, adapterName, functionName, parms,
                           ScriptRuntime.ObjectClass);
        }
        return cfw.toByteArray();
    }

    static Method[] getOverridableMethods(Class<?> clazz)
    {
        ArrayList<Method> list = new ArrayList<Method>();
        HashSet<String> skip = new HashSet<String>();
        // Check superclasses before interfaces so we always choose
        // implemented methods over abstract ones, even if a subclass
        // re-implements an interface already implemented in a superclass
        // (e.g. java.util.ArrayList)
        for (Class<?> c = clazz; c != null; c = c.getSuperclass()) {
            appendOverridableMethods(c, list, skip);
        }
        for (Class<?> c = clazz; c != null; c = c.getSuperclass()) {
            for (Class<?> intf: c.getInterfaces())
                appendOverridableMethods(intf, list, skip);
        }
        return list.toArray(new Method[list.size()]);
    }

    private static void appendOverridableMethods(Class<?> c,
            ArrayList<Method> list, HashSet<String> skip)
    {
        Method[] methods = c.getDeclaredMethods();
        for (int i = 0; i < methods.length; i++) {
            String methodKey = methods[i].getName() +
                getMethodSignature(methods[i],
                        methods[i].getParameterTypes());
            if (skip.contains(methodKey))
                continue; // skip this method
            int mods = methods[i].getModifiers();
            if (Modifier.isStatic(mods))
                continue;
            if (Modifier.isFinal(mods)) {
                // Make sure we don't add a final method to the list
                // of overridable methods.
                skip.add(methodKey);
                continue;
            }
            if (Modifier.isPublic(mods) || Modifier.isProtected(mods)) {
                list.add(methods[i]);
                skip.add(methodKey);
            }
        }
    }

    static Class<?> loadAdapterClass(String className, byte[] classBytes)
    {
        Object staticDomain;
        Class<?> domainClass = SecurityController.getStaticSecurityDomainClass();
        if(domainClass == CodeSource.class || domainClass == ProtectionDomain.class) {
            // use the calling script's security domain if available
            ProtectionDomain protectionDomain = SecurityUtilities.getScriptProtectionDomain();
            if (protectionDomain == null) {
                protectionDomain = JavaAdapter.class.getProtectionDomain();
            }
            if(domainClass == CodeSource.class) {
                staticDomain = protectionDomain == null ? null : protectionDomain.getCodeSource();
            }
            else {
                staticDomain = protectionDomain;
            }
        }
        else {
            staticDomain = null;
        }
        GeneratedClassLoader loader = SecurityController.createLoader(null,
                staticDomain);
        Class<?> result = loader.defineClass(className, classBytes);
        loader.linkClass(result);
        return result;
    }

    public static Function getFunction(Scriptable obj, String functionName)
    {
        Object x = ScriptableObject.getProperty(obj, functionName);
        if (x == Scriptable.NOT_FOUND) {
            // This method used to swallow the exception from calling
            // an undefined method. People have come to depend on this
            // somewhat dubious behavior. It allows people to avoid
            // implementing listener methods that they don't care about,
            // for instance.
            return null;
        }
        if (!(x instanceof Function))
            throw ScriptRuntime.notFunctionError(x, functionName);

        return (Function)x;
    }

    /**
     * Utility method which dynamically binds a Context to the current thread,
     * if none already exists.
     */
    public static Object callMethod(ContextFactory factory,
                                    final Scriptable thisObj,
                                    final Function f, final Object[] args,
                                    final long argsToWrap)
    {
        if (f == null) {
            // See comments in getFunction
            return Undefined.instance;
        }
        if (factory == null) {
            factory = ContextFactory.getGlobal();
        }

        final Scriptable scope = f.getParentScope();
        if (argsToWrap == 0) {
            return Context.call(factory, f, scope, thisObj, args);
        }

        Context cx = Context.getCurrentContext();
        if (cx != null) {
            return doCall(cx, scope, thisObj, f, args, argsToWrap);
        } else {
            return factory.call(new ContextAction() {
                public Object run(Context cx)
                {
                    return doCall(cx, scope, thisObj, f, args, argsToWrap);
                }
            });
        }
    }

    private static Object doCall(Context cx, Scriptable scope,
                                 Scriptable thisObj, Function f,
                                 Object[] args, long argsToWrap)
    {
        // Wrap the rest of objects
        for (int i = 0; i != args.length; ++i) {
            if (0 != (argsToWrap & (1 << i))) {
                Object arg = args[i];
                if (!(arg instanceof Scriptable)) {
                    args[i] = cx.getWrapFactory().wrap(cx, scope, arg,
                                                       null);
                }
            }
        }
        return f.call(cx, scope, thisObj, args);
    }

    public static Scriptable runScript(final Script script)
    {
        return (Scriptable)ContextFactory.getGlobal().call(
            new ContextAction() {
                public Object run(Context cx)
                {
                    ScriptableObject global = ScriptRuntime.getGlobal(cx);
                    script.exec(cx, global);
                    return global;
                }
            });
    }

    private static void generateCtor(ClassFileWriter cfw, String adapterName,
                                     String superName, Constructor<?> superCtor)
    {
<<<<<<< HEAD
        short locals = 3; // this + factory + delegee
        Class<?>[] parameters = superCtor.getParameterTypes();

        // Note that we swapped arguments in app-facing constructors to avoid
        // conflicting signatures with serial constructor defined below.
        if (parameters.length == 0) {
            cfw.startMethod("<init>",
                        "(Lorg/mozilla/javascript/Scriptable;"
                        +"Lorg/mozilla/javascript/ContextFactory;)V",
=======
        cfw.startMethod("<init>",
                        "(L" + JarJarHelper.javascriptPrefixSlashes + "/ContextFactory;"
                        +"L" + JarJarHelper.javascriptPrefixSlashes + "/Scriptable;)V",
>>>>>>> f222514e
                        ClassFileWriter.ACC_PUBLIC);

            // Invoke base class constructor
            cfw.add(ByteCode.ALOAD_0);  // this
            cfw.addInvoke(ByteCode.INVOKESPECIAL, superName, "<init>", "()V");
        } else {
            StringBuilder sig = new StringBuilder(
                    "(Lorg/mozilla/javascript/Scriptable;"
                    +"Lorg/mozilla/javascript/ContextFactory;");
            int marker = sig.length(); // lets us reuse buffer for super signature
            for (Class<?> c : parameters) {
                appendTypeString(sig, c);
            }
            sig.append(")V");
            cfw.startMethod("<init>", sig.toString(), ClassFileWriter.ACC_PUBLIC);

            // Invoke base class constructor
            cfw.add(ByteCode.ALOAD_0);  // this
            short paramOffset = 3;
            for (Class<?> parameter : parameters) {
                paramOffset += generatePushParam(cfw, paramOffset, parameter);
            }
            locals = paramOffset;
            sig.delete(1, marker);
            cfw.addInvoke(ByteCode.INVOKESPECIAL, superName, "<init>", sig.toString());
        }

        // Save parameter in instance variable "delegee"
        cfw.add(ByteCode.ALOAD_0);  // this
        cfw.add(ByteCode.ALOAD_1);  // first arg: Scriptable delegee
        cfw.add(ByteCode.PUTFIELD, adapterName, "delegee",
                "Lorg/mozilla/javascript/Scriptable;");

        // Save parameter in instance variable "factory"
        cfw.add(ByteCode.ALOAD_0);  // this
        cfw.add(ByteCode.ALOAD_2);  // second arg: ContextFactory instance
        cfw.add(ByteCode.PUTFIELD, adapterName, "factory",
                "L" + JarJarHelper.javascriptPrefixSlashes + "/ContextFactory;");

<<<<<<< HEAD
=======
        // Save parameter in instance variable "delegee"
        cfw.add(ByteCode.ALOAD_0);  // this
        cfw.add(ByteCode.ALOAD_2);  // second arg: Scriptable delegee
        cfw.add(ByteCode.PUTFIELD, adapterName, "delegee",
                "L" + JarJarHelper.javascriptPrefixSlashes + "/Scriptable;");

>>>>>>> f222514e
        cfw.add(ByteCode.ALOAD_0);  // this for the following PUTFIELD for self
        // create a wrapper object to be used as "this" in method calls
        cfw.add(ByteCode.ALOAD_1);  // the Scriptable delegee
        cfw.add(ByteCode.ALOAD_0);  // this
        cfw.addInvoke(ByteCode.INVOKESTATIC,
                      JarJarHelper.javascriptPrefixSlashes + "/JavaAdapter",
                      "createAdapterWrapper",
                      "(L" + JarJarHelper.javascriptPrefixSlashes + "/Scriptable;"
                      +"Ljava/lang/Object;"
                      +")L" + JarJarHelper.javascriptPrefixSlashes + "/Scriptable;");
        cfw.add(ByteCode.PUTFIELD, adapterName, "self",
                "L" + JarJarHelper.javascriptPrefixSlashes + "/Scriptable;");

        cfw.add(ByteCode.RETURN);
        cfw.stopMethod(locals);
    }

    private static void generateSerialCtor(ClassFileWriter cfw,
                                           String adapterName,
                                           String superName)
    {
        cfw.startMethod("<init>",
                        "(L" + JarJarHelper.javascriptPrefixSlashes + "/ContextFactory;"
                        +"L" + JarJarHelper.javascriptPrefixSlashes + "/Scriptable;"
                        +"L" + JarJarHelper.javascriptPrefixSlashes + "/Scriptable;"
                        +")V",
                        ClassFileWriter.ACC_PUBLIC);

        // Invoke base class constructor
        cfw.add(ByteCode.ALOAD_0);  // this
        cfw.addInvoke(ByteCode.INVOKESPECIAL, superName, "<init>", "()V");

        // Save parameter in instance variable "factory"
        cfw.add(ByteCode.ALOAD_0);  // this
        cfw.add(ByteCode.ALOAD_1);  // first arg: ContextFactory instance
        cfw.add(ByteCode.PUTFIELD, adapterName, "factory",
                "L" + JarJarHelper.javascriptPrefixSlashes + "/ContextFactory;");

        // Save parameter in instance variable "delegee"
        cfw.add(ByteCode.ALOAD_0);  // this
        cfw.add(ByteCode.ALOAD_2);  // second arg: Scriptable delegee
        cfw.add(ByteCode.PUTFIELD, adapterName, "delegee",
                "L" + JarJarHelper.javascriptPrefixSlashes + "/Scriptable;");
        // save self
        cfw.add(ByteCode.ALOAD_0);  // this
        cfw.add(ByteCode.ALOAD_3);  // third arg: Scriptable self
        cfw.add(ByteCode.PUTFIELD, adapterName, "self",
                "L" + JarJarHelper.javascriptPrefixSlashes + "/Scriptable;");

        cfw.add(ByteCode.RETURN);
        cfw.stopMethod((short)4); // 4: this + factory + delegee + self
    }

    private static void generateEmptyCtor(ClassFileWriter cfw,
                                          String adapterName,
                                          String superName,
                                          String scriptClassName)
    {
        cfw.startMethod("<init>", "()V", ClassFileWriter.ACC_PUBLIC);

        // Invoke base class constructor
        cfw.add(ByteCode.ALOAD_0);  // this
        cfw.addInvoke(ByteCode.INVOKESPECIAL, superName, "<init>", "()V");

        // Set factory to null to use current global when necessary
        cfw.add(ByteCode.ALOAD_0);
        cfw.add(ByteCode.ACONST_NULL);
        cfw.add(ByteCode.PUTFIELD, adapterName, "factory",
                "L" + JarJarHelper.javascriptPrefixSlashes + "/ContextFactory;");

        // Load script class
        cfw.add(ByteCode.NEW, scriptClassName);
        cfw.add(ByteCode.DUP);
        cfw.addInvoke(ByteCode.INVOKESPECIAL, scriptClassName, "<init>", "()V");

        // Run script and save resulting scope
        cfw.addInvoke(ByteCode.INVOKESTATIC,
                      JarJarHelper.javascriptPrefixSlashes + "/JavaAdapter",
                      "runScript",
                      "(L" + JarJarHelper.javascriptPrefixSlashes + "/Script;"
                      +")L" + JarJarHelper.javascriptPrefixSlashes + "/Scriptable;");
        cfw.add(ByteCode.ASTORE_1);

        // Save the Scriptable in instance variable "delegee"
        cfw.add(ByteCode.ALOAD_0);  // this
        cfw.add(ByteCode.ALOAD_1);  // the Scriptable
        cfw.add(ByteCode.PUTFIELD, adapterName, "delegee",
                "L" + JarJarHelper.javascriptPrefixSlashes + "/Scriptable;");

        cfw.add(ByteCode.ALOAD_0);  // this for the following PUTFIELD for self
        // create a wrapper object to be used as "this" in method calls
        cfw.add(ByteCode.ALOAD_1);  // the Scriptable
        cfw.add(ByteCode.ALOAD_0);  // this
        cfw.addInvoke(ByteCode.INVOKESTATIC,
                      JarJarHelper.javascriptPrefixSlashes + "/JavaAdapter",
                      "createAdapterWrapper",
                      "(L" + JarJarHelper.javascriptPrefixSlashes + "/Scriptable;"
                      +"Ljava/lang/Object;"
                      +")L" + JarJarHelper.javascriptPrefixSlashes + "/Scriptable;");
        cfw.add(ByteCode.PUTFIELD, adapterName, "self",
                "L" + JarJarHelper.javascriptPrefixSlashes + "/Scriptable;");

        cfw.add(ByteCode.RETURN);
        cfw.stopMethod((short)2); // this + delegee
    }

    /**
     * Generates code to wrap Java arguments into Object[].
     * Non-primitive Java types are left as-is pending conversion
     * in the helper method. Leaves the array object on the top of the stack.
     */
    static void generatePushWrappedArgs(ClassFileWriter cfw,
                                        Class<?>[] argTypes,
                                        int arrayLength)
    {
        // push arguments
        cfw.addPush(arrayLength);
        cfw.add(ByteCode.ANEWARRAY, "java/lang/Object");
        int paramOffset = 1;
        for (int i = 0; i != argTypes.length; ++i) {
            cfw.add(ByteCode.DUP); // duplicate array reference
            cfw.addPush(i);
            paramOffset += generateWrapArg(cfw, paramOffset, argTypes[i]);
            cfw.add(ByteCode.AASTORE);
        }
    }

    /**
     * Generates code to wrap Java argument into Object.
     * Non-primitive Java types are left unconverted pending conversion
     * in the helper method. Leaves the wrapper object on the top of the stack.
     */
    private static int generateWrapArg(ClassFileWriter cfw, int paramOffset,
                                       Class<?> argType)
    {
        int size = 1;
        if (!argType.isPrimitive()) {
            cfw.add(ByteCode.ALOAD, paramOffset);

        } else if (argType == Boolean.TYPE) {
            // wrap boolean values with java.lang.Boolean.
            cfw.add(ByteCode.NEW, "java/lang/Boolean");
            cfw.add(ByteCode.DUP);
            cfw.add(ByteCode.ILOAD, paramOffset);
            cfw.addInvoke(ByteCode.INVOKESPECIAL, "java/lang/Boolean",
                          "<init>", "(Z)V");

        } else if (argType == Character.TYPE) {
            // Create a string of length 1 using the character parameter.
            cfw.add(ByteCode.ILOAD, paramOffset);
            cfw.addInvoke(ByteCode.INVOKESTATIC, "java/lang/String",
                          "valueOf", "(C)Ljava/lang/String;");

        } else {
            // convert all numeric values to java.lang.Double.
            cfw.add(ByteCode.NEW, "java/lang/Double");
            cfw.add(ByteCode.DUP);
            String typeName = argType.getName();
            switch (typeName.charAt(0)) {
            case 'b':
            case 's':
            case 'i':
                // load an int value, convert to double.
                cfw.add(ByteCode.ILOAD, paramOffset);
                cfw.add(ByteCode.I2D);
                break;
            case 'l':
                // load a long, convert to double.
                cfw.add(ByteCode.LLOAD, paramOffset);
                cfw.add(ByteCode.L2D);
                size = 2;
                break;
            case 'f':
                // load a float, convert to double.
                cfw.add(ByteCode.FLOAD, paramOffset);
                cfw.add(ByteCode.F2D);
                break;
            case 'd':
                cfw.add(ByteCode.DLOAD, paramOffset);
                size = 2;
                break;
            }
            cfw.addInvoke(ByteCode.INVOKESPECIAL, "java/lang/Double",
                          "<init>", "(D)V");
        }
        return size;
    }

    /**
     * Generates code to convert a wrapped value type to a primitive type.
     * Handles unwrapping java.lang.Boolean, and java.lang.Number types.
     * Generates the appropriate RETURN bytecode.
     */
    static void generateReturnResult(ClassFileWriter cfw, Class<?> retType,
                                     boolean callConvertResult)
    {
        // wrap boolean values with java.lang.Boolean, convert all other
        // primitive values to java.lang.Double.
        if (retType == Void.TYPE) {
            cfw.add(ByteCode.POP);
            cfw.add(ByteCode.RETURN);

        } else if (retType == Boolean.TYPE) {
            cfw.addInvoke(ByteCode.INVOKESTATIC,
                          JarJarHelper.javascriptPrefixSlashes + "/Context",
                          "toBoolean", "(Ljava/lang/Object;)Z");
            cfw.add(ByteCode.IRETURN);

        } else if (retType == Character.TYPE) {
            // characters are represented as strings in JavaScript.
            // return the first character.
            // first convert the value to a string if possible.
            cfw.addInvoke(ByteCode.INVOKESTATIC,
                          JarJarHelper.javascriptPrefixSlashes + "/Context",
                          "toString",
                          "(Ljava/lang/Object;)Ljava/lang/String;");
            cfw.add(ByteCode.ICONST_0);
            cfw.addInvoke(ByteCode.INVOKEVIRTUAL, "java/lang/String",
                          "charAt", "(I)C");
            cfw.add(ByteCode.IRETURN);

        } else if (retType.isPrimitive()) {
            cfw.addInvoke(ByteCode.INVOKESTATIC,
                          JarJarHelper.javascriptPrefixSlashes + "/Context",
                          "toNumber", "(Ljava/lang/Object;)D");
            String typeName = retType.getName();
            switch (typeName.charAt(0)) {
            case 'b':
            case 's':
            case 'i':
                cfw.add(ByteCode.D2I);
                cfw.add(ByteCode.IRETURN);
                break;
            case 'l':
                cfw.add(ByteCode.D2L);
                cfw.add(ByteCode.LRETURN);
                break;
            case 'f':
                cfw.add(ByteCode.D2F);
                cfw.add(ByteCode.FRETURN);
                break;
            case 'd':
                cfw.add(ByteCode.DRETURN);
                break;
            default:
                throw new RuntimeException("Unexpected return type " +
                                           retType.toString());
            }

        } else {
            String retTypeStr = retType.getName();
            if (callConvertResult) {
                cfw.addLoadConstant(retTypeStr);
                cfw.addInvoke(ByteCode.INVOKESTATIC,
                              "java/lang/Class",
                              "forName",
                              "(Ljava/lang/String;)Ljava/lang/Class;");

                cfw.addInvoke(ByteCode.INVOKESTATIC,
                              JarJarHelper.javascriptPrefixSlashes + "/JavaAdapter",
                              "convertResult",
                              "(Ljava/lang/Object;"
                              +"Ljava/lang/Class;"
                              +")Ljava/lang/Object;");
            }
            // Now cast to return type
            cfw.add(ByteCode.CHECKCAST, retTypeStr);
            cfw.add(ByteCode.ARETURN);
        }
    }

    private static void generateMethod(ClassFileWriter cfw, String genName,
                                       String methodName, Class<?>[] parms,
                                       Class<?> returnType)
    {
        StringBuilder sb = new StringBuilder();
        int paramsEnd = appendMethodSignature(parms, returnType, sb);
        String methodSignature = sb.toString();
        cfw.startMethod(methodName, methodSignature,
                        ClassFileWriter.ACC_PUBLIC);

        // Prepare stack to call method

        // push factory
        cfw.add(ByteCode.ALOAD_0);
        cfw.add(ByteCode.GETFIELD, genName, "factory",
                "L" + JarJarHelper.javascriptPrefixSlashes + "/ContextFactory;");

        // push self
        cfw.add(ByteCode.ALOAD_0);
        cfw.add(ByteCode.GETFIELD, genName, "self",
                "L" + JarJarHelper.javascriptPrefixSlashes + "/Scriptable;");

        // push function
        cfw.add(ByteCode.ALOAD_0);
        cfw.add(ByteCode.GETFIELD, genName, "delegee",
                "L" + JarJarHelper.javascriptPrefixSlashes + "/Scriptable;");
        cfw.addPush(methodName);
        cfw.addInvoke(ByteCode.INVOKESTATIC,
                      JarJarHelper.javascriptPrefixSlashes + "/JavaAdapter",
                      "getFunction",
                      "(L" + JarJarHelper.javascriptPrefixSlashes + "/Scriptable;"
                      +"Ljava/lang/String;"
                      +")L" + JarJarHelper.javascriptPrefixSlashes + "/Function;");

        // push arguments
        generatePushWrappedArgs(cfw, parms, parms.length);

        // push bits to indicate which parameters should be wrapped
        if (parms.length > 64) {
            // If it will be an issue, then passing a static boolean array
            // can be an option, but for now using simple bitmask
            throw Context.reportRuntimeError0(
                "JavaAdapter can not subclass methods with more then"
                +" 64 arguments.");
        }
        long convertionMask = 0;
        for (int i = 0; i != parms.length; ++i) {
            if (!parms[i].isPrimitive()) {
                convertionMask |= (1 << i);
            }
        }
        cfw.addPush(convertionMask);

        // go through utility method, which creates a Context to run the
        // method in.
        cfw.addInvoke(ByteCode.INVOKESTATIC,
                      JarJarHelper.javascriptPrefixSlashes + "/JavaAdapter",
                      "callMethod",
                      "(L" + JarJarHelper.javascriptPrefixSlashes + "/ContextFactory;"
                      +"L" + JarJarHelper.javascriptPrefixSlashes + "/Scriptable;"
                      +"L" + JarJarHelper.javascriptPrefixSlashes + "/Function;"
                      +"[Ljava/lang/Object;"
                      +"J"
                      +")Ljava/lang/Object;");

        generateReturnResult(cfw, returnType, true);

        cfw.stopMethod((short)paramsEnd);
    }

    /**
     * Generates code to push typed parameters onto the operand stack
     * prior to a direct Java method call.
     */
    private static int generatePushParam(ClassFileWriter cfw, int paramOffset,
                                         Class<?> paramType)
    {
        if (!paramType.isPrimitive()) {
            cfw.addALoad(paramOffset);
            return 1;
        }
        String typeName = paramType.getName();
        switch (typeName.charAt(0)) {
        case 'z':
        case 'b':
        case 'c':
        case 's':
        case 'i':
            // load an int value, convert to double.
            cfw.addILoad(paramOffset);
            return 1;
        case 'l':
            // load a long, convert to double.
            cfw.addLLoad(paramOffset);
            return 2;
        case 'f':
            // load a float, convert to double.
            cfw.addFLoad(paramOffset);
            return 1;
        case 'd':
            cfw.addDLoad(paramOffset);
            return 2;
        }
        throw Kit.codeBug();
    }

    /**
     * Generates code to return a Java type, after calling a Java method
     * that returns the same type.
     * Generates the appropriate RETURN bytecode.
     */
    private static void generatePopResult(ClassFileWriter cfw,
                                          Class<?> retType)
    {
        if (retType.isPrimitive()) {
            String typeName = retType.getName();
            switch (typeName.charAt(0)) {
            case 'b':
            case 'c':
            case 's':
            case 'i':
            case 'z':
                cfw.add(ByteCode.IRETURN);
                break;
            case 'l':
                cfw.add(ByteCode.LRETURN);
                break;
            case 'f':
                cfw.add(ByteCode.FRETURN);
                break;
            case 'd':
                cfw.add(ByteCode.DRETURN);
                break;
            }
        } else {
            cfw.add(ByteCode.ARETURN);
        }
    }

    /**
     * Generates a method called "super$methodName()" which can be called
     * from JavaScript that is equivalent to calling "super.methodName()"
     * from Java. Eventually, this may be supported directly in JavaScript.
     */
    private static void generateSuper(ClassFileWriter cfw,
                                      String genName, String superName,
                                      String methodName, String methodSignature,
                                      Class<?>[] parms, Class<?> returnType)
    {
        cfw.startMethod("super$" + methodName, methodSignature,
                        ClassFileWriter.ACC_PUBLIC);

        // push "this"
        cfw.add(ByteCode.ALOAD, 0);

        // push the rest of the parameters.
        int paramOffset = 1;
        for (Class<?> parm : parms) {
            paramOffset += generatePushParam(cfw, paramOffset, parm);
        }

        // call the superclass implementation of the method.
        cfw.addInvoke(ByteCode.INVOKESPECIAL,
                      superName,
                      methodName,
                      methodSignature);

        // now, handle the return type appropriately.
        Class<?> retType = returnType;
        if (!retType.equals(Void.TYPE)) {
            generatePopResult(cfw, retType);
        } else {
            cfw.add(ByteCode.RETURN);
        }
        cfw.stopMethod((short)(paramOffset + 1));
    }

    /**
     * Returns a fully qualified method name concatenated with its signature.
     */
    private static String getMethodSignature(Method method, Class<?>[] argTypes)
    {
        StringBuilder sb = new StringBuilder();
        appendMethodSignature(argTypes, method.getReturnType(), sb);
        return sb.toString();
    }

    static int appendMethodSignature(Class<?>[] argTypes,
                                     Class<?> returnType,
                                     StringBuilder sb)
    {
        sb.append('(');
        int firstLocal = 1 + argTypes.length; // includes this.
        for (Class<?> type : argTypes) {
            appendTypeString(sb, type);
            if (type == Long.TYPE || type == Double.TYPE) {
                // adjust for double slot
                ++firstLocal;
            }
        }
        sb.append(')');
        appendTypeString(sb, returnType);
        return firstLocal;
    }

    private static StringBuilder appendTypeString(StringBuilder sb, Class<?> type)
    {
        while (type.isArray()) {
            sb.append('[');
            type = type.getComponentType();
        }
        if (type.isPrimitive()) {
            char typeLetter;
            if (type == Boolean.TYPE) {
                typeLetter = 'Z';
            } else if (type == Long.TYPE) {
                typeLetter = 'J';
            } else {
                String typeName = type.getName();
                typeLetter = Character.toUpperCase(typeName.charAt(0));
            }
            sb.append(typeLetter);
        } else {
            sb.append('L');
            sb.append(type.getName().replace('.', '/'));
            sb.append(';');
        }
        return sb;
    }

    static int[] getArgsToConvert(Class<?>[] argTypes)
    {
        int count = 0;
        for (int i = 0; i != argTypes.length; ++i) {
            if (!argTypes[i].isPrimitive())
                ++count;
        }
        if (count == 0)
            return null;
        int[] array = new int[count];
        count = 0;
        for (int i = 0; i != argTypes.length; ++i) {
            if (!argTypes[i].isPrimitive())
                array[count++] = i;
        }
        return array;
    }

    private static final Object FTAG = "JavaAdapter";
    private static final int Id_JavaAdapter = 1;
}<|MERGE_RESOLUTION|>--- conflicted
+++ resolved
@@ -657,7 +657,6 @@
     private static void generateCtor(ClassFileWriter cfw, String adapterName,
                                      String superName, Constructor<?> superCtor)
     {
-<<<<<<< HEAD
         short locals = 3; // this + factory + delegee
         Class<?>[] parameters = superCtor.getParameterTypes();
 
@@ -665,13 +664,8 @@
         // conflicting signatures with serial constructor defined below.
         if (parameters.length == 0) {
             cfw.startMethod("<init>",
-                        "(Lorg/mozilla/javascript/Scriptable;"
-                        +"Lorg/mozilla/javascript/ContextFactory;)V",
-=======
-        cfw.startMethod("<init>",
-                        "(L" + JarJarHelper.javascriptPrefixSlashes + "/ContextFactory;"
-                        +"L" + JarJarHelper.javascriptPrefixSlashes + "/Scriptable;)V",
->>>>>>> f222514e
+                        "(L" + JarJarHelper.javascriptPrefixSlashes + "org/mozilla/javascript/Scriptable;"
+                        +"L" + JarJarHelper.javascriptPrefixSlashes + "org/mozilla/javascript/ContextFactory;)V",
                         ClassFileWriter.ACC_PUBLIC);
 
             // Invoke base class constructor
@@ -711,15 +705,6 @@
         cfw.add(ByteCode.PUTFIELD, adapterName, "factory",
                 "L" + JarJarHelper.javascriptPrefixSlashes + "/ContextFactory;");
 
-<<<<<<< HEAD
-=======
-        // Save parameter in instance variable "delegee"
-        cfw.add(ByteCode.ALOAD_0);  // this
-        cfw.add(ByteCode.ALOAD_2);  // second arg: Scriptable delegee
-        cfw.add(ByteCode.PUTFIELD, adapterName, "delegee",
-                "L" + JarJarHelper.javascriptPrefixSlashes + "/Scriptable;");
-
->>>>>>> f222514e
         cfw.add(ByteCode.ALOAD_0);  // this for the following PUTFIELD for self
         // create a wrapper object to be used as "this" in method calls
         cfw.add(ByteCode.ALOAD_1);  // the Scriptable delegee
