--- conflicted
+++ resolved
@@ -83,6 +83,7 @@
  *
  * <p> Note: Soy file (or resource) contents must be encoded in UTF-8.
  *
+ * @author Kai Huang
  */
 public final class SoyFileSet {
 
@@ -150,8 +151,6 @@
      */
     public SoyFileSet build() {
       return soyFileSetFactory.create(listBuilder.build(), generalOptions);
-<<<<<<< HEAD
-=======
     }
 
 
@@ -168,7 +167,6 @@
         InputSupplier<? extends Reader> contentSupplier, SoyFileKind soyFileKind, String filePath) {
       listBuilder.add(SoyFileSupplier.Factory.create(contentSupplier, soyFileKind, filePath));
       return this;
->>>>>>> 2fd66405
     }
 
 
@@ -320,18 +318,6 @@
      */
     public Builder add(CharSequence content, String filePath) {
       return addWithKind(content, SoyFileKind.SRC, filePath);
-    }
-
-
-    /**
-     * Sets whether to allow external calls (calls to undefined templates).
-     *
-     * @param allowExternalCalls Whether to allow external calls (calls to undefined templates).
-     * @return This builder.
-     */
-    public Builder setAllowExternalCalls(boolean allowExternalCalls) {
-      this.generalOptions.setAllowExternalCalls(allowExternalCalls);
-      return this;
     }
 
 
