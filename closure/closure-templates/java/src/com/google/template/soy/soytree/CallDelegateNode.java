--- conflicted
+++ resolved
@@ -42,10 +42,7 @@
  *
  * <p> Important: Do not use outside of Soy code (treat as superpackage-private).
  *
-<<<<<<< HEAD
-=======
  * @author Kai Huang
->>>>>>> 2fd66405
  */
 public class CallDelegateNode extends CallNode {
 
