/*
 * Copyright 2011 Google Inc.
 *
 * Licensed under the Apache License, Version 2.0 (the "License");
 * you may not use this file except in compliance with the License.
 * You may obtain a copy of the License at
 *
 *     http://www.apache.org/licenses/LICENSE-2.0
 *
 * Unless required by applicable law or agreed to in writing, software
 * distributed under the License is distributed on an "AS IS" BASIS,
 * WITHOUT WARRANTIES OR CONDITIONS OF ANY KIND, either express or implied.
 * See the License for the specific language governing permissions and
 * limitations under the License.
 */

package com.google.template.soy.soytree;

import com.google.common.base.Preconditions;
import com.google.common.collect.ImmutableList;
import com.google.template.soy.base.BaseUtils;
import com.google.template.soy.base.SoySyntaxException;
import com.google.template.soy.exprtree.ExprRootNode;
import com.google.template.soy.internal.base.Pair;
import com.google.template.soy.soytree.CommandTextAttributesParser.Attribute;

import java.util.Map;
import java.util.regex.Matcher;
import java.util.regex.Pattern;

import javax.annotation.Nullable;
import javax.annotation.concurrent.Immutable;


/**
 * Node representing a call to a basic template.
 *
 * <p> Important: Do not use outside of Soy code (treat as superpackage-private).
 *
<<<<<<< HEAD
=======
 * @author Kai Huang
>>>>>>> 2fd66405
 */
public class CallBasicNode extends CallNode {


  /**
   * Private helper class used by constructors. Encapsulates all the info derived from the command
   * text.
   */
  @Immutable
  protected static class CommandTextInfo extends CallNode.CommandTextInfo {

    /** The callee name string as it appears in the source code. */
    private final String srcCalleeName;

    public CommandTextInfo(
        String commandText, String srcCalleeName, boolean isPassingData,
        @Nullable ExprRootNode<?> dataExpr, @Nullable String userSuppliedPlaceholderName,
        SyntaxVersion syntaxVersion) {
      super(commandText, isPassingData, dataExpr, userSuppliedPlaceholderName, syntaxVersion);

      Preconditions.checkArgument(
          BaseUtils.isIdentifierWithLeadingDot(srcCalleeName) ||
              BaseUtils.isDottedIdentifier(srcCalleeName));
      this.srcCalleeName = srcCalleeName;
    }
  }


  /** Pattern for a callee name not listed as an attribute name="...". */
  private static final Pattern NONATTRIBUTE_CALLEE_NAME =
      Pattern.compile("^ (?! name=\" | function=\") [.\\w]+ (?= \\s | $)", Pattern.COMMENTS);

  /** Parser for the command text. */
  private static final CommandTextAttributesParser ATTRIBUTES_PARSER =
      new CommandTextAttributesParser("call",
          new Attribute("name", Attribute.ALLOW_ALL_VALUES, null),
          new Attribute("function", Attribute.ALLOW_ALL_VALUES, null),  // V1
          new Attribute("data", Attribute.ALLOW_ALL_VALUES, null));


  /** The callee name string as it appears in the source code. */
  private final String srcCalleeName;

  /** The full name of the template being called. Briefly null before being set. */
  private String calleeName;


  /**
   * @param id The id for this node.
   * @param commandTextWithoutPhnameAttr The command text with 'phname' attribute remove (if any).
   * @param userSuppliedPlaceholderName The user-supplied placeholder name, or null if not supplied
   *     or not applicable.
   * @throws SoySyntaxException If a syntax error is found.
   */
  public CallBasicNode(
      int id, String commandTextWithoutPhnameAttr, @Nullable String userSuppliedPlaceholderName)
      throws SoySyntaxException {
    this(id, parseCommandTextHelper(commandTextWithoutPhnameAttr, userSuppliedPlaceholderName),
        ImmutableList.<String>of());
  }


  /**
   * Private helper for constructor {@link #CallBasicNode(int, String, String)}.
   */
  private static final CommandTextInfo parseCommandTextHelper(
      String commandTextWithoutPhnameAttr, @Nullable String userSuppliedPlaceholderName) {

    String commandText =
        commandTextWithoutPhnameAttr +
        ((userSuppliedPlaceholderName != null) ?
            " phname=\"" + userSuppliedPlaceholderName + "\"" : "");

    SyntaxVersion syntaxVersion = SyntaxVersion.V2;

    // Handle callee name not listed as an attribute.
    Matcher ncnMatcher = NONATTRIBUTE_CALLEE_NAME.matcher(commandTextWithoutPhnameAttr);
    if (ncnMatcher.find()) {
      commandTextWithoutPhnameAttr = ncnMatcher.replaceFirst("name=\"" + ncnMatcher.group() + "\"");
    }

    Map<String, String> attributes = ATTRIBUTES_PARSER.parse(commandTextWithoutPhnameAttr);

    String nameAttribute = attributes.get("name");
    String functionAttribute = attributes.get("function");
    if ((nameAttribute == null) == (functionAttribute == null)) {
      throw SoySyntaxException.createWithoutMetaInfo(
          "The 'call' command text must contain the callee name (encountered command text \"" +
              commandTextWithoutPhnameAttr + "\").");
    }
    if (functionAttribute != null) {
      nameAttribute = functionAttribute;
      syntaxVersion = SyntaxVersion.V1;
    }

    String srcCalleeName;
    if (BaseUtils.isIdentifierWithLeadingDot(nameAttribute) ||
        BaseUtils.isDottedIdentifier(nameAttribute)) {
      srcCalleeName = nameAttribute;
    } else {
      throw SoySyntaxException.createWithoutMetaInfo(
          "Invalid callee name \"" + nameAttribute + "\" for 'call' command.");
    }

    Pair<Boolean, ExprRootNode<?>> dataAttrInfo =
        parseDataAttributeHelper(attributes.get("data"), commandText);

    return new CommandTextInfo(
        commandText, srcCalleeName, dataAttrInfo.first, dataAttrInfo.second,
        userSuppliedPlaceholderName, syntaxVersion);
  }


  /**
   * @param id The id for this node.
   * @param calleeName The full name of the template to call (including namespace).
   * @param srcCalleeName The callee name string as it appears in the source code.
   * @param useAttrStyleForCalleeName Whether to use name="..." when building command text.
   * @param isPassingData True if the call forwards the data from dataRefText to its target.
   * @param isPassingAllData True if the call forwards all data from the template that contains
   *     it to its target.
   * @param dataExpr The expression for the data to pass, or null if not applicable.
   * @param userSuppliedPlaceholderName The user-supplied placeholder name, or null if not supplied
   *     or not applicable.
   * @param syntaxVersion The syntax version for the CallBasicNode.
   * @param escapingDirectiveNames Call-site escaping directives used by strict autoescaping.
   */
  public CallBasicNode(
      int id, String calleeName, String srcCalleeName, boolean useAttrStyleForCalleeName,
      boolean isPassingData, boolean isPassingAllData, @Nullable ExprRootNode<?> dataExpr,
      @Nullable String userSuppliedPlaceholderName, SyntaxVersion syntaxVersion,
      ImmutableList<String> escapingDirectiveNames) {
    this(
        id,
        buildCommandTextInfoHelper(
            srcCalleeName, useAttrStyleForCalleeName, isPassingData, isPassingAllData, dataExpr,
            userSuppliedPlaceholderName, syntaxVersion),
        escapingDirectiveNames);

    Preconditions.checkArgument(BaseUtils.isDottedIdentifier(calleeName));
    this.calleeName = calleeName;
  }


  /**
   * Private helper for constructor
   * {@link #CallBasicNode(
   *     int, String, String, boolean, boolean, boolean, ExprRootNode, String, SyntaxVersion)}.
   */
  private static final CommandTextInfo buildCommandTextInfoHelper(
      String srcCalleeName, boolean useAttrStyleForCalleeName, boolean isPassingData,
      boolean isPassingAllData, @Nullable ExprRootNode<?> dataExpr,
      @Nullable String userSuppliedPlaceholderName, SyntaxVersion syntaxVersion) {

    Preconditions.checkArgument(
        BaseUtils.isIdentifierWithLeadingDot(srcCalleeName) ||
            BaseUtils.isDottedIdentifier(srcCalleeName));
    if (isPassingAllData) {
      Preconditions.checkArgument(isPassingData);
    }
    if (dataExpr != null) {
      Preconditions.checkArgument(isPassingData && ! isPassingAllData);
    }

    String commandText = "";
    if (syntaxVersion == SyntaxVersion.V1) {
      commandText += "function=\"" + srcCalleeName + '"';
    } else {
      if (useAttrStyleForCalleeName) {
        commandText += "name=\"" + srcCalleeName + '"';
      } else {
        commandText += srcCalleeName;
      }
    }
    if (isPassingAllData) {
      commandText += " data=\"all\"";
    } else if (isPassingData) {
      assert dataExpr != null;  // suppress warnings
      commandText += " data=\"" + dataExpr.toSourceString() + '"';
    }
    if (userSuppliedPlaceholderName != null) {
      commandText += " phname=\"" + userSuppliedPlaceholderName + '"';
    }

    return new CommandTextInfo(
        commandText, srcCalleeName, isPassingData, dataExpr, userSuppliedPlaceholderName,
        syntaxVersion);
  }


  /**
   * Private helper constructor used by both of the constructors
   * {@link #CallBasicNode(int, String, String)} and
   * {@link #CallBasicNode(
   *     int, String, String, boolean, boolean, boolean, ExprRootNode, String, SyntaxVersion)}.
   *
   * @param id The id for this node.
   * @param commandTextInfo All the info derived from the command text.
   * @param escapingDirectiveNames Call-site escaping directives used by strict autoescaping.
   */
  private CallBasicNode(int id, CommandTextInfo commandTextInfo,
      ImmutableList<String> escapingDirectiveNames) {
    super(id, "call", commandTextInfo, escapingDirectiveNames);
    this.srcCalleeName = commandTextInfo.srcCalleeName;
    this.calleeName = null;  // to be set later by SetFullCalleeNamesVisitor
  }


  /**
   * Copy constructor.
   * @param orig The node to copy.
   */
  protected CallBasicNode(CallBasicNode orig) {
    super(orig);
    this.srcCalleeName = orig.srcCalleeName;
    this.calleeName = orig.calleeName;
  }


  @Override public Kind getKind() {
    return Kind.CALL_BASIC_NODE;
  }


  /** Returns the callee name string as it appears in the source code. */
  public String getSrcCalleeName() {
    return srcCalleeName;
  }


  /**
   * Sets the full name of the template being called (must not be a partial name).
   * @param calleeName The full name of the template being called.
   */
  public void setCalleeName(String calleeName) {
    Preconditions.checkState(this.calleeName == null);
    Preconditions.checkArgument(BaseUtils.isDottedIdentifier(calleeName));
    this.calleeName = calleeName;
  }


  /** Returns the full name of the template being called, or null if not yet set. */
  public String getCalleeName() {
    return calleeName;
  }


  @Override public CallBasicNode clone() {
    return new CallBasicNode(this);
  }

}<|MERGE_RESOLUTION|>--- conflicted
+++ resolved
@@ -37,10 +37,7 @@
  *
  * <p> Important: Do not use outside of Soy code (treat as superpackage-private).
  *
-<<<<<<< HEAD
-=======
  * @author Kai Huang
->>>>>>> 2fd66405
  */
 public class CallBasicNode extends CallNode {
 
