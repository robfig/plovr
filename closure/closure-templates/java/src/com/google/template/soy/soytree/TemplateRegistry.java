--- conflicted
+++ resolved
@@ -36,6 +36,7 @@
  *
  * <p> Important: Do not use outside of Soy code (treat as superpackage-private).
  *
+ * @author Kai Huang
  */
 public class TemplateRegistry {
 
@@ -291,15 +292,11 @@
       DelTemplateKey delTemplateKey, Set<String> activeDelPackageNames)
       throws DelegateTemplateConflictException {
 
-<<<<<<< HEAD
-    List<DelegateTemplateDivision> divisions = delTemplatesMap.get(delTemplateName);
-=======
     List<DelegateTemplateDivision> divisions = delTemplatesMap.get(delTemplateKey);
     if (divisions == null && delTemplateKey.variant.length() > 0) {
       // Fallback to empty variant.
       divisions = delTemplatesMap.get(new DelTemplateKey(delTemplateKey.name, ""));
     }
->>>>>>> 2fd66405
     if (divisions == null) {
       return null;
     }
