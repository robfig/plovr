--- conflicted
+++ resolved
@@ -22,10 +22,7 @@
 
 
 /**
-<<<<<<< HEAD
-=======
  * @author Kai Huang
->>>>>>> 2fd66405
  */
 public abstract class SoyAbstractTofuFunction implements SoyJavaRuntimeFunction, SoyTofuFunction {
 
