--- conflicted
+++ resolved
@@ -45,6 +45,7 @@
  *
  * <p> The rendered output will be appended to the Appendable provided to the constructor.
  *
+ * @author Kai Huang
  */
 class PrerenderVisitor extends RenderVisitor {
 
@@ -53,27 +54,16 @@
    * @param soyJavaRuntimeDirectivesMap Map of all SoyJavaRuntimePrintDirectives (name to
    *     directive).
    * @param preevalVisitorFactory Factory for creating an instance of PreevalVisitor.
-<<<<<<< HEAD
-   * @param prerenderVisitorFactory Factory for creating an instance of PrerenderVisitor.
-   * @param outputSb The Appendable to append the output to.
-=======
    * @param outputBuf The Appendable to append the output to.
->>>>>>> 2fd66405
    * @param templateRegistry A registry of all templates.
    * @param data The current template data.
    * @param env The current environment, or null if this is the initial call.
    */
   PrerenderVisitor(
       Map<String, SoyJavaRuntimePrintDirective> soyJavaRuntimeDirectivesMap,
-<<<<<<< HEAD
-      PreevalVisitorFactory preevalVisitorFactory, PrerenderVisitorFactory prerenderVisitorFactory,
-      Appendable outputSb, @Nullable TemplateRegistry templateRegistry,
-      @Nullable SoyMapData data, @Nullable Deque<Map<String, SoyData>> env) {
-=======
       PreevalVisitorFactory preevalVisitorFactory, Appendable outputBuf,
       @Nullable TemplateRegistry templateRegistry, SoyMapData data,
       @Nullable Deque<Map<String, SoyData>> env) {
->>>>>>> 2fd66405
 
     super(
         soyJavaRuntimeDirectivesMap, preevalVisitorFactory, outputBuf,
