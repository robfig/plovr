--- conflicted
+++ resolved
@@ -24,15 +24,12 @@
 /**
  * Exception for Soy syntax errors.
  *
-<<<<<<< HEAD
-=======
  * <p> Important: Users outside of Soy code may call the getters on a SoySyntaxException object
  * created by the Soy compiler, but should not create or mutate SoySyntaxException objects
  * themselves (treat constructors, creation functions, and mutating methods as
  * superpackage-private).
  *
  * @author Kai Huang
->>>>>>> 2fd66405
  */
 public class SoySyntaxException extends RuntimeException {
 
@@ -232,7 +229,7 @@
 
   /**
    * @return The original error message from the Soy compiler without any
-   *     metadata about the location where the error appears.
+   *     metadata about the location where the error appears.  
    */
   public String getOriginalMessage() {
     return super.getMessage();
