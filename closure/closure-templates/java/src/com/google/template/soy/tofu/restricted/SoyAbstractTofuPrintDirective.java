/*
 * Copyright 2011 Google Inc.
 *
 * Licensed under the Apache License, Version 2.0 (the "License");
 * you may not use this file except in compliance with the License.
 * You may obtain a copy of the License at
 *
 *     http://www.apache.org/licenses/LICENSE-2.0
 *
 * Unless required by applicable law or agreed to in writing, software
 * distributed under the License is distributed on an "AS IS" BASIS,
 * WITHOUT WARRANTIES OR CONDITIONS OF ANY KIND, either express or implied.
 * See the License for the specific language governing permissions and
 * limitations under the License.
 */

package com.google.template.soy.tofu.restricted;

import com.google.template.soy.data.SoyData;
import com.google.template.soy.shared.restricted.SoyJavaRuntimePrintDirective;

import java.util.List;


/**
<<<<<<< HEAD
=======
 * @author Kai Huang
>>>>>>> 2fd66405
 */
public abstract class SoyAbstractTofuPrintDirective
    implements SoyJavaRuntimePrintDirective, SoyTofuPrintDirective {


  @Override public SoyData applyForTofu(SoyData value, List<SoyData> args) {
    return apply(value, args);
  }

}<|MERGE_RESOLUTION|>--- conflicted
+++ resolved
@@ -23,10 +23,7 @@
 
 
 /**
-<<<<<<< HEAD
-=======
  * @author Kai Huang
->>>>>>> 2fd66405
  */
 public abstract class SoyAbstractTofuPrintDirective
     implements SoyJavaRuntimePrintDirective, SoyTofuPrintDirective {
