/*
 * Copyright 2008 Google Inc.
 *
 * Licensed under the Apache License, Version 2.0 (the "License");
 * you may not use this file except in compliance with the License.
 * You may obtain a copy of the License at
 *
 *     http://www.apache.org/licenses/LICENSE-2.0
 *
 * Unless required by applicable law or agreed to in writing, software
 * distributed under the License is distributed on an "AS IS" BASIS,
 * WITHOUT WARRANTIES OR CONDITIONS OF ANY KIND, either express or implied.
 * See the License for the specific language governing permissions and
 * limitations under the License.
 */
//
// JavaCC grammar specification for the body of a Soy template.
//
// @author Kai Huang


// =================================================================================================
// Options
// =================================================================================================

options {
  JDK_VERSION = "1.7";
  STATIC = false;
  UNICODE_INPUT = true;
}


// =================================================================================================
// Parser class
// =================================================================================================


PARSER_BEGIN(TemplateParser)

package com.google.template.soy.soyparse;

import com.google.common.base.CharMatcher;
import com.google.common.base.Joiner;
import com.google.common.base.Preconditions;
import com.google.common.collect.ImmutableMap;
import com.google.common.collect.Lists;
import com.google.template.soy.base.IdGenerator;
import com.google.template.soy.base.SourceLocation;
import com.google.template.soy.base.SoySyntaxException;
import com.google.template.soy.soytree.CallBasicNode;
import com.google.template.soy.soytree.CallDelegateNode;
import com.google.template.soy.soytree.CallNode;
import com.google.template.soy.soytree.CallParamContentNode;
import com.google.template.soy.soytree.CallParamNode;
import com.google.template.soy.soytree.CallParamValueNode;
import com.google.template.soy.soytree.CssNode;
import com.google.template.soy.soytree.DebuggerNode;
import com.google.template.soy.soytree.ForNode;
import com.google.template.soy.soytree.ForeachIfemptyNode;
import com.google.template.soy.soytree.ForeachNode;
import com.google.template.soy.soytree.ForeachNonemptyNode;
import com.google.template.soy.soytree.IfCondNode;
import com.google.template.soy.soytree.IfElseNode;
import com.google.template.soy.soytree.IfNode;
import com.google.template.soy.soytree.LetContentNode;
import com.google.template.soy.soytree.LetNode;
import com.google.template.soy.soytree.LetValueNode;
import com.google.template.soy.soytree.LogNode;
import com.google.template.soy.soytree.MsgHtmlTagNode;
import com.google.template.soy.soytree.MsgNode;
import com.google.template.soy.soytree.MsgPlaceholderNode;
import com.google.template.soy.soytree.MsgPluralCaseNode;
import com.google.template.soy.soytree.MsgPluralDefaultNode;
import com.google.template.soy.soytree.MsgPluralNode;
import com.google.template.soy.soytree.MsgSelectCaseNode;
import com.google.template.soy.soytree.MsgSelectDefaultNode;
import com.google.template.soy.soytree.MsgSelectNode;
import com.google.template.soy.soytree.PrintDirectiveNode;
import com.google.template.soy.soytree.PrintNode;
import com.google.template.soy.soytree.RawTextNode;
import com.google.template.soy.soytree.SoyNode;
import com.google.template.soy.soytree.SoyNode.CommandNode;
import com.google.template.soy.soytree.SoyNode.MsgPlaceholderInitialNode;
import com.google.template.soy.soytree.SoyNode.StandaloneNode;
import com.google.template.soy.soytree.SoyNode.StatementNode;
import com.google.template.soy.soytree.SoySyntaxExceptionUtils;
import com.google.template.soy.soytree.SwitchCaseNode;
import com.google.template.soy.soytree.SwitchDefaultNode;
import com.google.template.soy.soytree.SwitchNode;

import java.io.*;
import java.util.*;
import java.util.regex.*;


/**
 * This parser's specification is in TemplateParser.jj, which is read by JavaCC and transformed
 * into TemplateParser.java. To modify this parser, please edit TemplateParser.jj. Do not edit
 * TemplateParser.java directly.
 *
 * <p> Important: Do not use outside of Soy code (treat as superpackage-private).
 *
 * <pre>
 * This parser parses the body of a Soy template:
 *
 * 1. Comments:
 *    + Comments are only allowed outside of Soy tags.
 *    + Standard "//" for a rest-of-line comment. Must appear at start of line or after a space.
 *    + Standard slash-star (/*) ... star-slash (*&#47;) for a block comment.
 *
 * 2. Soy tag format:
 *    + Can be delimited by single braces "{...}" or double braces "{{...}}".
 *    + Soy tags delimited by double braces are allowed to contain single braces within.
 *    + Some Soy tags are allowed to end in "/}" or "/}}" to denote immediate ending of a block.
 *    + It is an error to use "/}" or "/}}" when it's not applicable to the command.
 *    + If there is a command name, it must come immediately after the opening delimiter.
 *    + The command name must be followed by either the closing delimiter (if the command does not
 *      take any command text) or a whitespace (if the command takes command text).
 *    + It is an error to provide command text when it's not applicable, and vice versa.
 *    + This parser does not parse command text (that will be separate).
 *    Examples:
 *    {print $boo}   // explicit 'print' command
 *    {$boo.foo}   // implicit 'print' command
 *    {printer}   // implicit 'print' command (the prefix 'print' here is not a command name)
 *    {\n}   // a command that doesn't take any command text
 *    {call .gooMoo data="all" /}   // self-ending block
 *    {call .gooMoo data="all"}...{/call}   // block with separate start and end tags
 *
 * 3. Raw text:
 *    + Raw text is fixed text that will be part of the template output. There are 3 types.
 *    + Any text outside of Soy tags is raw text.
 *    + There are 7 special character commands that produce raw text strings:
 *      {sp} = space   {nil} = empty string   {\n} = newline (line feed)   {\r} = carriage return
 *      {\t} = tab   {lb} = left brace   {rb} = right brace
 *    + A section of raw text (may contain braces) can be enclosed within a 'literal' block:
 *      {literal}...{/literal}
 *
 * 4. Msg blocks:
 *    + A block between 'msg' and '/msg' tags represents a message for translation.
 *    + It is an error to nest 'msg' blocks.
 *    + Within a 'msg' block, the parsing of Soy tags is the same. The only difference is that we
 *      also recognize "&lt;" and "&gt;" as opening and closing an HTML tag. This is because each
 *      HTML tag as a whole needs to be turned into a single placeholder in the message.
 *    Example:
 *    {msg desc="Event title."}
 *      Join event &lt;a href="{$event.url}"&gt;{$event.title}&lt;/a&gt;.
 *    {/msg}
 *
 * 5. Other Soy commands:
 *    {print ...}
 *    {...}    // implied 'print' command
 *    {css ...}
 *    {let ... /}
 *    {let ...}...{/let}
 *    {if ...}...{elseif ...}...{else ...}...{/if}
 *    {switch ...}{case ...}...{default}...{/switch}
 *    {foreach ...}...{ifempty}...{/foreach}
 *    {for ...}...{/for}
 *    {call ... /}
 *    {delcall ... /}
 *    {call ...}{param ... /}{param ...}...{/param}{/call}
 *    {delcall ...}{param ... /}{param ...}...{/param}{/delcall}
 *    {log}...{/log}
 *    {debugger}
 *
 * 6. Misc:
 *    + The following commands are not allowed to appear in a template:
 *      {namespace ...}   {template ...}   {/template}
 * </pre>
 *
 */
public class TemplateParser {


  /**
   * Parsed content and information about the source from which it is derived.
   */
  static final class SourceItemInfo<T> {

    /** Content derived from tokens. */
    final T parsedContent;

    /**
     * Line number as counted from the start of the template body (1-indexed).
     * To convert this to a line number relative to the entire source file, add
     * {@link TemplateParser#lineNumOffset}.
     */
    final int lineNum;


    SourceItemInfo(T parsedContent, int lineNum) {
      this.parsedContent = parsedContent;
      this.lineNum = lineNum;
    }
  }


  /** Regex string used in patterns below. Note the first set of spaces is reluctant. */
  private static final String LINE_BOUNDARY_REGEX = "\\s*?(\\n|\\r)\\s*";

  /** Pattern for a line boundary. */
  private static final Pattern LINE_BOUNDARY_PATTERN = Pattern.compile(LINE_BOUNDARY_REGEX);

  /** Pattern for a line boundary appearing at the start edge of the string being matched. */
  private static final Pattern START_EDGE_LINE_BOUNDARY_PATTERN =
      Pattern.compile("^" + LINE_BOUNDARY_REGEX);

  /** Pattern for a line boundary appearing at the end edge of the string being matched. */
  private static final Pattern END_EDGE_LINE_BOUNDARY_PATTERN =
      Pattern.compile(LINE_BOUNDARY_REGEX + "$");

  /** Pattern for a line boundary not appearing at either edge of the string being matched. */
  private static final Pattern NONEDGE_LINE_BOUNDARY_PATTERN =
      Pattern.compile("(?<=\\S)" + LINE_BOUNDARY_REGEX + "(?=\\S)");

  /** Path of source file being parsed. This is descriptive, not a means to refetch the source. */
  // Should be marked 'final' (except JavaCC-generated constructors do not init it).
  private String filePath;

  /** The number of lines that precede the start of the template being parsed. */
  // Should be marked 'final' (except JavaCC-generated constructors do not init it).
  private int lineNumOffset;

  /** Node id generator for the tree being built. */
  private IdGenerator nodeIdGen;


  /**
   * Constructor that takes a reader object providing the input.
   * Important: The input should end with a newline sequence (one of "\n", "\r", or "\r\n").
   *
   * @param input The input to parse. This reader will not be closed by this parser.
   * @param nodeIdGen The node id generator for the tree being built.
   */
  public TemplateParser(
      Reader input, String filePath, int templateBodyStartLine, IdGenerator nodeIdGen) {
    this(input);
    this.filePath = filePath;
    // Line numbers are 1-indexed but offsets are not.
    this.lineNumOffset = templateBodyStartLine - 1;
    this.nodeIdGen = nodeIdGen;
  }


  /**
   * Constructor that takes a string input.
   * Important: The input should end with a newline sequence (one of "\n", "\r", or "\r\n").
   *
   * @param input The input to parse.
   * @param filePath File path or uri describing where the input is from. Used for reporting.
   * @param templateBodyStartLine The start line for input, 1-indexed.
   * @param nodeIdGen The node id generator for the tree being built.
   */
  public TemplateParser(
      String input, String filePath, int templateBodyStartLine, IdGenerator nodeIdGen) {
    this(new StringReader(input), filePath, templateBodyStartLine, nodeIdGen);
  }


  /**
   * Attempts to parse the input as the body of a Soy template.
   * @throws TokenMgrError When the input has a token error.
   * @throws ParseException When the input has a parse error.
   */
  public List<StandaloneNode> parseTemplateBody()
      throws SoySyntaxException, TokenMgrError, ParseException {
    Preconditions.checkNotNull(nodeIdGen);
    return TemplateBodyInput();
  }


  /** Map from special character command names to their respective raw text strings. */
  private static final Map<String, String> SPECIAL_CHAR_CMD_NAME_TO_RAW_TEXT =
      ImmutableMap.<String, String>builder()
          .put("sp", " ").put("nil", "").put("\\n", "\n").put("\\r", "\r").put("\\t", "\t")
          .put("lb", "{").put("rb", "}")
          .build();


  /**
   * @param lineNum A 1-indexed line number into the input source text of this template (the input
   *     passed to this parser's constructor).
   */
  private SourceLocation createSrcLoc(int lineNum) {
    return new SourceLocation(filePath, lineNumOffset + lineNum);
  }


  /**
   * Sets the source location for the given Soy node.
   * @param node The node to set source location on.
   * @param lineNum A 1-indexed line number into the input source text of this template (the input
   *     passed to this parser's constructor).
   * @return The given node, for convenience.
   */
  private <T extends SoyNode> T setSrcLoc(T node, int lineNum) {
    node.setSourceLocation(createSrcLoc(lineNum));
    return node;
  }

}

PARSER_END(TemplateParser)


// =================================================================================================
// Tokens
// =================================================================================================


TOKEN_MGR_DECLS:
{

  /** Enum for the two types of Soy tag delimiters. */
  private static enum SoyTagDelimiter {
    SINGLE_BRACES, DOUBLE_BRACES;
  }


  /**
   * Within a Soy tag, this records what the opening delimiter was (affects what is allowed in the
   * command text and what the closing delimiter should be). Not applicable outside of Soy tags.
   */
  private SoyTagDelimiter currSoyTagDelim = SoyTagDelimiter.SINGLE_BRACES;

  /**
   * Within some Soy tags (the commands requiring special case processing), this records the
   * current command name. Within the rest of the Soy tags, this should be null. Not applicable
   * outside of Soy tags.
   */
  private String currCmdName = null;

  /**
   * Whether we're currently within a 'literal' block. Currently only used to tell when we should
   * be switching to state IN_LITERAL_BLOCK.
   */
  private boolean isInLiteralBlock = false;

  /**
   * Whether we're within a 'msg' block. We need to record this because we sometimes leave
   * states DEFAULT* (e.g. to parse a Soy tag) and then when we're done, we need to know which
   * DEFAULT* state to return to. See switchToStateDefault*() below.
   */
  private boolean isInMsgBlock = false;

  /** Whether we're within an HTML tag. Only applicable within a 'msg' block */
  private boolean isInMsgHtmlTag = false;


  /**
   * Special case processing for tags without command text.
   */
  private void handleSpecialCaseCmdsWithoutCmdText(Token matchedToken) {

    if (currCmdName == null) {
      return;  // not a special case command

    } else if (currCmdName.equals("literal")) {
      isInLiteralBlock = true;

    } else if (currCmdName.equals("/literal")) {
      throwTokenMgrError("Found '/literal' tag outside of any 'literal' block", matchedToken);

    } else if (currCmdName.equals("msg")) {
      throwTokenMgrError("Tag 'msg' must have command text", matchedToken);

    } else if (currCmdName.equals("/msg")) {
      if (!isInMsgBlock) {
        throwTokenMgrError("Found unmatched '/msg' tag outside of any 'msg' block", matchedToken);
      }
      if (isInMsgHtmlTag) {
        throwTokenMgrError(
            "Found '/msg' tag while within an HTML tag in a 'msg' block. Please close the HTML" +
            " tag before ending the 'msg' block", matchedToken);
      }
      isInMsgBlock = false;

    } else {
      throw new AssertionError();
    }
  }


  /**
   * Special case processing for tags with command text.
   */
  private void handleSpecialCaseCmdsWithCmdText(Token matchedToken) {

    if (currCmdName == null) {
      return;  // not a special case command

    } else if (currCmdName.equals("literal")) {
      throwTokenMgrError("Tag 'literal' must not have command text", matchedToken);

    } else if (currCmdName.equals("/literal")) {
      throwTokenMgrError("Found '/literal' tag outside of any 'literal' block", matchedToken);

    } else if (currCmdName.equals("msg")) {
      if (isInMsgBlock) {
        throwTokenMgrError("Nested 'msg' tags not allowed", matchedToken);
      }
      isInMsgBlock = true;
      isInMsgHtmlTag = false;

    } else if (currCmdName.equals("/msg")) {
      throwTokenMgrError("Tag '/msg' must not have command text", matchedToken);

    } else {
      throw new AssertionError();
    }
  }


  /**
   * Helper for lexical actions to switch back to one of the states DEFAULT or
   * DEFAULT_IN_MSG_BLOCK_AT_SOL, depending on whether we're currently within a 'msg' block.
   *
   * Note: DEFAULT should really be named DEFAULT_AT_SOL, but since we have to jump through a lot of
   * hoops to change the starting state name in JavaCC, I opted to leave it as DEFAULT.
   */
  private void switchToStateDefaultAtSol() {
    if (isInMsgBlock) {
      SwitchTo(DEFAULT_IN_MSG_BLOCK_AT_SOL);
    } else {
      SwitchTo(DEFAULT);
    }
  }


  /**
   * Helper for lexical actions to switch back to one of the states DEFAULT_NOT_SOL or
   * DEFAULT_IN_MSG_BLOCK_NOT_SOL, depending on whether we're currently within a 'msg' block.
   */
  private void switchToStateDefaultNotSol() {
    if (isInMsgBlock) {
      SwitchTo(DEFAULT_IN_MSG_BLOCK_NOT_SOL);
    } else {
      SwitchTo(DEFAULT_NOT_SOL);
    }
  }


  /**
   * Helper for lexical actions to switch to one of the states DEFAULT_NOT_SOL,
   * DEFAULT_IN_MSG_BLOCK_NOT_SOL, or IN_LITERAL_BLOCK, depending on whether we're currently within
   * a 'literal' block, a 'msg' block (but not a 'literal' block), or neither.
   */
  private void switchToStateDefaultNotSolOrLiteral() {
    if (isInLiteralBlock) {
      SwitchTo(IN_LITERAL_BLOCK);
    } else if (isInMsgBlock) {
      SwitchTo(DEFAULT_IN_MSG_BLOCK_NOT_SOL);
    } else {
      SwitchTo(DEFAULT_NOT_SOL);
    }
  }


  /**
   * Helper for lexical actions to switch to one of the states AFTER_CMD_NAME_1 or AFTER_CMD_NAME_2,
   * depending on the current Soy tag's opening delimiter.
   */
  private void switchToStateAfterCmdName() {
    if (currSoyTagDelim == SoyTagDelimiter.SINGLE_BRACES) {
      SwitchTo(AFTER_CMD_NAME_1);
    } else {
      SwitchTo(AFTER_CMD_NAME_2);
    }
  }


  /**
   * Helper for lexical actions to switch to one of the states IN_CMD_TEXT_1 or IN_CMD_TEXT_2,
   * depending on the current Soy tag's opening delimiter.
   */
  private void switchToStateInCmdText() {
    if (currSoyTagDelim == SoyTagDelimiter.SINGLE_BRACES) {
      SwitchTo(IN_CMD_TEXT_1);
    } else {
      SwitchTo(IN_CMD_TEXT_2);
    }
  }


  /**
   * Creates a new TokenMgrError with the given message and line/column numbers and throws it.
   * @param message The error message. Should not end with a period because the suffix
   *     " [line ..., column ...]" will be appended.
   * @param matchedToken The current matched token to get the line/column numbers from.
   * @throws TokenMgrError Always.
   */
  private static void throwTokenMgrError(String message, Token matchedToken) throws TokenMgrError {
    throw new TokenMgrError(message + " [line " + matchedToken.beginLine +
                            ", column " + matchedToken.beginColumn + "].",
                            TokenMgrError.LEXICAL_ERROR);
  }

}


// -------------------------------------------------------------------------------------------------
// Comment.

// Comments are only recognized in states DEFAULT*.

// Note: DEFAULT should really be named DEFAULT_AT_SOL, but since we have to jump through a lot of
// hoops to change the starting state name in JavaCC, I opted to leave it as DEFAULT.

// The only difference between DEFAULT*_AT_SOL and DEFAULT*_NOT_SOL is that the former allow a line
// comment to start without preceding whitespace.

<DEFAULT, DEFAULT_NOT_SOL, DEFAULT_IN_MSG_BLOCK_AT_SOL, DEFAULT_IN_MSG_BLOCK_NOT_SOL> SKIP:
{
  < BLOCK_COMMENT_START: "/*" > : IN_COMMENT_BLOCK
}

<DEFAULT, DEFAULT_IN_MSG_BLOCK_AT_SOL> SKIP:
{
  < LINE_COMMENT_AT_SOL: ( <WS_NOT_NL> )? "//" ( <NOT_NL> )* >
  { switchToStateDefaultNotSol(); }
}

<DEFAULT_NOT_SOL, DEFAULT_IN_MSG_BLOCK_NOT_SOL> SKIP:
{
  < LINE_COMMENT_NOT_SOL: <WS_NOT_NL> "//" ( <NOT_NL> )* >
}

<IN_COMMENT_BLOCK> SKIP:
{
  < BLOCK_COMMENT_END: "*/" > { switchToStateDefaultNotSol(); }
|
  < BLOCK_COMMENT_CHAR: <ANY_CHAR> >
}


// -------------------------------------------------------------------------------------------------
// Soy tag.


// ------------ Step 1: Match the opening delimiter (single or double left brace) ------------

<DEFAULT, DEFAULT_NOT_SOL, DEFAULT_IN_MSG_BLOCK_AT_SOL, DEFAULT_IN_MSG_BLOCK_NOT_SOL> TOKEN:
{
  < SOY_TAG_OPEN_1: "{" >
  { currSoyTagDelim = SoyTagDelimiter.SINGLE_BRACES; }
  : AFTER_SOY_TAG_OPEN
|
  < SOY_TAG_OPEN_2: "{{" >
  { currSoyTagDelim = SoyTagDelimiter.DOUBLE_BRACES; }
  : AFTER_SOY_TAG_OPEN
}

// Error check: Unmatched right brace.
<DEFAULT, DEFAULT_NOT_SOL, DEFAULT_IN_MSG_BLOCK_AT_SOL, DEFAULT_IN_MSG_BLOCK_NOT_SOL> TOKEN:
{
  < XXX_UNMATCHED_RIGHT_BRACE_1: "}" >
  { throwTokenMgrError("Unmatched right brace '}'", matchedToken); }
|
  < XXX_UNMATCHED_RIGHT_BRACE_2: "}}" >
  { throwTokenMgrError("Unmatched double right brace '}}'", matchedToken); }
}


// ------------ Step 2: Maybe match a command name ------------

<AFTER_SOY_TAG_OPEN> TOKEN:
{
  < CMD_NAME_SP: "sp" > { switchToStateAfterCmdName(); }
| < CMD_NAME_NIL : "nil" > { switchToStateAfterCmdName(); }
| < CMD_NAME_LF : "\\n" > { switchToStateAfterCmdName(); }
| < CMD_NAME_CR : "\\r" > { switchToStateAfterCmdName(); }
| < CMD_NAME_TAB : "\\t" > { switchToStateAfterCmdName(); }
| < CMD_NAME_LB : "lb" > { switchToStateAfterCmdName(); }
| < CMD_NAME_RB : "rb" > { switchToStateAfterCmdName(); }

| < CMD_NAME_LITERAL : "literal" >
  { currCmdName = "literal";  // record command name for special case handling
    switchToStateAfterCmdName();
  }
| < CMD_NAME_END_LITERAL : "/literal" >
  { currCmdName = "/literal";  // record command name for special case handling
    switchToStateAfterCmdName();
  }

| < CMD_NAME_MSG : "msg" >
  { currCmdName = "msg";  // record command name for special case handling
    switchToStateAfterCmdName();
  }
| < CMD_NAME_END_MSG : "/msg" >
  { currCmdName = "/msg";  // record command name for special case handling
    switchToStateAfterCmdName();
  }

| < CMD_NAME_PLURAL : "plural" > { switchToStateAfterCmdName(); }
| < CMD_NAME_END_PLURAL : "/plural" > { switchToStateAfterCmdName(); }

| < CMD_NAME_SELECT : "select" > { switchToStateAfterCmdName(); }
| < CMD_NAME_END_SELECT : "/select" > { switchToStateAfterCmdName(); }

| < CMD_NAME_PRINT : "print" > { switchToStateAfterCmdName(); }

| < CMD_NAME_CSS : "css" > { switchToStateAfterCmdName(); }

| < CMD_NAME_LET : "let" > { switchToStateAfterCmdName(); }
| < CMD_NAME_END_LET : "/let" > { switchToStateAfterCmdName(); }

| < CMD_NAME_IF : "if" > { switchToStateAfterCmdName(); }
| < CMD_NAME_ELSEIF : "elseif" > { switchToStateAfterCmdName(); }
| < CMD_NAME_ELSE : "else" > { switchToStateAfterCmdName(); }
| < CMD_NAME_END_IF : "/if" > { switchToStateAfterCmdName(); }

| < CMD_NAME_SWITCH : "switch" > { switchToStateAfterCmdName(); }
| < CMD_NAME_END_SWITCH : "/switch" > { switchToStateAfterCmdName(); }

| < CMD_NAME_FOREACH : "foreach" > { switchToStateAfterCmdName(); }
| < CMD_NAME_IFEMPTY : "ifempty" > { switchToStateAfterCmdName(); }
| < CMD_NAME_END_FOREACH : "/foreach" > { switchToStateAfterCmdName(); }

| < CMD_NAME_FOR : "for" > { switchToStateAfterCmdName(); }
| < CMD_NAME_END_FOR : "/for" > { switchToStateAfterCmdName(); }

| < CMD_NAME_ANY_CALL : "call" | "delcall" > { switchToStateAfterCmdName(); }
| < CMD_NAME_END_ANY_CALL : "/call" | "/delcall" > { switchToStateAfterCmdName(); }
| < CMD_NAME_PARAM : "param" > { switchToStateAfterCmdName(); }
| < CMD_NAME_END_PARAM : "/param" > { switchToStateAfterCmdName(); }

| < CMD_NAME_LOG : "log" > { switchToStateAfterCmdName(); }
| < CMD_NAME_END_LOG : "/log" > { switchToStateAfterCmdName(); }
| < CMD_NAME_DEBUGGER : "debugger" > { switchToStateAfterCmdName(); }

// Shared commands.
| < CMD_NAME_CASE : "case" > { switchToStateAfterCmdName(); }
| < CMD_NAME_DEFAULT : "default" > { switchToStateAfterCmdName(); }

// The following commands should never appear within a template. They would cause a parse error
// since they don't have corresponding nonterminals in the grammar.
| < CMD_NAME_NAMESPACE : "namespace" > { switchToStateAfterCmdName(); }
| < CMD_NAME_TEMPLATE : "template" > { switchToStateAfterCmdName(); }
| < CMD_NAME_END_TEMPLATE : "/template" > { switchToStateAfterCmdName(); }
}

// If we don't find a command name, then match nothing, but switch to state IN_CMD_TEXT_*.
<AFTER_SOY_TAG_OPEN> SKIP:
{
  < XXX_NO_CMD_NAME: "" > { switchToStateInCmdText(); }
}

// Error check: First character in a Soy tag must not be a brace character.
<AFTER_SOY_TAG_OPEN> TOKEN:
{
  < XXX_BRACE_AFTER_SOY_TAG_OPEN: <BRACE> >
  { throwTokenMgrError(
        "First character in a Soy tag must not be a brace character (consider inserting a space" +
        " before the brace character)", matchedToken);
  }
}


// ------------ Step 3: Check the character after the command name ------------
// Case 1: Tag close. This indicates a command name with no command text.
// Case 2: Whitespace. This indicates a command name with command text to follow.
// Case 3: Not case 1 or 2 (i.e. not command boundary). This indicates that it's not actually a
//         command name. It's just a freak case where the first few characters of the expression
//         for an implied-'print' command happens to be the same string as a command name.

<AFTER_CMD_NAME_1> TOKEN:
{
  < REG_SOY_TAG_CLOSE_AFTER_CMD_NAME_1: "}" >
  { handleSpecialCaseCmdsWithoutCmdText(matchedToken);
    currCmdName = null;  // clear command name since we're out of the tag
    switchToStateDefaultNotSolOrLiteral();  // note: may switch to state IN_LITERAL_BLOCK
  }
|
  < SELF_ENDING_SOY_TAG_CLOSE_AFTER_CMD_NAME_1: "/}" >
  { handleSpecialCaseCmdsWithoutCmdText(matchedToken);
    currCmdName = null;  // clear command name since we're out of the tag
    switchToStateDefaultNotSolOrLiteral();  // note: may switch to state IN_LITERAL_BLOCK
  }
}

<AFTER_CMD_NAME_2> TOKEN:
{
  < REG_SOY_TAG_CLOSE_AFTER_CMD_NAME_2: "}}" >
  { handleSpecialCaseCmdsWithoutCmdText(matchedToken);
    currCmdName = null;  // clear command name since we're out of the tag
    switchToStateDefaultNotSolOrLiteral();  // note: may switch to state IN_LITERAL_BLOCK
  }
|
  < SELF_ENDING_SOY_TAG_CLOSE_AFTER_CMD_NAME_2: "/}}" >
  { handleSpecialCaseCmdsWithoutCmdText(matchedToken);
    currCmdName = null;  // clear command name since we're out of the tag
    switchToStateDefaultNotSolOrLiteral();  // note: may switch to state IN_LITERAL_BLOCK
  }
}

<AFTER_CMD_NAME_1, AFTER_CMD_NAME_2> TOKEN:
{
  < WS_AFTER_CMD_NAME: <WS> >
  { handleSpecialCaseCmdsWithCmdText(matchedToken);
    switchToStateInCmdText();
  }
|
  < NOT_CMD_NAME_BOUNDARY_AFTER_CMD_NAME: "" > { switchToStateInCmdText(); }
}


// ------------ Step 4: Match the command text and closing delimiter ------------
// Note: For each rule, we need two versions (for Soy tags delimited by single and double braces).

<IN_CMD_TEXT_1, IN_CMD_TEXT_2> TOKEN:
{
  < CMD_TEXT_DIRECTIVE_NAME: "|" <IDENT> >
|
  < CMD_TEXT_PHNAME_ATTR: <WS_CHAR> "phname=\"" <IDENT> "\"" >
|
  < XXX_CMD_TEXT_PHNAME_NOT_IDENT: <WS_CHAR> "phname=\"" ( ~["\""] )* "\"" >
  { throwTokenMgrError(
        "Found 'phname' attribute that is not a valid identifier (" + matchedToken.image + ")",
        matchedToken);
  }
}

<IN_CMD_TEXT_1> TOKEN:
{
  < CMD_TEXT_CHAR_1: <NOT_BRACE> >
}

<IN_CMD_TEXT_2> TOKEN:
{
  < CMD_TEXT_CHAR_2: <ANY_CHAR> >
}

<IN_CMD_TEXT_1> TOKEN:
{
  < REG_SOY_TAG_CLOSE_AFTER_CMD_TEXT_1: "}" >
  { currCmdName = null;  // clear command name since we're out of the tag
    switchToStateDefaultNotSol();
  }
|
  < SELF_ENDING_SOY_TAG_CLOSE_AFTER_CMD_TEXT_1: "/}" >
  { currCmdName = null;  // clear command name since we're out of the tag
    switchToStateDefaultNotSol();
  }
}

<IN_CMD_TEXT_2> TOKEN:
{
  < REG_SOY_TAG_CLOSE_AFTER_CMD_TEXT_2: "}}" >
  { currCmdName = null;  // clear command name since we're out of the tag
    switchToStateDefaultNotSol();
  }
|
  < SELF_ENDING_SOY_TAG_CLOSE_AFTER_CMD_TEXT_2: "/}}" >
  { currCmdName = null;  // clear command name since we're out of the tag
    switchToStateDefaultNotSol();
  }
}

// Error check: Illegal braces in a Soy tag delmited by single braces.
<IN_CMD_TEXT_1> TOKEN:
{
  < XXX_LEFT_BRACE_IN_SOY_TAG_1: "{" >
  { throwTokenMgrError(
        "Left brace '{' not allowed within a Soy tag delimited by single braces (consider using" +
        " double braces to delimit the Soy tag)", matchedToken);
  }
|
  < XXX_DOUBLE_RIGHT_BRACE_IN_SOY_TAG_1: "}}" | "/}}" >
  { throwTokenMgrError(
        "Found Soy tag opened by '{' but closed by '}}' (please use consistent delimiters)",
        matchedToken);
  }
}

// Error check: Illegal braces in a Soy tag delmited by double braces.
<IN_CMD_TEXT_2> TOKEN:
{
  < XXX_DOUBLE_LEFT_BRACE_IN_SOY_TAG_2: "{{" >
  { throwTokenMgrError(
        "Double left brace '{{' not allowed within a Soy tag delimited by double braces" +
        " (consider inserting a space: '{ {')", matchedToken);
  }
|
  < XXX_BRACE_BEFORE_SOY_TAG_CLOSE: "{}}" | "}}}" >
  { throwTokenMgrError(
        "Last character in a Soy tag must not be a brace character (consider inserting a space" +
        " after the brace character)", matchedToken);
  }
}


// -------------------------------------------------------------------------------------------------
// In a 'msg' block.

// The only difference between states DEFAULT/DEFAULT_NOT_SOL and
// DEFAULT_IN_MSG_BLOCK_AT_SOL/DEFAULT_IN_MSG_BLOCK_NOT_SOL is that the latter also create tokens
// for HTML tag open/close.
<DEFAULT_IN_MSG_BLOCK_AT_SOL, DEFAULT_IN_MSG_BLOCK_NOT_SOL> TOKEN:
{
  < MSG_HTML_TAG_OPEN: "<" >
  { if (isInMsgHtmlTag) {
      throwTokenMgrError("In a 'msg' block, found '<' within HTML tag", matchedToken);
    }
    isInMsgHtmlTag = true;
  }
|
  < MSG_HTML_TAG_CLOSE: ">" >
  { if (!isInMsgHtmlTag) {
      throwTokenMgrError("In a 'msg' block, found '>' while not within HTML tag", matchedToken);
    }
    isInMsgHtmlTag = false;
  }
}


// -------------------------------------------------------------------------------------------------
// In a 'literal' block.

// Collect the literal text using MORE.
<IN_LITERAL_BLOCK> MORE:
{
  < <ANY_CHAR> >
}

// When we reach the '/literal' tag, return the collected text content (minus the end tag).
<IN_LITERAL_BLOCK> TOKEN:
{
  < LITERAL_RAW_TEXT_CONTENT: ( "{/literal}" | "{{/literal}}" ) >
  { isInLiteralBlock = false;
    // Note: 'image' is cumulative over MOREs while 'lengthOfMatch' is just the end tag length.
    matchedToken.image = image.substring(0, image.length() - lengthOfMatch);
    switchToStateDefaultNotSol();
  }
}

// Error check: Invalid 'literal' and '/literal' tags in state IN_LITERAL_BLOCK.
<IN_LITERAL_BLOCK> TOKEN:
{
  < XXX_INVALID_END_LITERAL_TAG: ( "{" | "{{" ) "/literal" <WS> >
  { throwTokenMgrError("Tag '/literal' must not have command text", matchedToken); }
|
  < XXX_NESTED_LITERAL_TAG: ( "{" | "{{" ) "literal" ( "}" | <WS> ) >
  { throwTokenMgrError("Nested 'literal' tags not allowed", matchedToken); }
}


// -------------------------------------------------------------------------------------------------
// Misc.

// In states DEFAULT*, all unmatched characters are basic raw text.

<DEFAULT, DEFAULT_NOT_SOL, DEFAULT_IN_MSG_BLOCK_AT_SOL, DEFAULT_IN_MSG_BLOCK_NOT_SOL> TOKEN:
{
  < BASIC_RAW_TEXT_NL: <NL> >
  { switchToStateDefaultAtSol(); }
|
  < BASIC_RAW_TEXT_NOT_NL_1: <NOT_WS> "//" ( "/" )* | <NOT_NL> >
  { switchToStateDefaultNotSol(); }
}

<DEFAULT, DEFAULT_IN_MSG_BLOCK_AT_SOL> TOKEN:
{
  < BASIC_RAW_TEXT_NOT_NL_2: <NOT_WS> "//" ( "/" )* | <NOT_NL> >
  { switchToStateDefaultNotSol(); }
}

<DEFAULT_NOT_SOL, DEFAULT_IN_MSG_BLOCK_NOT_SOL> TOKEN:
{
  < BASIC_RAW_TEXT_NOT_NL_3: <NOT_WS> "//" ( "/" )* | <NOT_NL> >
  // Don't call switchToStateDefaultNotSol() because we're already in that state.
}

// Private helper regexes.
<*> TOKEN:
{
  < #ANY_CHAR: ~[] >
|
  < #WS: " " | "\t" | "\n" | "\r" | "\r\n" >
|
  < #WS_CHAR: " " | "\t" | "\n" | "\r" >
|
  < #NOT_WS: ~[" ","\t","\n","\r"] >
|
  < #NL: "\n" | "\r" | "\r\n" >
|
  < #NOT_NL: ~["\n","\r"] >
|
  < #WS_NOT_NL: " " | "\t" >
|
  < #BRACE: ["{","}"] >
|
  < #NOT_BRACE: ~["{","}"] >
|
  < #IDENT: ["a"-"z","A"-"Z","_"] ( ["a"-"z","A"-"Z","_","0"-"9"] )* >
}


// =================================================================================================
// Grammar basics
// =================================================================================================


// -------------------------------------------------------------------------------------------------
// Soy tag parts.


/**
 * SoyTagOpen -> SoyTagOpen1 | SoyTagOpen2
 */
private SourceItemInfo<Void> SoyTagOpen() :
{
  Token tagOpen;
}
{
  (
    tagOpen = <SOY_TAG_OPEN_1>
  | tagOpen = <SOY_TAG_OPEN_2>
  )

  { return new SourceItemInfo<Void>(null, tagOpen.beginLine); }
}


/**
 * RegSoyTagClose ->   RegSoyTagCloseAfterCmdName1 | RegSoyTagCloseAfterCmdName2
 *                   | RegSoyTagCloseAfterCmdText1 | RegSoyTagCloseAfterCmdText2
 */
private void RegSoyTagClose() :
{}
{
    <REG_SOY_TAG_CLOSE_AFTER_CMD_NAME_1>
  | <REG_SOY_TAG_CLOSE_AFTER_CMD_NAME_2>
  | <REG_SOY_TAG_CLOSE_AFTER_CMD_TEXT_1>
  | <REG_SOY_TAG_CLOSE_AFTER_CMD_TEXT_2>
}


/**
 * SelfEndingSoyTagClose ->   SelfEndingSoyTagCloseAfterCmdName1
 *                          | SelfEndingSoyTagCloseAfterCmdName2
 *                          | SelfEndingSoyTagCloseAfterCmdText1
 *                          | SelfEndingSoyTagCloseAfterCmdText2
 */
private void SelfEndingSoyTagClose() :
{}
{
    <SELF_ENDING_SOY_TAG_CLOSE_AFTER_CMD_NAME_1>
  | <SELF_ENDING_SOY_TAG_CLOSE_AFTER_CMD_NAME_2>
  | <SELF_ENDING_SOY_TAG_CLOSE_AFTER_CMD_TEXT_1>
  | <SELF_ENDING_SOY_TAG_CLOSE_AFTER_CMD_TEXT_2>
}


/**
 * CmdText -> CmdTextParts
 */
private String CmdText():
{
  List<String> cmdTextParts;
}
{
  cmdTextParts = CmdTextParts()
  { return Joiner.on("").join(cmdTextParts); }
}


/**
 * Note: The optional part "[ AnyCmdName NotCmdNameBoundaryAfterCmdName ]" handles the freak case
 * where the expression for an implied-'print' command begins with the same letters as one of the
 * command names.
 *
 * CmdTextParts -> [ AnyCmdName NotCmdNameBoundaryAfterCmdName ]
 *                 ( CmdTextChar1 | CmdTextChar2 | CmdTextDirectiveName | CmdTextPhnameAttr )*
 */
private List<String> CmdTextParts() :
{
  String freakCmdName;
  Token cmdTextChar;
  Token cmdTextSpecialPart;
}
{
  { List<String> cmdTextParts = Lists.newArrayList();
    StringBuilder currCmdTextPartSb = new StringBuilder();
  }

  [
    freakCmdName = AnyCmdName()
    { currCmdTextPartSb.append(freakCmdName); }

    <NOT_CMD_NAME_BOUNDARY_AFTER_CMD_NAME>
  ]

  (
    (
      cmdTextChar = <CMD_TEXT_CHAR_1>
      { currCmdTextPartSb.append(cmdTextChar.image); }
    |
      cmdTextChar = <CMD_TEXT_CHAR_2>
      { currCmdTextPartSb.append(cmdTextChar.image); }
    |
      (
        cmdTextSpecialPart = <CMD_TEXT_DIRECTIVE_NAME>
      | cmdTextSpecialPart = <CMD_TEXT_PHNAME_ATTR>
      )
      { // Add the preceding part if nonempty.
        if (currCmdTextPartSb.length() > 0) {
          cmdTextParts.add(currCmdTextPartSb.toString());
          currCmdTextPartSb = new StringBuilder();
        }
        // Add the special part.
        cmdTextParts.add(cmdTextSpecialPart.image);
      }
    )
  )*

  { // Add the last part if nonempty.
    if (currCmdTextPartSb.length() > 0) {
      cmdTextParts.add(currCmdTextPartSb.toString());
      currCmdTextPartSb = new StringBuilder();
    }

    // Process whitespace.
    for (int i = 0, n = cmdTextParts.size(); i < n; i++) {
      String cmdTextPart = cmdTextParts.get(i);
      if (i == 0) {
        cmdTextPart = CharMatcher.WHITESPACE.trimLeadingFrom(cmdTextPart);
      }
      if (i == n - 1) {
        cmdTextPart = CharMatcher.WHITESPACE.trimTrailingFrom(cmdTextPart);
      }
      cmdTextPart = LINE_BOUNDARY_PATTERN.matcher(cmdTextPart).replaceAll(" ");
      cmdTextParts.set(i, cmdTextPart);
    }

    return cmdTextParts;
  }
}


/**
 * Helper for CmdTextParts(). This rule is only used for matching any command name in the freak
 * case where the expression for an implied-'print' command begins with the same letters as one of
 * the command names.
 *
 * AnyCmdName -> ...
 */
private String AnyCmdName() :
{
  Token cmdName;
}
{
  (
    cmdName = <CMD_NAME_SP>
  | cmdName = <CMD_NAME_NIL>
  | cmdName = <CMD_NAME_LF>
  | cmdName = <CMD_NAME_CR>
  | cmdName = <CMD_NAME_TAB>
  | cmdName = <CMD_NAME_LB>
  | cmdName = <CMD_NAME_RB>
  | cmdName = <CMD_NAME_LITERAL>
  | cmdName = <CMD_NAME_END_LITERAL>
  | cmdName = <CMD_NAME_MSG>
  | cmdName = <CMD_NAME_END_MSG>
  | cmdName = <CMD_NAME_PRINT>
  | cmdName = <CMD_NAME_CSS>
  | cmdName = <CMD_NAME_LET>
  | cmdName = <CMD_NAME_END_LET>
  | cmdName = <CMD_NAME_IF>
  | cmdName = <CMD_NAME_ELSEIF>
  | cmdName = <CMD_NAME_ELSE>
  | cmdName = <CMD_NAME_END_IF>
  | cmdName = <CMD_NAME_SWITCH>
  | cmdName = <CMD_NAME_END_SWITCH>
  | cmdName = <CMD_NAME_FOREACH>
  | cmdName = <CMD_NAME_IFEMPTY>
  | cmdName = <CMD_NAME_END_FOREACH>
  | cmdName = <CMD_NAME_FOR>
  | cmdName = <CMD_NAME_END_FOR>
  | cmdName = <CMD_NAME_ANY_CALL>
  | cmdName = <CMD_NAME_END_ANY_CALL>
  | cmdName = <CMD_NAME_PARAM>
  | cmdName = <CMD_NAME_END_PARAM>
  | cmdName = <CMD_NAME_LOG>
  | cmdName = <CMD_NAME_END_LOG>
  | cmdName = <CMD_NAME_DEBUGGER>
  | cmdName = <CMD_NAME_CASE>
  | cmdName = <CMD_NAME_DEFAULT>
  | cmdName = <CMD_NAME_NAMESPACE>
  | cmdName = <CMD_NAME_TEMPLATE>
  | cmdName = <CMD_NAME_END_TEMPLATE>
  )

  { return cmdName.image; }
}


// -------------------------------------------------------------------------------------------------
// Raw text.


/**
 * BasicRawTextToken ->
 *     BasicRawTextNl | BasicRawTextNotNl1 | BasicRawTextNotNl2 | BasicRawTextNotNl3
 */
private Token BasicRawTextToken() :
{
  Token token;
}
{
  (
    token = <BASIC_RAW_TEXT_NL>
  |
    token = <BASIC_RAW_TEXT_NOT_NL_1>
  |
    token = <BASIC_RAW_TEXT_NOT_NL_2>
  |
    token = <BASIC_RAW_TEXT_NOT_NL_3>
  )

  { return token; }
}


/**
 * BasicRawText -> ( BasicRawTextToken )+
 */
private SourceItemInfo<String> BasicRawText() :
{
  Token basicRawTextToken;
}
{
  { StringBuilder basicRawTextSb = new StringBuilder();
    boolean isStartOfTemplate;
    int lineNum;
  }

  basicRawTextToken = BasicRawTextToken()
  { basicRawTextSb.append(basicRawTextToken.image);
    // Use the first character's position to determine whether we're at start-of-template.
    // Note: Token.beginLine and Token.beginColumn are 1-based. This is not documented!
    isStartOfTemplate = (basicRawTextToken.beginLine == 1 && basicRawTextToken.beginColumn == 1);
    lineNum = basicRawTextToken.beginLine;
  }

  (
    LOOKAHEAD( BasicRawTextToken() )

    basicRawTextToken = BasicRawTextToken()
    { basicRawTextSb.append(basicRawTextToken.image); }
  )*

  { String basicRawText = basicRawTextSb.toString();

    // Strip start-of-template space.
    if (isStartOfTemplate) {
      basicRawText = CharMatcher.WHITESPACE.trimLeadingFrom(basicRawText);
    }

    // Handle line boundaries after Soy tags (includes stripping end-of-template space sinceinput
    // ends with a newline).
    basicRawText = START_EDGE_LINE_BOUNDARY_PATTERN.matcher(basicRawText).replaceFirst("");

    // Adjust line by counting forward for each newline removed.
    // So far, we have only removed content from the beginning of the string.
    int numSpaceCharsRemovedFromFront = basicRawTextSb.length() - basicRawText.length();
    for (int i = 0; i < numSpaceCharsRemovedFromFront; ++i) {
      char ch = basicRawTextSb.charAt(i);
       if (ch == '\r') {
        if (i + 1 == numSpaceCharsRemovedFromFront || basicRawTextSb.charAt(i + 1) != '\n') {
          ++lineNum;  // Only count this CR if it is not part of a CRLF.
        }
      } else if (ch == '\n') {
        ++lineNum;
      }
    }

    // Handle line boundaries before Soy tags (includes stripping end-of-template space since input
    // ends with a newline).
    basicRawText = END_EDGE_LINE_BOUNDARY_PATTERN.matcher(basicRawText).replaceFirst("");

    // Handle line boundaries in the middle of the raw text. Note we have to check the characters
    // before and after because the line boundaries may be adjacent to HTML tags.
    Matcher matcher = NONEDGE_LINE_BOUNDARY_PATTERN.matcher(basicRawText);
    StringBuffer basicRawTextWithoutNewlinesSb = new StringBuffer(basicRawText.length());
    while (matcher.find()) {
      char charBefore = basicRawText.charAt(matcher.start() - 1);
      char charAfter = basicRawText.charAt(matcher.end());
      matcher.appendReplacement(basicRawTextWithoutNewlinesSb,
                                (charBefore == '>' || charAfter == '<') ? "" : " ");
    }
    matcher.appendTail(basicRawTextWithoutNewlinesSb);

    return new SourceItemInfo<String>(basicRawTextWithoutNewlinesSb.toString(), lineNum);
  }
}


/**
 * Matches empty string or BasicRawText, and if the latter, then ensures it's all whitespace.
 * Used for areas that should not have any content (e.g. between 'call' and 'param' tags).
 *
 * MaybeWhitespace -> [ BasicRawText ]
 *
 * Package visible for testing.
 */
void MaybeWhitespace(String errorMessage) :
{
  SourceItemInfo<String> basicRawText;
}
{
  [
    basicRawText = BasicRawText()
    { if (basicRawText.parsedContent.trim().length() != 0) {

<<<<<<< HEAD
        throw new ParseException(errorMessage + " Found on line " +
            (basicRawText.lineNum + lineNumOffset) );
=======
        throw new ParseException(
            errorMessage + " Found on line " + (lineNumOffset + basicRawText.lineNum) );
>>>>>>> 2fd66405
      }
    }
  ]
}


/**
 * LiteralRawText -> SoyTagOpen CmdNameLiteral RegSoyTagClose LiteralRawTextContent
 */
private SourceItemInfo<String> LiteralRawText() :
{
  SourceItemInfo<Void> tagOpen;
  Token literalRawTextContent;
}
{
  tagOpen = SoyTagOpen()
  <CMD_NAME_LITERAL>
  RegSoyTagClose()

  literalRawTextContent = <LITERAL_RAW_TEXT_CONTENT>
  { return new SourceItemInfo<String>(literalRawTextContent.image, tagOpen.lineNum); }
}


/**
 * SpecialCharRawText -> SoyTagOpen SpecialCharCmdName RegSoyTagClose
 */
private SourceItemInfo<String> SpecialCharRawText() :
{
  SourceItemInfo<String> specialCharCmdName;
}
{
  SoyTagOpen()
  specialCharCmdName = SpecialCharCmdName()
  RegSoyTagClose()

  { return new SourceItemInfo<String>(
        SPECIAL_CHAR_CMD_NAME_TO_RAW_TEXT.get(specialCharCmdName.parsedContent),
        specialCharCmdName.lineNum);
  }
}


/**
 * SpecialCharCmdName ->   CmdNameSp | CmdNameNil | CmdNameLf | CmdNameCr | CmdNameTab
 *                       | CmdNameLb | CmdNameRb
 */
private SourceItemInfo<String> SpecialCharCmdName() :
{
  Token specialCharCmdName;
}
{
  (
    specialCharCmdName = <CMD_NAME_SP>
  | specialCharCmdName = <CMD_NAME_NIL>
  | specialCharCmdName = <CMD_NAME_LF>
  | specialCharCmdName = <CMD_NAME_CR>
  | specialCharCmdName = <CMD_NAME_TAB>
  | specialCharCmdName = <CMD_NAME_LB>
  | specialCharCmdName = <CMD_NAME_RB>
  )

  { return new SourceItemInfo<String>(specialCharCmdName.image, specialCharCmdName.beginLine); }
}


// -------------------------------------------------------------------------------------------------
// Other tags.


/**
 * MsgTag -> SoyTagOpen CmdNameMsg WsAfterCmdName CmdText RegSoyTagClose
 */
private SourceItemInfo<String> MsgTag() :
{
  SourceItemInfo<Void> tagOpen;
  String cmdText;
}
{
  tagOpen = SoyTagOpen()
  <CMD_NAME_MSG> <WS_AFTER_CMD_NAME>
  cmdText = CmdText()
  RegSoyTagClose()

  { return new SourceItemInfo<String>(cmdText, tagOpen.lineNum); }
}


/**
 * EndMsgTag -> SoyTagOpen CmdNameEndMsg RegSoyTagClose
 */
private void EndMsgTag() :
{}
{
  SoyTagOpen()
  <CMD_NAME_END_MSG>
  RegSoyTagClose()
}


/**
 * PluralTag -> SoyTagOpen CmdNamePlural WsAfterCmdName CmdText RegSoyTagClose
 */
private SourceItemInfo<String> PluralTag() :
{
  SourceItemInfo<Void> tagOpen;
  String cmdText;
}
{
  tagOpen = SoyTagOpen()
  <CMD_NAME_PLURAL> <WS_AFTER_CMD_NAME>
  cmdText = CmdText()
  RegSoyTagClose()

  { return new SourceItemInfo<String>(cmdText, tagOpen.lineNum); }
}


/**
 * EndPluralTag -> SoyTagOpen CmdNameEndPlural RegSoyTagClose
 */
private void EndPluralTag() :
{}
{
  SoyTagOpen()
  <CMD_NAME_END_PLURAL>
  RegSoyTagClose()
}


/**
 * SelectTag -> SoyTagOpen CmdNameSelect WsAfterCmdName CmdText RegSoyTagClose
 */
private SourceItemInfo<String> SelectTag() :
{
  SourceItemInfo<Void> tagOpen;
  String cmdText;
}
{
  tagOpen = SoyTagOpen()
  <CMD_NAME_SELECT> <WS_AFTER_CMD_NAME>
  cmdText = CmdText()
  RegSoyTagClose()

  { return new SourceItemInfo<String>(cmdText, tagOpen.lineNum); }
}


/**
 * EndSelectTag -> SoyTagOpen CmdNameEndSelect RegSoyTagClose
 */
private void EndSelectTag() :
{}
{
  SoyTagOpen()
  <CMD_NAME_END_SELECT>
  RegSoyTagClose()
}


/**
 * PrintTag -> SoyTagOpen [ CmdNamePrint WsAfterCmdName ] CmdTextParts RegSoyTagClose
 */
private SourceItemInfo<List<String>> PrintTag() :
{
  SourceItemInfo<Void> tagOpen;
  List<String> cmdTextParts;
}
{
  { List<String> printTagParts = Lists.newArrayList(); }

  tagOpen = SoyTagOpen()
  [
    LOOKAHEAD( <CMD_NAME_PRINT> <WS_AFTER_CMD_NAME> )
    <CMD_NAME_PRINT> <WS_AFTER_CMD_NAME>
    { printTagParts.add("print"); }
  ]
  cmdTextParts = CmdTextParts()
  { printTagParts.addAll(cmdTextParts); }
  RegSoyTagClose()

  { return new SourceItemInfo<List<String>>(printTagParts, tagOpen.lineNum); }
}


/**
 * CssTag -> SoyTagOpen CmdNameCss WsAfterCmdName CmdText RegSoyTagClose
 */
private SourceItemInfo<String> CssTag() :
{
  SourceItemInfo<Void> tagOpen;
  String cmdText;
}
{
  tagOpen = SoyTagOpen()
  <CMD_NAME_CSS> <WS_AFTER_CMD_NAME>
  cmdText = CmdText()
  RegSoyTagClose()

  { return new SourceItemInfo<String>(cmdText, tagOpen.lineNum); }
}


/**
 * LetTagSelfEnding -> SoyTagOpen CmdNameLet WsAfterCmdName CmdText SelfEndingSoyTagClose
 */
private SourceItemInfo<String> LetTagSelfEnding() :
{
  SourceItemInfo<Void> tagOpen;
  String cmdText;
}
{
  tagOpen = SoyTagOpen()
  <CMD_NAME_LET> <WS_AFTER_CMD_NAME>
  cmdText = CmdText()
  SelfEndingSoyTagClose()

  { return new SourceItemInfo<String>(cmdText, tagOpen.lineNum); }
}


/**
 * LetTagNotSelfEnding -> SoyTagOpen CmdNameLet WsAfterCmdName CmdText RegSoyTagClose
 */
private SourceItemInfo<String> LetTagNotSelfEnding() :
{
  SourceItemInfo<Void> tagOpen;
  String cmdText;
}
{
  tagOpen = SoyTagOpen()
  <CMD_NAME_LET> <WS_AFTER_CMD_NAME>
  cmdText = CmdText()
  RegSoyTagClose()

  { return new SourceItemInfo<String>(cmdText, tagOpen.lineNum); }
}


/**
 * EndLetTag -> SoyTagOpen CmdNameEndLet RegSoyTagClose
 */
private void EndLetTag() :
{}
{
  SoyTagOpen()
  <CMD_NAME_END_LET>
  RegSoyTagClose()
}


/**
 * IfTag -> SoyTagOpen CmdNameIf WsAfterCmdName CmdText RegSoyTagClose
 */
private SourceItemInfo<String> IfTag() :
{
  SourceItemInfo<Void> tagOpen;
  String cmdText;
}
{
  tagOpen = SoyTagOpen()
  <CMD_NAME_IF> <WS_AFTER_CMD_NAME>
  cmdText = CmdText()
  RegSoyTagClose()

  { return new SourceItemInfo<String>(cmdText, tagOpen.lineNum); }
}


/**
 * ElseifTag -> SoyTagOpen CmdNameElseif WsAfterCmdName CmdText RegSoyTagClose
 */
private SourceItemInfo<String> ElseifTag() :
{
  SourceItemInfo<Void> tagOpen;
  String cmdText;
}
{
  tagOpen = SoyTagOpen()
  <CMD_NAME_ELSEIF> <WS_AFTER_CMD_NAME>
  cmdText = CmdText()
  RegSoyTagClose()

  { return new SourceItemInfo<String>(cmdText, tagOpen.lineNum); }
}


/**
 * ElseTag -> SoyTagOpen CmdNameElse RegSoyTagClose
 */
private SourceItemInfo<Void> ElseTag() :
{
  SourceItemInfo<Void> tagOpen;
}
{
  tagOpen = SoyTagOpen()
  <CMD_NAME_ELSE>
  RegSoyTagClose()

  { return tagOpen; }
}


/**
 * EndIfTag -> SoyTagOpen CmdNameEndIf RegSoyTagClose
 */
private void EndIfTag() :
{}
{
  SoyTagOpen()
  <CMD_NAME_END_IF>
  RegSoyTagClose()
}


/**
 * SwitchTag -> SoyTagOpen CmdNameSwitch WsAfterCmdName CmdText RegSoyTagClose
 */
private SourceItemInfo<String> SwitchTag() :
{
  SourceItemInfo<Void> tagOpen;
  String cmdText;
}
{
  tagOpen = SoyTagOpen()
  <CMD_NAME_SWITCH> <WS_AFTER_CMD_NAME>
  cmdText = CmdText()
  RegSoyTagClose()

  { return new SourceItemInfo<String>(cmdText, tagOpen.lineNum); }
}


/**
 * EndSwitchTag -> SoyTagOpen CmdNameEndSwitch RegSoyTagClose
 */
private void EndSwitchTag() :
{}
{
  SoyTagOpen()
  <CMD_NAME_END_SWITCH>
  RegSoyTagClose()
}


/**
 * ForeachTag -> SoyTagOpen CmdNameForeach WsAfterCmdName CmdText RegSoyTagClose
 */
private SourceItemInfo<String> ForeachTag() :
{
  SourceItemInfo<Void> tagOpen;
  String cmdText;
}
{
  tagOpen = SoyTagOpen()
  <CMD_NAME_FOREACH> <WS_AFTER_CMD_NAME>
  cmdText = CmdText()
  RegSoyTagClose()

  { return new SourceItemInfo<String>(cmdText, tagOpen.lineNum); }
}


/**
 * IfemptyTag -> SoyTagOpen CmdNameIfempty RegSoyTagClose
 */
private SourceItemInfo<Void> IfemptyTag() :
{
  SourceItemInfo<Void> tagOpen;
}
{
  tagOpen = SoyTagOpen()
  <CMD_NAME_IFEMPTY>
  RegSoyTagClose()

  { return tagOpen; }
}


/**
 * EndForeachTag -> SoyTagOpen CmdNameEndForeach RegSoyTagClose
 */
private void EndForeachTag() :
{}
{
  SoyTagOpen()
  <CMD_NAME_END_FOREACH>
  RegSoyTagClose()
}


/**
 * ForTag -> SoyTagOpen CmdNameFor WsAfterCmdName CmdText RegSoyTagClose
 */
private SourceItemInfo<String> ForTag() :
{
  SourceItemInfo<Void> tagOpen;
  String cmdText;
}
{
  tagOpen = SoyTagOpen()
  <CMD_NAME_FOR> <WS_AFTER_CMD_NAME>
  cmdText = CmdText()
  RegSoyTagClose()

  { return new SourceItemInfo<String>(cmdText, tagOpen.lineNum); }
}


/**
 * EndForTag -> SoyTagOpen CmdNameEndFor RegSoyTagClose
 */
private void EndForTag() :
{}
{
  SoyTagOpen()
  <CMD_NAME_END_FOR>
  RegSoyTagClose()
}


/**
 * AnyCallTagSelfEnding -> SoyTagOpen CmdNameAnyCall WsAfterCmdName CmdTextParts
 *                         SelfEndingSoyTagClose
 */
private SourceItemInfo<List<String>> AnyCallTagSelfEnding() :
{
  SourceItemInfo<Void> tagOpen;
  Token cmdName;
  List<String> cmdTextParts;
}
{
  { List<String> callTagParts = Lists.newArrayList(); }

  tagOpen = SoyTagOpen()
  cmdName = <CMD_NAME_ANY_CALL>
  { callTagParts.add(cmdName.image); }
  <WS_AFTER_CMD_NAME>
  cmdTextParts = CmdTextParts()
  { callTagParts.addAll(cmdTextParts); }
  SelfEndingSoyTagClose()

  { return new SourceItemInfo<List<String>>(callTagParts, tagOpen.lineNum); }
}


/**
 * AnyCallTagNotSelfEnding -> SoyTagOpen CmdNameAnyCall WsAfterCmdName CmdTextParts RegSoyTagClose
 */
private SourceItemInfo<List<String>> AnyCallTagNotSelfEnding() :
{
  SourceItemInfo<Void> tagOpen;
  Token cmdName;
  List<String> cmdTextParts;
}
{
  { List<String> callTagParts = Lists.newArrayList(); }

  tagOpen = SoyTagOpen()
  cmdName = <CMD_NAME_ANY_CALL>
  { callTagParts.add(cmdName.image); }
  <WS_AFTER_CMD_NAME>
  cmdTextParts = CmdTextParts()
  { callTagParts.addAll(cmdTextParts); }
  RegSoyTagClose()

  { return new SourceItemInfo<List<String>>(callTagParts, tagOpen.lineNum); }
}


/**
 * EndAnyCallTag -> SoyTagOpen CmdNameEndAnyCall RegSoyTagClose
 *
 * The return value is a boolean isBasicCall.
 */
private boolean EndAnyCallTag() :
{
  Token cmdName;
}
{
  SoyTagOpen()
  cmdName = <CMD_NAME_END_ANY_CALL>
  RegSoyTagClose()

  { return cmdName.image.equals("/call"); }
}


/**
 * ParamTagSelfEnding -> SoyTagOpen CmdNameParam WsAfterCmdName CmdText SelfEndingSoyTagClose
 */
private SourceItemInfo<String> ParamTagSelfEnding() :
{
  SourceItemInfo<Void> tagOpen;
  String cmdText;
}
{
  tagOpen = SoyTagOpen()
  <CMD_NAME_PARAM> <WS_AFTER_CMD_NAME>
  cmdText = CmdText()
  SelfEndingSoyTagClose()

  { return new SourceItemInfo<String>(cmdText, tagOpen.lineNum); }
}


/**
 * ParamTagNotSelfEnding -> SoyTagOpen CmdNameParam WsAfterCmdName CmdText RegSoyTagClose
 */
private SourceItemInfo<String> ParamTagNotSelfEnding() :
{
  SourceItemInfo<Void> tagOpen;
  String cmdText;
}
{
  tagOpen = SoyTagOpen()
  <CMD_NAME_PARAM> <WS_AFTER_CMD_NAME>
  cmdText = CmdText()
  RegSoyTagClose()

  { return new SourceItemInfo<String>(cmdText, tagOpen.lineNum); }
}


/**
 * EndParamTag -> SoyTagOpen CmdNameEndParam RegSoyTagClose
 */
private void EndParamTag() :
{}
{
  SoyTagOpen()
  <CMD_NAME_END_PARAM>
  RegSoyTagClose()
}


/**
 * LogTag -> SoyTagOpen CmdNameLog RegSoyTagClose
 */
private SourceItemInfo<Void> LogTag() :
{
  SourceItemInfo<Void> tagOpen;
}
{
  tagOpen = SoyTagOpen()
  <CMD_NAME_LOG>
  RegSoyTagClose()

  { return tagOpen; }
}


/**
 * EndLogTag -> SoyTagOpen CmdNameEndLog RegSoyTagClose
 */
private void EndLogTag() :
{}
{
  SoyTagOpen()
  <CMD_NAME_END_LOG>
  RegSoyTagClose()
}


/**
 * DebuggerTag -> SoyTagOpen CmdNameDebugger RegSoyTagClose
 */
private SourceItemInfo<Void> DebuggerTag() :
{
  SourceItemInfo<Void> tagOpen;
}
{
  tagOpen = SoyTagOpen()
  <CMD_NAME_DEBUGGER>
  RegSoyTagClose()

  { return tagOpen; }
}


// -------------------------------------------------------------------------------------------------
// Shared tags.


/**
 * CaseTag -> SoyTagOpen CmdNameCase WsAfterCmdName CmdText RegSoyTagClose
 *
 * Note: Shared between 'switch', 'plural', and 'select'.
 */
private SourceItemInfo<String> CaseTag() :
{
  SourceItemInfo<Void> tagOpen;
  String cmdText;
}
{
  tagOpen = SoyTagOpen()
  <CMD_NAME_CASE> <WS_AFTER_CMD_NAME>
  cmdText = CmdText()
  RegSoyTagClose()

  { return new SourceItemInfo<String>(cmdText, tagOpen.lineNum); }
}


/**
 * DefaultTag -> SoyTagOpen CmdNameDefault RegSoyTagClose
 *
 * Note: Shared between 'switch', 'plural', and 'select'.
 */
private SourceItemInfo<Void> DefaultTag() :
{
  SourceItemInfo<Void> tagOpen;
}
{
  tagOpen = SoyTagOpen()
  <CMD_NAME_DEFAULT>
  RegSoyTagClose()
  { return tagOpen; }
}


// =================================================================================================
// Grammar
// =================================================================================================


/**
 * TemplateBodyInput -> TemplateBlock EOF
 */
private List<StandaloneNode> TemplateBodyInput() throws SoySyntaxException :
{
  List<StandaloneNode> templateBlock;
}
{
  templateBlock = TemplateBlock()

  <EOF>
  { // Note: We're using an undocumented API to check the token manager's state. If this ever
    // breaks due to changes in JavaCC (extremely unlikely since many users around the world are
    // depending on it), then we'll have to use a different method to detect whether we're within
    // a comment block.
    if (token_source.curLexState == IN_COMMENT_BLOCK) {
      throw new ParseException("At end of template, found comment block that is never closed.");
    }
  }

  { return templateBlock; }
}


/**
 * TemplateBlock -> ( ContiguousRawText | Stmt )*
 */
private List<StandaloneNode> TemplateBlock() throws SoySyntaxException :
{
  RawTextNode contiguousRawText;
  StatementNode stmt;
}
{
  { List<StandaloneNode> templateBlock = Lists.newArrayList(); }

  (
    LOOKAHEAD( ContiguousRawTextLookaheadHelper() | StmtLookaheadHelper() )

    (
      LOOKAHEAD( ContiguousRawTextLookaheadHelper() )

      contiguousRawText = ContiguousRawText()
      { if (contiguousRawText != null) templateBlock.add(contiguousRawText); }

    |
      stmt = Stmt()
      { templateBlock.add(stmt); }
    )
  )*

  { return templateBlock; }
}


/**
 * ContiguousRawText -> ( BasicRawText | LiteralRawText | SpecialCharRawText )+
 *
 * May return null if the raw text ends up empty (after line joining, etc).
 */
private RawTextNode ContiguousRawText() :
{
  SourceItemInfo<String> basicRawText, literalRawText, specialCharRawText;
}
{
  { StringBuilder sb = new StringBuilder();
    int lineNum = -1;
  }

  (
    LOOKAHEAD( ContiguousRawTextLookaheadHelper() )

    (
      basicRawText = BasicRawText()
      { if (basicRawText.parsedContent.length() != 0) {
          if (lineNum == -1) { lineNum = basicRawText.lineNum; }
          sb.append(basicRawText.parsedContent);
        }
      }
    |
      LOOKAHEAD( SoyTagOpen() <CMD_NAME_LITERAL> RegSoyTagClose() )
      literalRawText = LiteralRawText()
      { if (lineNum == -1) { lineNum = literalRawText.lineNum; }
        sb.append(literalRawText.parsedContent);
      }
    |
      specialCharRawText = SpecialCharRawText()
      { if (lineNum == -1) { lineNum = specialCharRawText.lineNum; }
        sb.append(specialCharRawText.parsedContent);
      }
    )
  )+

  { return (sb.length() > 0) ?
        setSrcLoc(new RawTextNode(nodeIdGen.genId(), sb.toString()), lineNum) : null;
  }
}


/**
 * Helper for use in LOOKAHEAD to check for ContiguousRawText coming next.
 *
 * ContiguousRawTextLookaheadHelper ->
 *     basicRawTextToken | SpecialCharRawText | SoyTagOpen CmdNameLiteral RegSoyTagClose
 */
private void ContiguousRawTextLookaheadHelper() :
{}
{
    BasicRawTextToken()
  |
    LOOKAHEAD( SoyTagOpen() <CMD_NAME_LITERAL> RegSoyTagClose() )
    SoyTagOpen() <CMD_NAME_LITERAL> RegSoyTagClose()
  |
    SpecialCharRawText()
}


// -------------------------------------------------------------------------------------------------
// Soy statements.


/**
 * Stmt ->   MsgStmt | PrintStmt | CssStmt | LetStmt | IfStmt | SwitchStmt | ForeachStmt | ForStmt
 *         | CallStmt | LogStmt | DebuggerStmt
 */
private StatementNode Stmt() throws SoySyntaxException :
{
  StatementNode stmt;
}
{
  (
    LOOKAHEAD( SoyTagOpen() <CMD_NAME_MSG> <WS_AFTER_CMD_NAME> )
    stmt = MsgStmt()
  |
    LOOKAHEAD( PrintStmtLookaheadHelper() )
    stmt = PrintStmt()
  |
    LOOKAHEAD( SoyTagOpen() <CMD_NAME_CSS> <WS_AFTER_CMD_NAME> )
    stmt = CssStmt()
  |
    LOOKAHEAD( SoyTagOpen() <CMD_NAME_LET> <WS_AFTER_CMD_NAME> )
    stmt = LetStmt()
  |
    LOOKAHEAD( SoyTagOpen() <CMD_NAME_IF> <WS_AFTER_CMD_NAME> )
    stmt = IfStmt()
  |
    LOOKAHEAD( SoyTagOpen() <CMD_NAME_SWITCH> <WS_AFTER_CMD_NAME> )
    stmt = SwitchStmt()
  |
    LOOKAHEAD( SoyTagOpen() <CMD_NAME_FOREACH> <WS_AFTER_CMD_NAME> )
    stmt = ForeachStmt()
  |
    LOOKAHEAD( SoyTagOpen() <CMD_NAME_FOR> <WS_AFTER_CMD_NAME> )
    stmt = ForStmt()
  |
    LOOKAHEAD( SoyTagOpen() <CMD_NAME_ANY_CALL> <WS_AFTER_CMD_NAME> )
    stmt = CallStmt()
  |
    LOOKAHEAD( SoyTagOpen() <CMD_NAME_LOG> RegSoyTagClose() )
    stmt = LogStmt()
  |
    LOOKAHEAD( SoyTagOpen() <CMD_NAME_DEBUGGER> RegSoyTagClose() )
    stmt = DebuggerStmt()
  )

  { return stmt; }
}


/**
 * Helper for use in LOOKAHEAD to check for Stmt coming next.
 *
 * StmtLookaheadHelper ->
 *       PrintStmtLookaheadHelper
 *     |
 *       SoyTagOpen
 *       (   CmdNameMsg | CmdNameCss | CmdNameLet | CmdNameIf | CmdNameSwitch | CmdNameForeach
 *         | CmdNameFor | CmdNameAnyCall | CmdNameLog | CmdNameDebugger )
 *       WsAfterCmdName
 */
private void StmtLookaheadHelper() :
{}
{
    LOOKAHEAD( PrintStmtLookaheadHelper() )
    PrintStmtLookaheadHelper()

  |
    SoyTagOpen()

    (
      <CMD_NAME_MSG>
    | <CMD_NAME_CSS>
    | <CMD_NAME_LET>
    | <CMD_NAME_IF>
    | <CMD_NAME_SWITCH>
    | <CMD_NAME_FOREACH>
    | <CMD_NAME_FOR>
    | <CMD_NAME_ANY_CALL>
    | <CMD_NAME_LOG>
    | <CMD_NAME_DEBUGGER>
    )

    (
      <WS_AFTER_CMD_NAME>
    | RegSoyTagClose()
    )
}


/**
 * MsgStmt -> MsgTag TemplateBlockForMsg EndMsgTag
 */
private MsgNode MsgStmt() throws SoySyntaxException :
{
  SourceItemInfo<String> cmdText;
  List<StandaloneNode> templateBlockForMsg;
}
{
  cmdText = MsgTag()
  { MsgNode msgNode = setSrcLoc(
        new MsgNode(nodeIdGen.genId(), cmdText.parsedContent), cmdText.lineNum);
  }

  templateBlockForMsg = TemplateBlockForMsg()
  { msgNode.addChildren(templateBlockForMsg); }

  EndMsgTag()

  { return msgNode; }
}


/**
 * TemplateBlockForMsg ->   MaybeWhitespace MsgPlural MaybeWhitespace
 *                        | MaybeWhitespace MsgSelect MaybeWhitespace
 *                        | ( ContiguousRawText | Stmt | MsgHtmlTag )*
 */
private List<StandaloneNode> TemplateBlockForMsg() throws SoySyntaxException :
{
  RawTextNode contiguousRawText;
  StatementNode stmt;
  MsgHtmlTagNode msgHtmlTag;
  MsgPluralNode msgPlural;
  MsgSelectNode msgSelect;
}
{
  { List<StandaloneNode> templateBlock = Lists.newArrayList(); }

  (
    LOOKAHEAD( MaybeWhitespace("") SoyTagOpen() <CMD_NAME_PLURAL> <WS_AFTER_CMD_NAME> )
    MaybeWhitespace("No message content is allowed before a 'plural' block.")
    msgPlural = MsgPlural()
    { templateBlock.add(msgPlural); }
    MaybeWhitespace("No message content is allowed after a 'plural' block.")

  |
    LOOKAHEAD( MaybeWhitespace("") SoyTagOpen() <CMD_NAME_SELECT> <WS_AFTER_CMD_NAME> )
    MaybeWhitespace("No message content is allowed before a 'select' block.")
    msgSelect = MsgSelect()
    { templateBlock.add(msgSelect); }
    MaybeWhitespace("No message content is allowed after a 'select' block.")

  |
    (
      LOOKAHEAD(   ContiguousRawTextLookaheadHelper() | StmtLookaheadHelper()
                 | <MSG_HTML_TAG_OPEN> )

      (
        LOOKAHEAD( ContiguousRawTextLookaheadHelper() )
        contiguousRawText = ContiguousRawText()
        { if (contiguousRawText != null) templateBlock.add(contiguousRawText); }

      |
        stmt = Stmt()
        { if (! (stmt instanceof MsgPlaceholderInitialNode)) {
            String commandName =
                (stmt instanceof IfNode) ? "if" : ((CommandNode) stmt).getCommandName();
            throw SoySyntaxExceptionUtils.createWithNode(
                "Command '" + commandName + "' not allowed within a 'msg' block.", stmt);
          }
          templateBlock.add(
              new MsgPlaceholderNode(nodeIdGen.genId(), (MsgPlaceholderInitialNode) stmt));
        }

      |
        msgHtmlTag = MsgHtmlTag()
        { templateBlock.add(new MsgPlaceholderNode(nodeIdGen.genId(), msgHtmlTag)); }
      )
    )*
  )

  { return templateBlock; }
}


/**
 * MsgPlural -> PluralTag MaybeWhitespace ( CaseTag TemplateBlockForMsg )*
 *              DefaultTag TemplateBlockForMsg EndPluralTag
 */
private MsgPluralNode MsgPlural() throws SoySyntaxException :
{
  SourceItemInfo<Void> defaultTagInfo;
  SourceItemInfo<String> cmdText;
  List<StandaloneNode> templateBlockForMsg;
}
{
  cmdText = PluralTag()
  { MsgPluralNode msgPluralNode = setSrcLoc(
        new MsgPluralNode(nodeIdGen.genId(), cmdText.parsedContent), cmdText.lineNum);
  }
  MaybeWhitespace("No content allowed between 'plural' and 'case'" +
      " (whitespace and comments are okay).")

  (
    LOOKAHEAD( SoyTagOpen() <CMD_NAME_CASE> <WS_AFTER_CMD_NAME> )

    cmdText = CaseTag()
    { MsgPluralCaseNode msgPluralCaseNode = setSrcLoc(
          new MsgPluralCaseNode(nodeIdGen.genId(), cmdText.parsedContent), cmdText.lineNum);
      msgPluralNode.addChild(msgPluralCaseNode);
    }
    templateBlockForMsg = TemplateBlockForMsg()
    { if (templateBlockForMsg.size() == 1 &&
          (templateBlockForMsg.get(0) instanceof MsgPluralNode ||
           templateBlockForMsg.get(0) instanceof MsgSelectNode )) {
        throw SoySyntaxExceptionUtils.createWithNode(
            "Tags 'plural' and 'select' are not allowed inside 'plural' blocks.",
            templateBlockForMsg.get(0));
      }
      msgPluralCaseNode.addChildren(templateBlockForMsg);
    }
  )*

  defaultTagInfo = DefaultTag()
  { MsgPluralDefaultNode msgPluralDefaultNode = setSrcLoc(
        new MsgPluralDefaultNode(nodeIdGen.genId()), defaultTagInfo.lineNum);
    msgPluralNode.addChild(msgPluralDefaultNode);
  }
  templateBlockForMsg = TemplateBlockForMsg()
  { if (templateBlockForMsg.size() == 1 &&
        (templateBlockForMsg.get(0) instanceof MsgPluralNode ||
         templateBlockForMsg.get(0) instanceof MsgSelectNode )) {
      throw SoySyntaxExceptionUtils.createWithNode(
          "Tags 'plural' and 'select' are not allowed inside 'plural' blocks.",
          templateBlockForMsg.get(0));
    }
    msgPluralDefaultNode.addChildren(templateBlockForMsg);
  }

  EndPluralTag()

  { return msgPluralNode; }
}


/**
 * MsgSelect -> SelectTag MaybeWhitespace ( CaseTag TemplateBlockForMsg )*
 *              DefaultTag TemplateBlockForMsg EndSelectTag
 */
private MsgSelectNode MsgSelect() throws SoySyntaxException :
{
  SourceItemInfo<Void> defaultTagInfo;
  SourceItemInfo<String> cmdText;
  List<StandaloneNode> templateBlockForMsg;
}
{
  cmdText = SelectTag()
  { MsgSelectNode msgSelectNode = setSrcLoc(
        new MsgSelectNode(nodeIdGen.genId(), cmdText.parsedContent), cmdText.lineNum);
  }
  MaybeWhitespace("No content allowed between 'select' and 'case'" +
      " (whitespace and comments are okay).")

  (
    LOOKAHEAD( SoyTagOpen() <CMD_NAME_CASE> <WS_AFTER_CMD_NAME> )

    cmdText = CaseTag()
    { MsgSelectCaseNode msgSelectCaseNode = setSrcLoc(
          new MsgSelectCaseNode(nodeIdGen.genId(), cmdText.parsedContent), cmdText.lineNum);
      msgSelectNode.addChild(msgSelectCaseNode);
    }
    templateBlockForMsg = TemplateBlockForMsg()
    { msgSelectCaseNode.addChildren(templateBlockForMsg); }
  )*

  defaultTagInfo = DefaultTag()
  { MsgSelectDefaultNode msgSelectDefaultNode = setSrcLoc(
        new MsgSelectDefaultNode(nodeIdGen.genId()), defaultTagInfo.lineNum);
    msgSelectNode.addChild(msgSelectDefaultNode);
  }
  templateBlockForMsg = TemplateBlockForMsg()
  { msgSelectDefaultNode.addChildren(templateBlockForMsg); }

  EndSelectTag()

  { return msgSelectNode; }
}


/**
 * MsgHtmlTag -> MsgHtmlTagOpen TemplateBlock MsgHtmlTagClose
 */
private MsgHtmlTagNode MsgHtmlTag() throws SoySyntaxException :
{
  Token htmlTagOpen;
  List<StandaloneNode> templateBlock;
}
{
  htmlTagOpen = <MSG_HTML_TAG_OPEN>
  templateBlock = TemplateBlock()
  <MSG_HTML_TAG_CLOSE>

  { // First, we add back the HTML tag's opening and closing angle brackets.
    // Minor note: If there's only one RawTextNode, we'll replace it twice. No big deal.
    int lineNum = htmlTagOpen.beginLine;
    if (templateBlock.get(0) instanceof RawTextNode) {
      RawTextNode firstNode = (RawTextNode) templateBlock.get(0);
      RawTextNode newNode = new RawTextNode(nodeIdGen.genId(), "<" + firstNode.getRawText());
      templateBlock.set(0, setSrcLoc(newNode, lineNum));
    } else {
      templateBlock.add(0, setSrcLoc(new RawTextNode(nodeIdGen.genId(), "<"), lineNum));
    }
    int lastNodeIndex = templateBlock.size() - 1;
    if (templateBlock.get(lastNodeIndex) instanceof RawTextNode) {
      RawTextNode lastNode = (RawTextNode) templateBlock.get(lastNodeIndex);
      RawTextNode newNode = new RawTextNode(nodeIdGen.genId(), lastNode.getRawText() + ">");
      templateBlock.set(lastNodeIndex, setSrcLoc(newNode, lineNum));
    } else {
      templateBlock.add(setSrcLoc(new RawTextNode(nodeIdGen.genId(), ">"), lineNum));
    }

    return setSrcLoc(new MsgHtmlTagNode(nodeIdGen.genId(), templateBlock), lineNum);
  }
}


/**
 * PrintStmt -> PrintTag
 */
private PrintNode PrintStmt() throws SoySyntaxException :
{
  SourceItemInfo<List<String>> printTagInfo;
}
{
  printTagInfo = PrintTag()

  { List<String> printTagParts = printTagInfo.parsedContent;
    int lineNum = printTagInfo.lineNum;

    // ------ Process command name (implicit or explicit). ------
    boolean isImplicit;
    List<String> cmdTextParts;
    if (!printTagParts.isEmpty() && printTagParts.get(0).equals("print")) {
      isImplicit = false;
      cmdTextParts = printTagParts.subList(1, printTagParts.size());
    } else {
      isImplicit = true;
      cmdTextParts = printTagParts;
    }
    String cmdText = Joiner.on("").join(cmdTextParts);

    // ------ Process 'phname' attribute (if any). ------
    String phnameAttr = null;
    for (String cmdTextPart : cmdTextParts) {
      if (cmdTextPart.startsWith(" phname=\"") && cmdTextPart.endsWith("\"")) {
        if (phnameAttr != null) {
          throw SoySyntaxException.createWithMetaInfo(
              "Found multiple 'phname' attributes in 'print' command text \"" + cmdText + "\".",
              createSrcLoc(lineNum), null, null);
        }
        phnameAttr = cmdTextPart;
      }
    }
    String userSuppliedPhName;
    if (phnameAttr != null) {
      cmdTextParts.remove(phnameAttr);
      userSuppliedPhName = phnameAttr.substring(9, phnameAttr.length() - 1);
    } else {
      userSuppliedPhName = null;
    }

    // ------ Process expression. ------
    // Note: First part is expression, rest of parts are directives or directive args.
    if (cmdTextParts.isEmpty()) {
      throw SoySyntaxException.createWithMetaInfo(
          "Found 'print' command with empty command text.", createSrcLoc(lineNum), null, null);
    }
    String exprText = cmdTextParts.get(0).trim();
    PrintNode printNode = setSrcLoc(
        new PrintNode(nodeIdGen.genId(), isImplicit, exprText, userSuppliedPhName), lineNum);

    // ------ Process directives (if any). ------
    String directiveName = null;
    for (int i = 1, n = cmdTextParts.size(); i < n; i++) {
      String cmdTextPart = cmdTextParts.get(i);

      if (cmdTextPart.startsWith("|")) {
        // Create previous directive and save current directive name.
        if (directiveName != null) {
          printNode.addChild(setSrcLoc(
              new PrintDirectiveNode(nodeIdGen.genId(), directiveName, ""), lineNum));
        }
        directiveName = cmdTextPart;

      } else if (cmdTextPart.startsWith(":")) {
        // Create previous directive with current args text.
        if (directiveName == null) {
          throw new AssertionError();
        }
        String argsText = cmdTextPart.substring(1);
        printNode.addChild(setSrcLoc(
            new PrintDirectiveNode(nodeIdGen.genId(), directiveName, argsText), lineNum));
        directiveName = null;

      } else if (cmdTextPart.trim().length() == 0) {
        continue;

      } else {
        throw SoySyntaxExceptionUtils.createWithNode(
            "Invalid 'print' command text \"" + cmdText + "\" (check the directives).", printNode);
      }
    }
    // Add last directive.
    if (directiveName != null) {
      printNode.addChild(setSrcLoc(
          new PrintDirectiveNode(nodeIdGen.genId(), directiveName, ""), lineNum));
    }

    return printNode;
  }
}


/**
 * Helper for use in LOOKAHEAD to check for PrintStmt coming next.
 *
 * PrintStmtLookaheadHelper ->
 *     SoyTagOpen (   CmdNamePrint WsAfterCmdName | AnyCmdName NotCmdNameBoundaryAfterCmdName
 *                  | CmdTextChar1 | CmdTextChar2 )
 */
private void PrintStmtLookaheadHelper() :
{}
{
  SoyTagOpen()
  (
      LOOKAHEAD( <CMD_NAME_PRINT> <WS_AFTER_CMD_NAME> )
      <CMD_NAME_PRINT> <WS_AFTER_CMD_NAME>
    |
      AnyCmdName() <NOT_CMD_NAME_BOUNDARY_AFTER_CMD_NAME>
    |
      <CMD_TEXT_CHAR_1>
    |
      <CMD_TEXT_CHAR_2>
  )
}


/**
 * CssStmt -> CssTag
 */
private CssNode CssStmt() throws SoySyntaxException :
{
  SourceItemInfo<String> cmdText;
}
{
  cmdText = CssTag()
  { return setSrcLoc(new CssNode(nodeIdGen.genId(), cmdText.parsedContent), cmdText.lineNum); }
}


/**
 * LetStmt ->   LetTagSelfEnding
 *            | LetTagNotSelfEnding TemplateBlock EndLetTag
 */
private LetNode LetStmt() throws SoySyntaxException :
{
  SourceItemInfo<String> cmdText;
  List<StandaloneNode> templateBlock;
}
{
  { LetNode letNode; }

  (
    LOOKAHEAD( LetTagSelfEnding() )

    cmdText = LetTagSelfEnding()
    { letNode = setSrcLoc(
          new LetValueNode(nodeIdGen.genId(), false, cmdText.parsedContent), cmdText.lineNum);
    }

  |
    LOOKAHEAD( LetTagNotSelfEnding() )

    cmdText = LetTagNotSelfEnding()
    { LetContentNode letContentNode = setSrcLoc(
          new LetContentNode(nodeIdGen.genId(), false, cmdText.parsedContent), cmdText.lineNum);
    }
    templateBlock = TemplateBlock()
    { letContentNode.addChildren(templateBlock);
      letNode = letContentNode;
    }
    EndLetTag()
  )

  { return letNode; }
}


/**
 * IfStmt -> IfTag TemplateBlock ( ElseifTag TemplateBlock )* [ ElseTag TemplateBlock ] EndIfTag
 */
private IfNode IfStmt() throws SoySyntaxException :
{
  SourceItemInfo<String> cmdText;
  List<StandaloneNode> templateBlock;
  SourceItemInfo<Void> elseTagInfo;
}
{
  { IfCondNode ifCondNode; }

  cmdText = IfTag()
  { IfNode ifNode = setSrcLoc(new IfNode(nodeIdGen.genId()), cmdText.lineNum);
    ifCondNode = setSrcLoc(
        new IfCondNode(nodeIdGen.genId(), "if", cmdText.parsedContent), cmdText.lineNum);
    ifNode.addChild(ifCondNode);
  }
  templateBlock = TemplateBlock()
  { ifCondNode.addChildren(templateBlock); }

  (
    LOOKAHEAD( SoyTagOpen() <CMD_NAME_ELSEIF> <WS_AFTER_CMD_NAME> )

    cmdText = ElseifTag()
    { ifCondNode = setSrcLoc(
          new IfCondNode(nodeIdGen.genId(), "elseif", cmdText.parsedContent), cmdText.lineNum);
      ifNode.addChild(ifCondNode);
    }
    templateBlock = TemplateBlock()
    { ifCondNode.addChildren(templateBlock); }
  )*

  [
    LOOKAHEAD( SoyTagOpen() <CMD_NAME_ELSE> RegSoyTagClose() )

    elseTagInfo = ElseTag()
    { IfElseNode ifElseNode = setSrcLoc(new IfElseNode(nodeIdGen.genId()), elseTagInfo.lineNum);
      ifNode.addChild(ifElseNode);
    }
    templateBlock = TemplateBlock()
    { ifElseNode.addChildren(templateBlock); }
  ]

  EndIfTag()

  { return ifNode; }
}


/**
 * SwitchStmt -> SwitchTag MaybeWhitespace ( CaseTag TemplateBlock )* [ DefaultTag TemplateBlock ]
 *               EndSwitchTag
 */
private SwitchNode SwitchStmt() throws SoySyntaxException :
{
  SourceItemInfo<String> cmdText;
  SourceItemInfo<Void> defaultTagInfo;
  List<StandaloneNode> templateBlock;
}
{
  cmdText = SwitchTag()
  { SwitchNode switchNode = setSrcLoc(
        new SwitchNode(nodeIdGen.genId(), cmdText.parsedContent), cmdText.lineNum);
  }

  MaybeWhitespace("No content allowed between 'switch' and 'case'" +
      " (whitespace and comments are okay).")

  (
    LOOKAHEAD( SoyTagOpen() <CMD_NAME_CASE> <WS_AFTER_CMD_NAME> )

    cmdText = CaseTag()
    { SwitchCaseNode switchCaseNode = setSrcLoc(
          new SwitchCaseNode(nodeIdGen.genId(), cmdText.parsedContent), cmdText.lineNum);
      switchNode.addChild(switchCaseNode);
    }
    templateBlock = TemplateBlock()
    { switchCaseNode.addChildren(templateBlock); }
  )*

  [
    LOOKAHEAD( SoyTagOpen() <CMD_NAME_DEFAULT> RegSoyTagClose() )

    defaultTagInfo = DefaultTag()
    { SwitchDefaultNode switchDefaultNode = setSrcLoc(
          new SwitchDefaultNode(nodeIdGen.genId()), defaultTagInfo.lineNum);
      switchNode.addChild(switchDefaultNode);
    }
    templateBlock = TemplateBlock()
    { switchDefaultNode.addChildren(templateBlock); }
  ]

  EndSwitchTag()

  { return switchNode; }
}


/**
 * ForeachStmt -> ForeachTag TemplateBlock [ IfemptyTag TemplateBlock ] EndForeachTag
 */
private ForeachNode ForeachStmt() throws SoySyntaxException :
{
  SourceItemInfo<String> cmdText;
  List<StandaloneNode> templateBlock;
  SourceItemInfo<Void> ifemptyTagInfo;
}
{
  cmdText = ForeachTag()
  { ForeachNode foreachNode = setSrcLoc(
        new ForeachNode(nodeIdGen.genId(), cmdText.parsedContent), cmdText.lineNum);
  }

  { int lineNum = getToken(0).beginLine; }
  templateBlock = TemplateBlock()
  { ForeachNonemptyNode foreachNonemptyNode = setSrcLoc(
        new ForeachNonemptyNode(nodeIdGen.genId()), lineNum);
    foreachNode.addChild(foreachNonemptyNode);
    foreachNonemptyNode.addChildren(templateBlock);
  }

  [
    LOOKAHEAD( SoyTagOpen() <CMD_NAME_IFEMPTY> RegSoyTagClose() )

    ifemptyTagInfo = IfemptyTag()
    templateBlock = TemplateBlock()
    { ForeachIfemptyNode foreachIfemptyNode = setSrcLoc(
          new ForeachIfemptyNode(nodeIdGen.genId()), ifemptyTagInfo.lineNum);
      foreachNode.addChild(foreachIfemptyNode);
      foreachIfemptyNode.addChildren(templateBlock);
    }
  ]

  EndForeachTag()

  { return foreachNode; }
}


/**
 * ForStmt -> ForTag TemplateBlock EndForTag
 */
private ForNode ForStmt() throws SoySyntaxException :
{
  SourceItemInfo<String> cmdText;
  List<StandaloneNode> templateBlock;
}
{
  cmdText = ForTag()
  { ForNode forNode = setSrcLoc(
        new ForNode(nodeIdGen.genId(), cmdText.parsedContent), cmdText.lineNum);
  }

  templateBlock = TemplateBlock()
  { forNode.addChildren(templateBlock); }

  EndForTag()

  { return forNode; }
}


/**
 * CallStmt ->
 *       AnyCallTagSelfEnding
 *     | AnyCallTagNotSelfEnding MaybeWhitespace ( CallParam MaybeWhitespace )* EndAnyCallTag
 */
private CallNode CallStmt() throws SoySyntaxException :
{
  SourceItemInfo<List<String>> callTagInfo;
  CallParamNode callParam;
  Boolean isBasicEndCallTag;
}
{
  { List<CallParamNode> callParams = Lists.newArrayList(); }

  (
    LOOKAHEAD( AnyCallTagSelfEnding() )

    callTagInfo = AnyCallTagSelfEnding()

    { isBasicEndCallTag = null; }

  |
    LOOKAHEAD( AnyCallTagNotSelfEnding() )

    callTagInfo = AnyCallTagNotSelfEnding()

    MaybeWhitespace("No content allowed between 'call' and 'param'" +
        " (whitespace and comments are okay).")

    (
      LOOKAHEAD( SoyTagOpen() <CMD_NAME_PARAM> <WS_AFTER_CMD_NAME> )

      callParam = CallParam()
      { callParams.add(callParam); }
      MaybeWhitespace("No content allowed between 'param' and 'param'" +
          " (whitespace and comments are okay).")
    )*

    isBasicEndCallTag = EndAnyCallTag()
  )

  { List<String> callTagParts = callTagInfo.parsedContent;

    // ------ Divide callTagParts into cmdName, cmdText, and phnameAttr (if any). ------
    String cmdName = callTagParts.get(0);

    StringBuilder cmdTextSb = new StringBuilder();
    String phnameAttr = null;

    for (int i = 1; i < callTagParts.size(); i++) {
      String cmdTextPart = callTagParts.get(i);
      if (cmdTextPart.startsWith(" phname=\"") && cmdTextPart.endsWith("\"")) {
        if (phnameAttr != null) {
          throw SoySyntaxException.createWithMetaInfo(
              "Found multiple 'phname' attributes in '" + cmdName + "' command text \"" +
                  Joiner.on("").join(callTagParts.subList(1, callTagParts.size())) + "\".",
              createSrcLoc(callTagInfo.lineNum), null, null);
        }
        phnameAttr = cmdTextPart;
      } else {
        cmdTextSb.append(cmdTextPart);
      }
    }

    String cmdText = cmdTextSb.toString();

    // ------ Compute isBasicCallTag and userSuppliedPhName. ------
    boolean isBasicCallTag = callTagParts.get(0).equals("call");
    if (isBasicEndCallTag != null && isBasicCallTag != isBasicEndCallTag) {
      if (isBasicCallTag) {
        throw new ParseException("Mismatched 'call' and '/delcall'.");
      } else {
        throw new ParseException("Mismatched 'delcall' and '/call'.");
      }
    }

    String userSuppliedPhName =
        (phnameAttr != null) ? phnameAttr.substring(9, phnameAttr.length() - 1) : null;

    // ------ Create the CallNode. ------
    CallNode callNode;
    if (isBasicCallTag) {
      callNode = new CallBasicNode(nodeIdGen.genId(), cmdText, userSuppliedPhName);
    } else {
      callNode = new CallDelegateNode(nodeIdGen.genId(), cmdText, userSuppliedPhName);
    }
    callNode = setSrcLoc(callNode, callTagInfo.lineNum);
    callNode.addChildren(callParams);

    return callNode;
  }
}


/**
 * CallParam ->   ParamTagSelfEnding
 *              | ParamTagNotSelfEnding TemplateBlock EndParamTag
 */
private CallParamNode CallParam() throws SoySyntaxException :
{
  SourceItemInfo<String> cmdText;
  List<StandaloneNode> templateBlock;
}
{
  { CallParamNode callParamNode; }

  (
    LOOKAHEAD( ParamTagSelfEnding() )

    cmdText = ParamTagSelfEnding()
    { callParamNode = setSrcLoc(
          new CallParamValueNode(nodeIdGen.genId(), cmdText.parsedContent), cmdText.lineNum);
    }

  |
    LOOKAHEAD( ParamTagNotSelfEnding() )

    cmdText = ParamTagNotSelfEnding()
    { CallParamContentNode cpcn = setSrcLoc(
          new CallParamContentNode(nodeIdGen.genId(), cmdText.parsedContent), cmdText.lineNum);
    }
    templateBlock = TemplateBlock()
    { cpcn.addChildren(templateBlock);
      callParamNode = cpcn;
    }
    EndParamTag()
  )

  { return callParamNode; }
}


/**
 * LogStmt -> LogTag TemplateBlock EndLogTag
 */
private LogNode LogStmt() throws SoySyntaxException :
{
  SourceItemInfo<Void> logTagInfo;
  List<StandaloneNode> templateBlock;
}
{
  logTagInfo = LogTag()
  { LogNode logNode = setSrcLoc(new LogNode(nodeIdGen.genId()), logTagInfo.lineNum); }

  templateBlock = TemplateBlock()
  { logNode.addChildren(templateBlock); }

  EndLogTag()

  { return logNode; }
}


/**
 * DebuggerStmt -> DebuggerTag TemplateBlock EndDebuggerTag
 */
private DebuggerNode DebuggerStmt() throws SoySyntaxException :
{
  SourceItemInfo<Void> debuggerTagInfo;
}
{
  debuggerTagInfo = DebuggerTag()
  { return setSrcLoc(new DebuggerNode(nodeIdGen.genId()), debuggerTagInfo.lineNum); }
}<|MERGE_RESOLUTION|>--- conflicted
+++ resolved
@@ -168,6 +168,7 @@
  *      {namespace ...}   {template ...}   {/template}
  * </pre>
  *
+ * @author Kai Huang
  */
 public class TemplateParser {
 
@@ -1212,13 +1213,8 @@
     basicRawText = BasicRawText()
     { if (basicRawText.parsedContent.trim().length() != 0) {
 
-<<<<<<< HEAD
-        throw new ParseException(errorMessage + " Found on line " +
-            (basicRawText.lineNum + lineNumOffset) );
-=======
         throw new ParseException(
             errorMessage + " Found on line " + (lineNumOffset + basicRawText.lineNum) );
->>>>>>> 2fd66405
       }
     }
   ]
