/*
 * Copyright 2011 Google Inc.
 *
 * Licensed under the Apache License, Version 2.0 (the "License");
 * you may not use this file except in compliance with the License.
 * You may obtain a copy of the License at
 *
 *     http://www.apache.org/licenses/LICENSE-2.0
 *
 * Unless required by applicable law or agreed to in writing, software
 * distributed under the License is distributed on an "AS IS" BASIS,
 * WITHOUT WARRANTIES OR CONDITIONS OF ANY KIND, either express or implied.
 * See the License for the specific language governing permissions and
 * limitations under the License.
 */

package com.google.template.soy.soytree;

import com.google.common.collect.ImmutableList;
import com.google.template.soy.base.SoySyntaxException;
import com.google.template.soy.exprtree.ExprRootNode;
import com.google.template.soy.soytree.SoyNode.ExprHolderNode;

import java.util.List;


/**
 * Node representing a 'let' statement with a value expression.
 *
 * <p> Important: Do not use outside of Soy code (treat as superpackage-private).
 *
 */
public class LetValueNode extends LetNode implements ExprHolderNode {


  /** The local variable name (without preceding '$'). */
  private final String varName;

  /** The value expression that the variable is set to. */
  private final ExprRootNode<?> valueExpr;


  /**
   * @param id The id for this node.
   * @param isLocalVarNameUniquified Whether the local var name is already uniquified (e.g. by
   *     appending node id).
   * @param commandText The command text.
   * @throws SoySyntaxException If a syntax error is found.
   */
  public LetValueNode(int id, boolean isLocalVarNameUniquified, String commandText) {
    super(id, isLocalVarNameUniquified, commandText);

    CommandTextParseResult parseResult = parseCommandTextHelper(commandText);
    varName = parseResult.localVarName;
    valueExpr = parseResult.valueExpr;

    if (valueExpr == null) {
<<<<<<< HEAD
      throw new SoySyntaxException(
          "A 'let' tag should be self-ending (with a trailing '/') if and only if it also" +
          " contains a value (invalid tag is {let " + commandText + " /}).");
=======
      throw SoySyntaxException.createWithoutMetaInfo(
          "A 'let' tag should be self-ending (with a trailing '/') if and only if it also" +
              " contains a value (invalid tag is {let " + commandText + " /}).");
    }

    if (parseResult.contentKind != null) {
      throw SoySyntaxException.createWithoutMetaInfo(
          "The 'kind' attribute is not allowed on self-ending 'let' tags that " +
              " contain a value (invalid tag is {let " + commandText + " /}).");
>>>>>>> 2fd66405
    }
  }


  /**
   * Copy constructor.
   * @param orig The node to copy.
   */
  protected LetValueNode(LetValueNode orig) {
    super(orig);
    this.varName = orig.varName;
    this.valueExpr = orig.valueExpr.clone();
  }


  @Override public Kind getKind() {
    return Kind.LET_VALUE_NODE;
  }


  @Override public String getVarName() {
    return varName;
  }


  /**
   * Returns the value expression that the variable is set to.
   */
  public ExprRootNode<?> getValueExpr() {
    return valueExpr;
  }


  @Override public List<ExprUnion> getAllExprUnions() {
    return ImmutableList.of(new ExprUnion(valueExpr));
  }


  @Override public SoyNode clone() {
    return new LetValueNode(this);
  }

}<|MERGE_RESOLUTION|>--- conflicted
+++ resolved
@@ -29,6 +29,7 @@
  *
  * <p> Important: Do not use outside of Soy code (treat as superpackage-private).
  *
+ * @author Kai Huang
  */
 public class LetValueNode extends LetNode implements ExprHolderNode {
 
@@ -55,11 +56,6 @@
     valueExpr = parseResult.valueExpr;
 
     if (valueExpr == null) {
-<<<<<<< HEAD
-      throw new SoySyntaxException(
-          "A 'let' tag should be self-ending (with a trailing '/') if and only if it also" +
-          " contains a value (invalid tag is {let " + commandText + " /}).");
-=======
       throw SoySyntaxException.createWithoutMetaInfo(
           "A 'let' tag should be self-ending (with a trailing '/') if and only if it also" +
               " contains a value (invalid tag is {let " + commandText + " /}).");
@@ -69,7 +65,6 @@
       throw SoySyntaxException.createWithoutMetaInfo(
           "The 'kind' attribute is not allowed on self-ending 'let' tags that " +
               " contain a value (invalid tag is {let " + commandText + " /}).");
->>>>>>> 2fd66405
     }
   }
 
