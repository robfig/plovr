--- conflicted
+++ resolved
@@ -39,6 +39,7 @@
  *
  * <p> {@link #exec} must be called on a full parse tree.
  *
+ * @author Kai Huang
  */
 class ReplaceMsgsWithGoogMsgsVisitor extends AbstractSoyNodeVisitor<Void> {
 
@@ -108,12 +109,8 @@
 
     int googMsgNodeId = nodeIdGen.genId();
     String googMsgVarName = jsSrcOptions.googMsgsAreExternal() ?
-<<<<<<< HEAD
-        "MSG_EXTERNAL_" + MsgUtils.computeMsgId(msgNode) : "MSG_UNNAMED_" + googMsgNodeId;
-=======
         "MSG_EXTERNAL_" + MsgUtils.computeMsgIdForDualFormat(msgNode) :
         "MSG_UNNAMED_" + googMsgNodeId;
->>>>>>> 2fd66405
 
     GoogMsgNode googMsgNode = new GoogMsgNode(googMsgNodeId, msgNode, googMsgVarName);
     GoogMsgRefNode googMsgRefNode =
