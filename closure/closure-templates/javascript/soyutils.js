/*
 * Copyright 2008 Google Inc.
 *
 * Licensed under the Apache License, Version 2.0 (the "License");
 * you may not use this file except in compliance with the License.
 * You may obtain a copy of the License at
 *
 *     http://www.apache.org/licenses/LICENSE-2.0
 *
 * Unless required by applicable law or agreed to in writing, software
 * distributed under the License is distributed on an "AS IS" BASIS,
 * WITHOUT WARRANTIES OR CONDITIONS OF ANY KIND, either express or implied.
 * See the License for the specific language governing permissions and
 * limitations under the License.
 */

/**
 * @fileoverview
 * Utility functions and classes for Soy.
 *
 * <p>
 * The top portion of this file contains utilities for Soy users:<ul>
 *   <li> soy.StringBuilder: Compatible with the 'stringbuilder' code style.
 *   <li> soy.renderElement: Render template and set as innerHTML of an element.
 *   <li> soy.renderAsFragment: Render template and return as HTML fragment.
 * </ul>
 *
 * <p>
 * The bottom portion of this file contains utilities that should only be called
 * by Soy-generated JS code. Please do not use these functions directly from
 * your hand-writen code. Their names all start with '$$'.
 *
<<<<<<< HEAD
=======
 * @author Garrett Boyer
 * @author Mike Samuel
 * @author Kai Huang
 * @author Aharon Lanin
>>>>>>> 2fd66405
 */


// COPIED FROM nogoog_shim.js

// Create closure namespaces.
var goog = goog || {};


goog.DEBUG = false;


goog.inherits = function(childCtor, parentCtor) {
  /** @constructor */
  function tempCtor() {}
  tempCtor.prototype = parentCtor.prototype;
  childCtor.superClass_ = parentCtor.prototype;
  childCtor.prototype = new tempCtor();
  childCtor.prototype.constructor = childCtor;
};


// Just enough browser detection for this file.
if (!goog.userAgent) {
  goog.userAgent = (function() {
    var userAgent = "";
    if ("undefined" !== typeof navigator && navigator
        && "string" == typeof navigator.userAgent) {
      userAgent = navigator.userAgent;
    }
    var isOpera = userAgent.indexOf('Opera') == 0;
    return {
      jscript: {
        /**
         * @type {boolean}
         */
        HAS_JSCRIPT: 'ScriptEngine' in this
      },
      /**
       * @type {boolean}
       */
      OPERA: isOpera,
      /**
       * @type {boolean}
       */
      IE: !isOpera && userAgent.indexOf('MSIE') != -1,
      /**
       * @type {boolean}
       */
      WEBKIT: !isOpera && userAgent.indexOf('WebKit') != -1
    };
  })();
}

if (!goog.asserts) {
  goog.asserts = {
    /**
<<<<<<< HEAD
=======
     * @param {*} condition Condition to check.
     */
    assert: function (condition) {
      if (!condition) {
        throw Error('Assertion error');
      }
    },
    /**
>>>>>>> 2fd66405
     * @param {...*} var_args
     */
    fail: function (var_args) {}
  };
}


// Stub out the document wrapper used by renderAs*.
if (!goog.dom) {
  goog.dom = {};
  /**
   * @param {Document=} d
   * @constructor
   */
  goog.dom.DomHelper = function(d) {
    this.document_ = d || document;
  };
  /**
   * @return {!Document}
   */
  goog.dom.DomHelper.prototype.getDocument = function() {
    return this.document_;
  };
  /**
   * Creates a new element.
   * @param {string} name Tag name.
   * @return {!Element}
   */
  goog.dom.DomHelper.prototype.createElement = function(name) {
    return this.document_.createElement(name);
  };
  /**
   * Creates a new document fragment.
   * @return {!DocumentFragment}
   */
  goog.dom.DomHelper.prototype.createDocumentFragment = function() {
    return this.document_.createDocumentFragment();
  };
}


if (!goog.format) {
  goog.format = {
    insertWordBreaks: function(str, maxCharsBetweenWordBreaks) {
      str = String(str);

      var resultArr = [];
      var resultArrLen = 0;

      // These variables keep track of important state inside str.
      var isInTag = false;  // whether we're inside an HTML tag
      var isMaybeInEntity = false;  // whether we might be inside an HTML entity
      var numCharsWithoutBreak = 0;  // number of chars since last word break
      var flushIndex = 0;  // index of first char not yet flushed to resultArr

      for (var i = 0, n = str.length; i < n; ++i) {
        var charCode = str.charCodeAt(i);

        // If hit maxCharsBetweenWordBreaks, and not space next, then add <wbr>.
        if (numCharsWithoutBreak >= maxCharsBetweenWordBreaks &&
            // space
            charCode != 32) {
          resultArr[resultArrLen++] = str.substring(flushIndex, i);
          flushIndex = i;
          resultArr[resultArrLen++] = goog.format.WORD_BREAK;
          numCharsWithoutBreak = 0;
        }

        if (isInTag) {
          // If inside an HTML tag and we see '>', it's the end of the tag.
          if (charCode == 62) {
            isInTag = false;
          }

        } else if (isMaybeInEntity) {
          switch (charCode) {
            // Inside an entity, a ';' is the end of the entity.
            // The entity that just ended counts as one char, so increment
            // numCharsWithoutBreak.
          case 59:  // ';'
            isMaybeInEntity = false;
            ++numCharsWithoutBreak;
            break;
            // If maybe inside an entity and we see '<', we weren't actually in
            // an entity. But now we're inside and HTML tag.
          case 60:  // '<'
            isMaybeInEntity = false;
            isInTag = true;
            break;
            // If maybe inside an entity and we see ' ', we weren't actually in
            // an entity. Just correct the state and reset the
            // numCharsWithoutBreak since we just saw a space.
          case 32:  // ' '
            isMaybeInEntity = false;
            numCharsWithoutBreak = 0;
            break;
          }

        } else {  // !isInTag && !isInEntity
          switch (charCode) {
            // When not within a tag or an entity and we see '<', we're now
            // inside an HTML tag.
          case 60:  // '<'
            isInTag = true;
            break;
            // When not within a tag or an entity and we see '&', we might be
            // inside an entity.
          case 38:  // '&'
            isMaybeInEntity = true;
            break;
            // When we see a space, reset the numCharsWithoutBreak count.
          case 32:  // ' '
            numCharsWithoutBreak = 0;
            break;
            // When we see a non-space, increment the numCharsWithoutBreak.
          default:
            ++numCharsWithoutBreak;
            break;
          }
        }
      }

      // Flush the remaining chars at the end of the string.
      resultArr[resultArrLen++] = str.substring(flushIndex);

      return resultArr.join('');
    },
    /**
     * String inserted as a word break by insertWordBreaks(). Safari requires
     * <wbr></wbr>, Opera needs the 'shy' entity, though this will give a
     * visible hyphen at breaks. Other browsers just use <wbr>.
     * @type {string}
     * @private
     */
    WORD_BREAK: goog.userAgent.WEBKIT
        ? '<wbr></wbr>' : goog.userAgent.OPERA ? '&shy;' : '<wbr>'
  };
}


if (!goog.i18n) {
  goog.i18n = {
    bidi: {
      /**
       * Check the directionality of a piece of text, return true if the piece
       * of text should be laid out in RTL direction.
       * @param {string} text The piece of text that need to be detected.
       * @param {boolean=} opt_isHtml Whether {@code text} is HTML/HTML-escaped.
       *     Default: false.
       * @return {boolean}
       * @private
       */
      detectRtlDirectionality: function(text, opt_isHtml) {
        text = soyshim.$$bidiStripHtmlIfNecessary_(text, opt_isHtml);
        return soyshim.$$bidiRtlWordRatio_(text)
            > soyshim.$$bidiRtlDetectionThreshold_;
      }
    }
  };
}

/**
 * Directionality enum.
 * @enum {number}
 */
goog.i18n.bidi.Dir = {
  RTL: -1,
  UNKNOWN: 0,
  LTR: 1
};


/**
 * Convert a directionality given in various formats to a goog.i18n.bidi.Dir
 * constant. Useful for interaction with different standards of directionality
 * representation.
 *
 * @param {goog.i18n.bidi.Dir|number|boolean} givenDir Directionality given in
 *     one of the following formats:
 *     1. A goog.i18n.bidi.Dir constant.
 *     2. A number (positive = LRT, negative = RTL, 0 = unknown).
 *     3. A boolean (true = RTL, false = LTR).
 * @return {goog.i18n.bidi.Dir} A goog.i18n.bidi.Dir constant matching the given
 *     directionality.
 */
goog.i18n.bidi.toDir = function(givenDir) {
  if (typeof givenDir == 'number') {
    return givenDir > 0 ? goog.i18n.bidi.Dir.LTR :
        givenDir < 0 ? goog.i18n.bidi.Dir.RTL : goog.i18n.bidi.Dir.UNKNOWN;
  } else {
    return givenDir ? goog.i18n.bidi.Dir.RTL : goog.i18n.bidi.Dir.LTR;
  }
};


/**
 * Utility class for formatting text for display in a potentially
 * opposite-directionality context without garbling. Provides the following
 * functionality:
 *
 * @param {goog.i18n.bidi.Dir|number|boolean} dir The context
 *     directionality as a number
 *     (positive = LRT, negative = RTL, 0 = unknown).
 * @constructor
 */
goog.i18n.BidiFormatter = function(dir) {
  this.dir_ = goog.i18n.bidi.toDir(dir);
};


/**
 * Returns 'dir="ltr"' or 'dir="rtl"', depending on {@code text}'s estimated
 * directionality, if it is not the same as the context directionality.
 * Otherwise, returns the empty string.
 *
 * @param {string} text Text whose directionality is to be estimated.
 * @param {boolean=} opt_isHtml Whether {@code text} is HTML / HTML-escaped.
 *     Default: false.
 * @return {string} 'dir="rtl"' for RTL text in non-RTL context; 'dir="ltr"' for
 *     LTR text in non-LTR context; else, the empty string.
 */
goog.i18n.BidiFormatter.prototype.dirAttr = function (text, opt_isHtml) {
  var dir = soy.$$bidiTextDir(text, opt_isHtml);
  return dir && dir != this.dir_ ? dir < 0 ? 'dir="rtl"' : 'dir="ltr"' : '';
};

/**
 * Returns the trailing horizontal edge, i.e. "right" or "left", depending on
 * the global bidi directionality.
 * @return {string} "left" for RTL context and "right" otherwise.
 */
goog.i18n.BidiFormatter.prototype.endEdge = function () {
  return this.dir_ < 0 ? 'left' : 'right';
};

/**
 * Returns the Unicode BiDi mark matching the context directionality (LRM for
 * LTR context directionality, RLM for RTL context directionality), or the
 * empty string for neutral / unknown context directionality.
 *
 * @return {string} LRM for LTR context directionality and RLM for RTL context
 *     directionality.
 */
goog.i18n.BidiFormatter.prototype.mark = function () {
  return (
      (this.dir_ > 0) ? '\u200E' /*LRM*/ :
      (this.dir_ < 0) ? '\u200F' /*RLM*/ :
      '');
};

/**
 * Returns a Unicode BiDi mark matching the context directionality (LRM or RLM)
 * if the directionality or the exit directionality of {@code text} are opposite
 * to the context directionality. Otherwise returns the empty string.
 *
 * @param {string} text The input text.
 * @param {boolean=} opt_isHtml Whether {@code text} is HTML / HTML-escaped.
 *     Default: false.
 * @return {string} A Unicode bidi mark matching the global directionality or
 *     the empty string.
 */
goog.i18n.BidiFormatter.prototype.markAfter = function (text, opt_isHtml) {
  var dir = soy.$$bidiTextDir(text, opt_isHtml);
  return soyshim.$$bidiMarkAfterKnownDir_(this.dir_, dir, text, opt_isHtml);
};

/**
 * Formats a string of unknown directionality for use in HTML output of the
 * context directionality, so an opposite-directionality string is neither
 * garbled nor garbles what follows it.
 *
 * @param {string} str The input text.
 * @param {boolean=} placeholder This argument exists for consistency with the
 *     Closure Library. Specifying it has no effect.
 * @return {string} Input text after applying the above processing.
 */
goog.i18n.BidiFormatter.prototype.spanWrap = function(str, placeholder) {
  str = String(str);
  var textDir = soy.$$bidiTextDir(str, true);
  var reset = soyshim.$$bidiMarkAfterKnownDir_(this.dir_, textDir, str, true);
  if (textDir > 0 && this.dir_ <= 0) {
    str = '<span dir="ltr">' + str + '</span>';
  } else if (textDir < 0 && this.dir_ >= 0) {
    str = '<span dir="rtl">' + str + '</span>';
  }
  return str + reset;
};

/**
 * Returns the leading horizontal edge, i.e. "left" or "right", depending on
 * the global bidi directionality.
 * @return {string} "right" for RTL context and "left" otherwise.
 */
goog.i18n.BidiFormatter.prototype.startEdge = function () {
  return this.dir_ < 0 ? 'right' : 'left';
};

/**
 * Formats a string of unknown directionality for use in plain-text output of
 * the context directionality, so an opposite-directionality string is neither
 * garbled nor garbles what follows it.
 * As opposed to {@link #spanWrap}, this makes use of unicode BiDi formatting
 * characters. In HTML, its *only* valid use is inside of elements that do not
 * allow mark-up, e.g. an 'option' tag.
 *
 * @param {string} str The input text.
 * @param {boolean=} placeholder This argument exists for consistency with the
 *     Closure Library. Specifying it has no effect.
 * @return {string} Input text after applying the above processing.
 */
goog.i18n.BidiFormatter.prototype.unicodeWrap = function(str, placeholder) {
  str = String(str);
  var textDir = soy.$$bidiTextDir(str, true);
  var reset = soyshim.$$bidiMarkAfterKnownDir_(this.dir_, textDir, str, true);
  if (textDir > 0 && this.dir_ <= 0) {
    str = '\u202A' + str + '\u202C';
  } else if (textDir < 0 && this.dir_ >= 0) {
    str = '\u202B' + str + '\u202C';
  }
  return str + reset;
};


goog.string = {

  /**
   * Converts \r\n, \r, and \n to <br>s
   * @param {*} str The string in which to convert newlines.
   * @param {boolean=} opt_xml Whether to use XML compatible tags.
   * @return {string} A copy of {@code str} with converted newlines.
   */
  newLineToBr: function(str, opt_xml) {

    str = String(str);

    // This quick test helps in the case when there are no chars to replace,
    // in the worst case this makes barely a difference to the time taken.
    if (!goog.string.NEWLINE_TO_BR_RE_.test(str)) {
      return str;
    }

    return str.replace(/(\r\n|\r|\n)/g, opt_xml ? '<br />' : '<br>');
  },
  urlEncode: encodeURIComponent,
  /**
   * Regular expression used within newlineToBr().
   * @type {RegExp}
   * @private
   */
  NEWLINE_TO_BR_RE_: /[\r\n]/
};


/**
 * Utility class to facilitate much faster string concatenation in IE,
 * using Array.join() rather than the '+' operator. For other browsers
 * we simply use the '+' operator.
 *
 * @param {Object|number|string|boolean=} opt_a1 Optional first initial item
 *     to append.
 * @param {...Object|number|string|boolean} var_args Other initial items to
 *     append, e.g., new goog.string.StringBuffer('foo', 'bar').
 * @constructor
 */
goog.string.StringBuffer = function(opt_a1, var_args) {
  /**
   * Internal buffer for the string to be concatenated.
   * @type {string|Array}
   * @private
   */
  this.buffer_ = goog.userAgent.jscript.HAS_JSCRIPT ? [] : '';

  if (opt_a1 != null) {
    this.append.apply(this, arguments);
  }
};


/**
 * Length of internal buffer (faster than calling buffer_.length).
 * Only used for IE.
 * @type {number}
 * @private
 */
goog.string.StringBuffer.prototype.bufferLength_ = 0;

/**
 * Appends one or more items to the string.
 *
 * Calling this with null, undefined, or empty arguments is an error.
 *
 * @param {Object|number|string|boolean} a1 Required first string.
 * @param {Object|number|string|boolean=} opt_a2 Optional second string.
 * @param {...Object|number|string|boolean} var_args Other items to append,
 *     e.g., sb.append('foo', 'bar', 'baz').
 * @return {goog.string.StringBuffer} This same StringBuilder object.
 */
goog.string.StringBuffer.prototype.append = function(a1, opt_a2, var_args) {

  if (goog.userAgent.jscript.HAS_JSCRIPT) {
    if (opt_a2 == null) {  // no second argument (note: undefined == null)
      // Array assignment is 2x faster than Array push. Also, use a1
      // directly to avoid arguments instantiation, another 2x improvement.
      this.buffer_[this.bufferLength_++] = a1;
    } else {
      var arr = /**@type {Array.<number|string|boolean>}*/(this.buffer_);
      arr.push.apply(arr, arguments);
      this.bufferLength_ = this.buffer_.length;
    }

  } else {

    // Use a1 directly to avoid arguments instantiation for single-arg case.
    this.buffer_ += a1;
    if (opt_a2 != null) {  // no second argument (note: undefined == null)
      for (var i = 1; i < arguments.length; i++) {
        this.buffer_ += arguments[i];
      }
    }
  }

  return this;
};


/**
 * Clears the string.
 */
goog.string.StringBuffer.prototype.clear = function() {

  if (goog.userAgent.jscript.HAS_JSCRIPT) {
     this.buffer_.length = 0;  // reuse array to avoid creating new object
     this.bufferLength_ = 0;

   } else {
     this.buffer_ = '';
   }
};


/**
 * Returns the concatenated string.
 *
 * @return {string} The concatenated string.
 */
goog.string.StringBuffer.prototype.toString = function() {

  if (goog.userAgent.jscript.HAS_JSCRIPT) {
    var str = this.buffer_.join('');
    // Given a string with the entire contents, simplify the StringBuilder by
    // setting its contents to only be this string, rather than many fragments.
    this.clear();
    if (str) {
      this.append(str);
    }
    return str;

  } else {
    return /** @type {string} */ (this.buffer_);
  }
};


if (!goog.soy) goog.soy = {
  /**
   * Helper function to render a Soy template and then set the
   * output string as the innerHTML of an element. It is recommended
   * to use this helper function instead of directly setting
   * innerHTML in your hand-written code, so that it will be easier
   * to audit the code for cross-site scripting vulnerabilities.
   *
   * @param {Function} template The Soy template defining element's content.
   * @param {Object=} opt_templateData The data for the template.
   * @param {Object=} opt_injectedData The injected data for the template.
   * @param {(goog.dom.DomHelper|Document)=} opt_dom The context in which DOM
   *     nodes will be created.
   */
  renderAsElement: function(
    template, opt_templateData, opt_injectedData, opt_dom) {
    return /** @type {!Element} */ (soyshim.$$renderWithWrapper_(
        template, opt_templateData, opt_dom, true /* asElement */,
        opt_injectedData));
  },
  /**
   * Helper function to render a Soy template into a single node or
   * a document fragment. If the rendered HTML string represents a
   * single node, then that node is returned (note that this is
   * *not* a fragment, despite them name of the method). Otherwise a
   * document fragment is returned containing the rendered nodes.
   *
   * @param {Function} template The Soy template defining element's content.
   * @param {Object=} opt_templateData The data for the template.
   * @param {Object=} opt_injectedData The injected data for the template.
   * @param {(goog.dom.DomHelper|Document)=} opt_dom The context in which DOM
   *     nodes will be created.
   * @return {!Node} The resulting node or document fragment.
   */
  renderAsFragment: function(
    template, opt_templateData, opt_injectedData, opt_dom) {
    return soyshim.$$renderWithWrapper_(
        template, opt_templateData, opt_dom, false /* asElement */,
        opt_injectedData);
  },
  /**
   * Helper function to render a Soy template and then set the output string as
   * the innerHTML of an element. It is recommended to use this helper function
   * instead of directly setting innerHTML in your hand-written code, so that it
   * will be easier to audit the code for cross-site scripting vulnerabilities.
   *
   * NOTE: New code should consider using goog.soy.renderElement instead.
   *
   * @param {Element} element The element whose content we are rendering.
   * @param {Function} template The Soy template defining the element's content.
   * @param {Object=} opt_templateData The data for the template.
   * @param {Object=} opt_injectedData The injected data for the template.
   */
  renderElement: function(
      element, template, opt_templateData, opt_injectedData) {
    element.innerHTML = template(opt_templateData, null, opt_injectedData);
  },
  data: {}
};


/**
 * A type of textual content.
 *
 * This is an enum of type Object so that these values are unforgeable.
 *
 * @enum {!Object}
 */
goog.soy.data.SanitizedContentKind = {

  /**
   * A snippet of HTML that does not start or end inside a tag, comment, entity,
   * or DOCTYPE; and that does not contain any executable code
   * (JS, {@code <object>}s, etc.) from a different trust domain.
   */
  HTML: {},

  /**
   * Executable Javascript code or expression, safe for insertion in a
   * script-tag or event handler context, known to be free of any
   * attacker-controlled scripts. This can either be side-effect-free
   * Javascript (such as JSON) or Javascript that entirely under Google's
   * control.
   */
  JS: goog.DEBUG ? {sanitizedContentJsStrChars: true} : {},

  /**
   * A sequence of code units that can appear between quotes (either kind) in a
   * JS program without causing a parse error, and without causing any side
   * effects.
   * <p>
   * The content should not contain unescaped quotes, newlines, or anything else
   * that would cause parsing to fail or to cause a JS parser to finish the
   * string its parsing inside the content.
   * <p>
   * The content must also not end inside an escape sequence ; no partial octal
   * escape sequences or odd number of '{@code \}'s at the end.
   */
  JS_STR_CHARS: {},

  /** A properly encoded portion of a URI. */
  URI: {},

  /**
   * Repeated attribute names and values. For example,
   * {@code dir="ltr" foo="bar" onclick="trustedFunction()" checked}.
   */
  ATTRIBUTES: goog.DEBUG ? {sanitizedContentHtmlAttribute: true} : {},

  // TODO: Consider separating rules, declarations, and values into
  // separate types, but for simplicity, we'll treat explicitly blessed
  // SanitizedContent as allowed in all of these contexts.
  /**
   * A CSS3 declaration, property, value or group of semicolon separated
   * declarations.
   */
  CSS: {},

  /**
   * Unsanitized plain-text content.
   *
   * This is effectively the "null" entry of this enum, and is sometimes used
   * to explicitly mark content that should never be used unescaped. Since any
   * string is safe to use as text, being of ContentKind.TEXT makes no
   * guarantees about its safety in any other context such as HTML.
   */
  TEXT: {}
};



/**
 * A string-like object that carries a content-type.
 *
 * IMPORTANT! Do not create these directly, nor instantiate the subclasses.
 * Instead, use a trusted, centrally reviewed library as endorsed by your team
 * to generate these objects. Otherwise, you risk accidentally creating
 * SanitizedContent that is attacker-controlled and gets evaluated unescaped in
 * templates.
 *
 * @constructor
 */
goog.soy.data.SanitizedContent = function() {
  throw Error('Do not instantiate directly');
};


/**
 * The context in which this content is safe from XSS attacks.
 * @type {goog.soy.data.SanitizedContentKind}
 */
goog.soy.data.SanitizedContent.prototype.contentKind;


/**
 * The already-safe content.
 * @type {string}
 */
goog.soy.data.SanitizedContent.prototype.content;


/** @override */
goog.soy.data.SanitizedContent.prototype.toString = function() {
  return this.content;
};


var soy = { esc: {} };
var soydata = {};
soydata.VERY_UNSAFE = {};
var soyshim = { $$DEFAULT_TEMPLATE_DATA_: {} };
/**
 * Helper function to render a Soy template into a single node or a document
 * fragment. If the rendered HTML string represents a single node, then that
 * node is returned. Otherwise a document fragment is created and returned
 * (wrapped in a DIV element if #opt_singleNode is true).
 *
 * @param {Function} template The Soy template defining the element's content.
 * @param {Object=} opt_templateData The data for the template.
 * @param {(goog.dom.DomHelper|Document)=} opt_dom The context in which DOM
 *     nodes will be created.
 * @param {boolean=} opt_asElement Whether to wrap the fragment in an
 *     element if the template does not render a single element. If true,
 *     result is always an Element.
 * @param {Object=} opt_injectedData The injected data for the template.
 * @return {!Node} The resulting node or document fragment.
 * @private
 */
soyshim.$$renderWithWrapper_ = function(
    template, opt_templateData, opt_dom, opt_asElement, opt_injectedData) {

  var dom = opt_dom || document;
  var wrapper = dom.createElement('div');
  wrapper.innerHTML = template(
    opt_templateData || soyshim.$$DEFAULT_TEMPLATE_DATA_, undefined,
    opt_injectedData);

  // If the template renders as a single element, return it.
  if (wrapper.childNodes.length == 1) {
    var firstChild = wrapper.firstChild;
    if (!opt_asElement || firstChild.nodeType == 1 /* Element */) {
      return /** @type {!Node} */ (firstChild);
    }
  }

  // If we're forcing it to be a single element, return the wrapper DIV.
  if (opt_asElement) {
    return wrapper;
  }

  // Otherwise, create and return a fragment.
  var fragment = dom.createDocumentFragment();
  while (wrapper.firstChild) {
    fragment.appendChild(wrapper.firstChild);
  }
  return fragment;
};


/**
 * Returns a Unicode BiDi mark matching bidiGlobalDir (LRM or RLM) if the
 * directionality or the exit directionality of text are opposite to
 * bidiGlobalDir. Otherwise returns the empty string.
 * If opt_isHtml, makes sure to ignore the LTR nature of the mark-up and escapes
 * in text, making the logic suitable for HTML and HTML-escaped text.
 * @param {number} bidiGlobalDir The global directionality context: 1 if ltr, -1
 *     if rtl, 0 if unknown.
 * @param {number} dir text's directionality: 1 if ltr, -1 if rtl, 0 if unknown.
 * @param {string} text The text whose directionality is to be estimated.
 * @param {boolean=} opt_isHtml Whether text is HTML/HTML-escaped.
 *     Default: false.
 * @return {string} A Unicode bidi mark matching bidiGlobalDir, or
 *     the empty string when text's overall and exit directionalities both match
 *     bidiGlobalDir, or bidiGlobalDir is 0 (unknown).
 * @private
 */
soyshim.$$bidiMarkAfterKnownDir_ = function(
    bidiGlobalDir, dir, text, opt_isHtml) {
  return (
      bidiGlobalDir > 0 && (dir < 0 ||
          soyshim.$$bidiIsRtlExitText_(text, opt_isHtml)) ? '\u200E' : // LRM
      bidiGlobalDir < 0 && (dir > 0 ||
          soyshim.$$bidiIsLtrExitText_(text, opt_isHtml)) ? '\u200F' : // RLM
      '');
};


/**
 * Strips str of any HTML mark-up and escapes. Imprecise in several ways, but
 * precision is not very important, since the result is only meant to be used
 * for directionality detection.
 * @param {string} str The string to be stripped.
 * @param {boolean=} opt_isHtml Whether str is HTML / HTML-escaped.
 *     Default: false.
 * @return {string} The stripped string.
 * @private
 */
soyshim.$$bidiStripHtmlIfNecessary_ = function(str, opt_isHtml) {
  return opt_isHtml ? str.replace(soyshim.$$BIDI_HTML_SKIP_RE_, ' ') : str;
};


/**
 * Simplified regular expression for am HTML tag (opening or closing) or an HTML
 * escape - the things we want to skip over in order to ignore their ltr
 * characters.
 * @type {RegExp}
 * @private
 */
soyshim.$$BIDI_HTML_SKIP_RE_ = /<[^>]*>|&[^;]+;/g;


/**
 * A practical pattern to identify strong LTR character. This pattern is not
 * theoretically correct according to unicode standard. It is simplified for
 * performance and small code size.
 * @type {string}
 * @private
 */
soyshim.$$bidiLtrChars_ =
    'A-Za-z\u00C0-\u00D6\u00D8-\u00F6\u00F8-\u02B8\u0300-\u0590\u0800-\u1FFF' +
    '\u2C00-\uFB1C\uFDFE-\uFE6F\uFEFD-\uFFFF';


/**
 * A practical pattern to identify strong neutral and weak character. This
 * pattern is not theoretically correct according to unicode standard. It is
 * simplified for performance and small code size.
 * @type {string}
 * @private
 */
soyshim.$$bidiNeutralChars_ =
    '\u0000-\u0020!-@[-`{-\u00BF\u00D7\u00F7\u02B9-\u02FF\u2000-\u2BFF';


/**
 * A practical pattern to identify strong RTL character. This pattern is not
 * theoretically correct according to unicode standard. It is simplified for
 * performance and small code size.
 * @type {string}
 * @private
 */
soyshim.$$bidiRtlChars_ = '\u0591-\u07FF\uFB1D-\uFDFD\uFE70-\uFEFC';


/**
 * Regular expressions to check if a piece of text is of RTL directionality
 * on first character with strong directionality.
 * @type {RegExp}
 * @private
 */
soyshim.$$bidiRtlDirCheckRe_ = new RegExp(
    '^[^' + soyshim.$$bidiLtrChars_ + ']*[' + soyshim.$$bidiRtlChars_ + ']');


/**
 * Regular expressions to check if a piece of text is of neutral directionality.
 * Url are considered as neutral.
 * @type {RegExp}
 * @private
 */
soyshim.$$bidiNeutralDirCheckRe_ = new RegExp(
    '^[' + soyshim.$$bidiNeutralChars_ + ']*$|^http://');


/**
 * Check the directionality of the a piece of text based on the first character
 * with strong directionality.
 * @param {string} str string being checked.
 * @return {boolean} return true if rtl directionality is being detected.
 * @private
 */
soyshim.$$bidiIsRtlText_ = function(str) {
  return soyshim.$$bidiRtlDirCheckRe_.test(str);
};


/**
 * Check the directionality of the a piece of text based on the first character
 * with strong directionality.
 * @param {string} str string being checked.
 * @return {boolean} true if all characters have neutral directionality.
 * @private
 */
soyshim.$$bidiIsNeutralText_ = function(str) {
  return soyshim.$$bidiNeutralDirCheckRe_.test(str);
};


/**
 * This constant controls threshold of rtl directionality.
 * @type {number}
 * @private
 */
soyshim.$$bidiRtlDetectionThreshold_ = 0.40;


/**
 * Returns the RTL ratio based on word count.
 * @param {string} str the string that need to be checked.
 * @return {number} the ratio of RTL words among all words with directionality.
 * @private
 */
soyshim.$$bidiRtlWordRatio_ = function(str) {
  var rtlCount = 0;
  var totalCount = 0;
  var tokens = str.split(' ');
  for (var i = 0; i < tokens.length; i++) {
    if (soyshim.$$bidiIsRtlText_(tokens[i])) {
      rtlCount++;
      totalCount++;
    } else if (!soyshim.$$bidiIsNeutralText_(tokens[i])) {
      totalCount++;
    }
  }

  return totalCount == 0 ? 0 : rtlCount / totalCount;
};


/**
 * Regular expressions to check if the last strongly-directional character in a
 * piece of text is LTR.
 * @type {RegExp}
 * @private
 */
soyshim.$$bidiLtrExitDirCheckRe_ = new RegExp(
    '[' + soyshim.$$bidiLtrChars_ + '][^' + soyshim.$$bidiRtlChars_ + ']*$');


/**
 * Regular expressions to check if the last strongly-directional character in a
 * piece of text is RTL.
 * @type {RegExp}
 * @private
 */
soyshim.$$bidiRtlExitDirCheckRe_ = new RegExp(
    '[' + soyshim.$$bidiRtlChars_ + '][^' + soyshim.$$bidiLtrChars_ + ']*$');


/**
 * Check if the exit directionality a piece of text is LTR, i.e. if the last
 * strongly-directional character in the string is LTR.
 * @param {string} str string being checked.
 * @param {boolean=} opt_isHtml Whether str is HTML / HTML-escaped.
 *     Default: false.
 * @return {boolean} Whether LTR exit directionality was detected.
 * @private
 */
soyshim.$$bidiIsLtrExitText_ = function(str, opt_isHtml) {
  str = soyshim.$$bidiStripHtmlIfNecessary_(str, opt_isHtml);
  return soyshim.$$bidiLtrExitDirCheckRe_.test(str);
};


/**
 * Check if the exit directionality a piece of text is RTL, i.e. if the last
 * strongly-directional character in the string is RTL.
 * @param {string} str string being checked.
 * @param {boolean=} opt_isHtml Whether str is HTML / HTML-escaped.
 *     Default: false.
 * @return {boolean} Whether RTL exit directionality was detected.
 * @private
 */
soyshim.$$bidiIsRtlExitText_ = function(str, opt_isHtml) {
  str = soyshim.$$bidiStripHtmlIfNecessary_(str, opt_isHtml);
  return soyshim.$$bidiRtlExitDirCheckRe_.test(str);
};


// =============================================================================
// COPIED FROM soyutils_usegoog.js


// -----------------------------------------------------------------------------
// StringBuilder (compatible with the 'stringbuilder' code style).


/**
 * Utility class to facilitate much faster string concatenation in IE,
 * using Array.join() rather than the '+' operator. For other browsers
 * we simply use the '+' operator.
 *
 * @param {Object} var_args Initial items to append,
 *     e.g., new soy.StringBuilder('foo', 'bar').
 * @constructor
 */
soy.StringBuilder = goog.string.StringBuffer;


// -----------------------------------------------------------------------------
// soydata: Defines typed strings, e.g. an HTML string {@code "a<b>c"} is
// semantically distinct from the plain text string {@code "a<b>c"} and smart
// templates can take that distinction into account.

/**
 * A type of textual content.
 *
 * This is an enum of type Object so that these values are unforgeable.
 *
 * @enum {!Object}
 */
soydata.SanitizedContentKind = goog.soy.data.SanitizedContentKind;


/**
 * Content of type {@link soydata.SanitizedContentKind.HTML}.
 *
 * The content is a string of HTML that can safely be embedded in a PCDATA
 * context in your app.  If you would be surprised to find that an HTML
 * sanitizer produced {@code s} (e.g.  it runs code or fetches bad URLs) and
 * you wouldn't write a template that produces {@code s} on security or privacy
 * grounds, then don't pass {@code s} here.
 *
 * @constructor
 * @extends {goog.soy.data.SanitizedContent}
 */
soydata.SanitizedHtml = function() {
  goog.soy.data.SanitizedContent.call(this);  // Throws an exception.
};
goog.inherits(soydata.SanitizedHtml, goog.soy.data.SanitizedContent);

/** @override */
soydata.SanitizedHtml.prototype.contentKind = soydata.SanitizedContentKind.HTML;


/**
 * Content of type {@link soydata.SanitizedContentKind.JS}.
 *
 * The content is Javascript source that when evaluated does not execute any
 * attacker-controlled scripts.
 *
 * @constructor
 * @extends {goog.soy.data.SanitizedContent}
 */
soydata.SanitizedJs = function() {
  goog.soy.data.SanitizedContent.call(this);  // Throws an exception.
};
goog.inherits(soydata.SanitizedJs, goog.soy.data.SanitizedContent);

/** @override */
soydata.SanitizedJs.prototype.contentKind =
    soydata.SanitizedContentKind.JS;


/**
 * Content of type {@link soydata.SanitizedContentKind.JS_STR_CHARS}.
 *
 * The content can be safely inserted as part of a single- or double-quoted
 * string without terminating the string.
 *
 * @constructor
 * @extends {goog.soy.data.SanitizedContent}
 */
soydata.SanitizedJsStrChars = function() {
  goog.soy.data.SanitizedContent.call(this);  // Throws an exception.
};
goog.inherits(soydata.SanitizedJsStrChars, goog.soy.data.SanitizedContent);

/** @override */
soydata.SanitizedJsStrChars.prototype.contentKind =
    soydata.SanitizedContentKind.JS_STR_CHARS;


/**
 * Content of type {@link soydata.SanitizedContentKind.URI}.
 *
 * The content is a URI chunk that the caller knows is safe to emit in a
 * template.
 *
 * @constructor
 * @extends {goog.soy.data.SanitizedContent}
 */
soydata.SanitizedUri = function() {
  goog.soy.data.SanitizedContent.call(this);  // Throws an exception.
};
goog.inherits(soydata.SanitizedUri, goog.soy.data.SanitizedContent);

/** @override */
soydata.SanitizedUri.prototype.contentKind = soydata.SanitizedContentKind.URI;


/**
 * Content of type {@link soydata.SanitizedContentKind.ATTRIBUTES}.
 *
 * The content should be safely embeddable within an open tag, such as a
 * key="value" pair.
 *
 * @constructor
 * @extends {goog.soy.data.SanitizedContent}
 */
soydata.SanitizedHtmlAttribute = function() {
  goog.soy.data.SanitizedContent.call(this);  // Throws an exception.
};
goog.inherits(soydata.SanitizedHtmlAttribute, goog.soy.data.SanitizedContent);

/** @override */
soydata.SanitizedHtmlAttribute.prototype.contentKind =
    soydata.SanitizedContentKind.ATTRIBUTES;


/**
 * Content of type {@link soydata.SanitizedContentKind.CSS}.
 *
 * The content is non-attacker-exploitable CSS, such as {@code color:#c3d9ff}.
 *
 * @constructor
 * @extends {goog.soy.data.SanitizedContent}
 */
soydata.SanitizedCss = function() {
  goog.soy.data.SanitizedContent.call(this);  // Throws an exception.
};
goog.inherits(soydata.SanitizedCss, goog.soy.data.SanitizedContent);

/** @override */
soydata.SanitizedCss.prototype.contentKind =
    soydata.SanitizedContentKind.CSS;


/**
 * Unsanitized plain text string.
 *
 * While all strings are effectively safe to use as a plain text, there are no
 * guarantees about safety in any other context such as HTML. This is
 * sometimes used to mark that should never be used unescaped.
 *
 * @param {*} content Plain text with no guarantees.
 * @constructor
 * @extends {goog.soy.data.SanitizedContent}
 */
soydata.UnsanitizedText = function(content) {
  /** @override */
  this.content = String(content);
};
goog.inherits(soydata.UnsanitizedText, goog.soy.data.SanitizedContent);

/** @override */
soydata.UnsanitizedText.prototype.contentKind =
    soydata.SanitizedContentKind.TEXT;


/**
 * Creates a factory for SanitizedContent types.
 *
 * This is a hack so that the soydata.VERY_UNSAFE.ordainSanitized* can
 * instantiate Sanitized* classes, without making the Sanitized* constructors
 * publicly usable. Requiring all construction to use the VERY_UNSAFE names
 * helps callers and their reviewers easily tell that creating SanitizedContent
 * is not always safe and calls for careful review.
 *
 * @param {function(new: T, string)} ctor A constructor.
 * @return {!function(*): T} A factory that takes content and returns a
 *     new instance.
 * @template T
 * @private
 */
soydata.$$makeSanitizedContentFactory_ = function(ctor) {
  /** @constructor */
  function InstantiableCtor() {}
  InstantiableCtor.prototype = ctor.prototype;
  return function(content) {
    var result = new InstantiableCtor();
    result.content = String(content);
    return result;
  };
};


// -----------------------------------------------------------------------------
// Sanitized content ordainers. Please use these with extreme caution (with the
// exception of markUnsanitizedText). A good recommendation is to limit usage
// of these to just a handful of files in your source tree where usages can be
// carefully audited.


/**
 * Protects a string from being used in an noAutoescaped context.
 *
 * This is useful for content where there is significant risk of accidental
 * unescaped usage in a Soy template. A great case is for user-controlled
 * data that has historically been a source of vulernabilities.
 *
 * @param {*} content Text to protect.
 * @return {!soydata.UnsanitizedText} A wrapper that is rejected by the
 *     Soy noAutoescape print directive.
 */
soydata.markUnsanitizedText = function(content) {
  return new soydata.UnsanitizedText(content);
};


/**
 * Takes a leap of faith that the provided content is "safe" HTML.
 *
 * @param {*} content A string of HTML that can safely be embedded in
 *     a PCDATA context in your app. If you would be surprised to find that an
 *     HTML sanitizer produced {@code s} (e.g. it runs code or fetches bad URLs)
 *     and you wouldn't write a template that produces {@code s} on security or
 *     privacy grounds, then don't pass {@code s} here.
 * @return {!soydata.SanitizedHtml} Sanitized content wrapper that
 *     indicates to Soy not to escape when printed as HTML.
 */
soydata.VERY_UNSAFE.ordainSanitizedHtml =
    soydata.$$makeSanitizedContentFactory_(soydata.SanitizedHtml);


/**
 * Takes a leap of faith that the provided content is "safe" (non-attacker-
 * controlled, XSS-free) Javascript.
 *
 * @param {*} content Javascript source that when evaluated does not
 *     execute any attacker-controlled scripts.
 * @return {!soydata.SanitizedJs} Sanitized content wrapper that indicates to
 *     Soy not to escape when printed as Javascript source.
 */
soydata.VERY_UNSAFE.ordainSanitizedJs =
    soydata.$$makeSanitizedContentFactory_(soydata.SanitizedJs);


// TODO: This function is probably necessary, either externally or internally
// as an implementation detail. Generally, plain text will always work here,
// as there's no harm to unescaping the string and then re-escaping when
// finally printed.
/**
 * Takes a leap of faith that the provided content can be safely embedded in
 * a Javascript string without re-esacping.
 *
 * @param {*} content Content that can be safely inserted as part of a
 *     single- or double-quoted string without terminating the string.
 * @return {!soydata.SanitizedJsStrChars} Sanitized content wrapper that
 *     indicates to Soy not to escape when printed in a JS string.
 */
soydata.VERY_UNSAFE.ordainSanitizedJsStrChars =
    soydata.$$makeSanitizedContentFactory_(soydata.SanitizedJsStrChars);


/**
 * Takes a leap of faith that the provided content is "safe" to use as a URI
 * in a Soy template.
 *
 * This creates a Soy SanitizedContent object which indicates to Soy there is
 * no need to escape it when printed as a URI (e.g. in an href or src
 * attribute), such as if it's already been encoded or  if it's a Javascript:
 * URI.
 *
 * @param {*} content A chunk of URI that the caller knows is safe to
 *     emit in a template.
 * @return {!soydata.SanitizedUri} Sanitized content wrapper that indicates to
 *     Soy not to escape or filter when printed in URI context.
 */
soydata.VERY_UNSAFE.ordainSanitizedUri =
    soydata.$$makeSanitizedContentFactory_(soydata.SanitizedUri);


/**
 * Takes a leap of faith that the provided content is "safe" to use as an
 * HTML attribute.
 *
 * @param {*} content An attribute name and value, such as
 *     {@code dir="ltr"}.
 * @return {!soydata.SanitizedHtmlAttribute} Sanitized content wrapper that
 *     indicates to Soy not to escape when printed as an HTML attribute.
 */
soydata.VERY_UNSAFE.ordainSanitizedHtmlAttribute =
    soydata.$$makeSanitizedContentFactory_(soydata.SanitizedHtmlAttribute);


/**
 * Takes a leap of faith that the provided content is "safe" to use as CSS
 * in a style attribute or block.
 *
 * @param {*} content CSS, such as {@code color:#c3d9ff}.
 * @return {!soydata.SanitizedCss} Sanitized CSS wrapper that indicates to
 *     Soy there is no need to escape or filter when printed in CSS context.
 */
soydata.VERY_UNSAFE.ordainSanitizedCss =
    soydata.$$makeSanitizedContentFactory_(soydata.SanitizedCss);


// -----------------------------------------------------------------------------
// Public utilities.


/**
 * Helper function to render a Soy template and then set the output string as
 * the innerHTML of an element. It is recommended to use this helper function
 * instead of directly setting innerHTML in your hand-written code, so that it
 * will be easier to audit the code for cross-site scripting vulnerabilities.
 *
 * NOTE: New code should consider using goog.soy.renderElement instead.
 *
 * @param {Element} element The element whose content we are rendering.
 * @param {Function} template The Soy template defining the element's content.
 * @param {Object=} opt_templateData The data for the template.
 * @param {Object=} opt_injectedData The injected data for the template.
 */
soy.renderElement = goog.soy.renderElement;


/**
 * Helper function to render a Soy template into a single node or a document
 * fragment. If the rendered HTML string represents a single node, then that
 * node is returned (note that this is *not* a fragment, despite them name of
 * the method). Otherwise a document fragment is returned containing the
 * rendered nodes.
 *
 * NOTE: New code should consider using goog.soy.renderAsFragment
 * instead (note that the arguments are different).
 *
 * @param {Function} template The Soy template defining the element's content.
 * @param {Object=} opt_templateData The data for the template.
 * @param {Document=} opt_document The document used to create DOM nodes. If not
 *     specified, global document object is used.
 * @param {Object=} opt_injectedData The injected data for the template.
 * @return {!Node} The resulting node or document fragment.
 */
soy.renderAsFragment = function(
    template, opt_templateData, opt_document, opt_injectedData) {
  return goog.soy.renderAsFragment(
      template, opt_templateData, opt_injectedData,
      new goog.dom.DomHelper(opt_document));
};


/**
 * Helper function to render a Soy template into a single node. If the rendered
 * HTML string represents a single node, then that node is returned. Otherwise,
 * a DIV element is returned containing the rendered nodes.
 *
 * NOTE: New code should consider using goog.soy.renderAsElement
 * instead (note that the arguments are different).
 *
 * @param {Function} template The Soy template defining the element's content.
 * @param {Object=} opt_templateData The data for the template.
 * @param {Document=} opt_document The document used to create DOM nodes. If not
 *     specified, global document object is used.
 * @param {Object=} opt_injectedData The injected data for the template.
 * @return {!Element} Rendered template contents, wrapped in a parent DIV
 *     element if necessary.
 */
soy.renderAsElement = function(
    template, opt_templateData, opt_document, opt_injectedData) {
  return goog.soy.renderAsElement(
      template, opt_templateData, opt_injectedData,
      new goog.dom.DomHelper(opt_document));
};


// -----------------------------------------------------------------------------
// Below are private utilities to be used by Soy-generated code only.


/**
 * Builds an augmented map. The returned map will contain mappings from both
 * the base map and the additional map. If the same key appears in both, then
 * the value from the additional map will be visible, while the value from the
 * base map will be hidden. The base map will be used, but not modified.
 *
 * @param {!Object} baseMap The original map to augment.
 * @param {!Object} additionalMap A map containing the additional mappings.
 * @return {!Object} An augmented map containing both the original and
 *     additional mappings.
 */
soy.$$augmentMap = function(baseMap, additionalMap) {

  // Create a new map whose '__proto__' field is set to baseMap.
  /** @constructor */
  function TempCtor() {}
  TempCtor.prototype = baseMap;
  var augmentedMap = new TempCtor();

  // Add the additional mappings to the new map.
  for (var key in additionalMap) {
    augmentedMap[key] = additionalMap[key];
  }

  return augmentedMap;
};


/**
 * Checks that the given map key is a string.
 * @param {*} key Key to check.
 * @return {string} The given key.
 */
soy.$$checkMapKey = function(key) {
  if ((typeof key) != 'string') {
    throw Error(
        'Map literal\'s key expression must evaluate to string' +
        ' (encountered type "' + (typeof key) + '").');
  }
  return key;
};


/**
 * Gets the keys in a map as an array. There are no guarantees on the order.
 * @param {Object} map The map to get the keys of.
 * @return {Array.<string>} The array of keys in the given map.
 */
soy.$$getMapKeys = function(map) {
  var mapKeys = [];
  for (var key in map) {
    mapKeys.push(key);
  }
  return mapKeys;
};


/**
 * Gets a consistent unique id for the given delegate template name. Two calls
 * to this function will return the same id if and only if the input names are
 * the same.
 *
 * <p> Important: This function must always be called with a string constant.
 *
 * <p> If Closure Compiler is not being used, then this is just this identity
 * function. If Closure Compiler is being used, then each call to this function
 * will be replaced with a short string constant, which will be consistent per
 * input name.
 *
 * @param {string} delTemplateName The delegate template name for which to get a
 *     consistent unique id.
 * @return {string} A unique id that is consistent per input name.
 *
 * @consistentIdGenerator
 */
soy.$$getDelTemplateId = function(delTemplateName) {
  return delTemplateName;
};


/**
 * Map from registered delegate template key to the priority of the
 * implementation.
 * @type {Object}
 * @private
 */
soy.$$DELEGATE_REGISTRY_PRIORITIES_ = {};

/**
 * Map from registered delegate template key to the implementation function.
 * @type {Object}
 * @private
 */
soy.$$DELEGATE_REGISTRY_FUNCTIONS_ = {};


/**
 * Registers a delegate implementation. If the same delegate template key (id
 * and variant) has been registered previously, then priority values are
 * compared and only the higher priority implementation is stored (if
 * priorities are equal, an error is thrown).
 *
 * @param {string} delTemplateId The delegate template id.
 * @param {string} delTemplateVariant The delegate template variant (can be
 *     empty string).
 * @param {number} delPriority The implementation's priority value.
 * @param {Function} delFn The implementation function.
 */
soy.$$registerDelegateFn = function(
    delTemplateId, delTemplateVariant, delPriority, delFn) {

  var mapKey = 'key_' + delTemplateId + ':' + delTemplateVariant;
  var currPriority = soy.$$DELEGATE_REGISTRY_PRIORITIES_[mapKey];
  if (currPriority === undefined || delPriority > currPriority) {
    // Registering new or higher-priority function: replace registry entry.
    soy.$$DELEGATE_REGISTRY_PRIORITIES_[mapKey] = delPriority;
    soy.$$DELEGATE_REGISTRY_FUNCTIONS_[mapKey] = delFn;
  } else if (delPriority == currPriority) {
    // Registering same-priority function: error.
    throw Error(
        'Encountered two active delegates with the same priority ("' +
            delTemplateId + ':' + delTemplateVariant + '").');
  } else {
    // Registering lower-priority function: do nothing.
  }
};


/**
 * Retrieves the (highest-priority) implementation that has been registered for
 * a given delegate template key (id and variant). If no implementation has
 * been registered for the key, then the fallback is the same id with empty
 * variant. If the fallback is also not registered, and allowsEmptyDefault is
 * true, then returns an implementation that is equivalent to an empty template
 * (i.e. rendered output would be empty string).
 *
 * @param {string} delTemplateId The delegate template id.
 * @param {string} delTemplateVariant The delegate template variant (can be
 *     empty string).
 * @param {boolean} allowsEmptyDefault Whether to default to the empty template
 *     function if there's no active implementation.
 * @return {Function} The retrieved implementation function.
 */
soy.$$getDelegateFn = function(
    delTemplateId, delTemplateVariant, allowsEmptyDefault) {

  var delFn = soy.$$DELEGATE_REGISTRY_FUNCTIONS_[
      'key_' + delTemplateId + ':' + delTemplateVariant];
  if (! delFn && delTemplateVariant != '') {
    // Fallback to empty variant.
    delFn = soy.$$DELEGATE_REGISTRY_FUNCTIONS_['key_' + delTemplateId + ':'];
  }

  if (delFn) {
    return delFn;
  } else if (allowsEmptyDefault) {
    return soy.$$EMPTY_TEMPLATE_FN_;
  } else {
    throw Error(
        'Found no active impl for delegate call to "' + delTemplateId + ':' +
            delTemplateVariant + '" (and not allowemptydefault="true").');
  }
};


/**
 * Private helper soy.$$getDelegateFn(). This is the empty template function
 * that is returned whenever there's no delegate implementation found.
 *
 * @param {Object.<string, *>=} opt_data
 * @param {soy.StringBuilder=} opt_sb
 * @param {Object.<string, *>=} opt_ijData
 * @return {string}
 * @private
 */
soy.$$EMPTY_TEMPLATE_FN_ = function(opt_data, opt_sb, opt_ijData) {
  return '';
};


// -----------------------------------------------------------------------------
// Escape/filter/normalize.


/**
 * Escapes HTML special characters in a string. Escapes double quote '"' in
 * addition to '&', '<', and '>' so that a string can be included in an HTML
 * tag attribute value within double quotes.
 * Will emit known safe HTML as-is.
 *
 * @param {*} value The string-like value to be escaped. May not be a string,
 *     but the value will be coerced to a string.
 * @return {string} An escaped version of value.
 */
soy.$$escapeHtml = function(value) {
  // TODO: Perhaps we should just ignore the contentKind property and instead
  // look only at the constructor.
  if (value && value.contentKind &&
      value.contentKind === goog.soy.data.SanitizedContentKind.HTML) {
    goog.asserts.assert(
        value.constructor === soydata.SanitizedHtml);
    return value.content;
  }
  return soy.esc.$$escapeHtmlHelper(value);
};


/**
 * Strips unsafe tags to convert a string of untrusted HTML into HTML that
 * is safe to embed.
 *
 * @param {*} value The string-like value to be escaped. May not be a string,
 *     but the value will be coerced to a string.
 * @return {string} A sanitized and normalized version of value.
 */
soy.$$cleanHtml = function(value) {
  if (value && value.contentKind &&
      value.contentKind === goog.soy.data.SanitizedContentKind.HTML) {
    goog.asserts.assert(
        value.constructor === soydata.SanitizedHtml);
    return value.content;
  }
  return soy.$$stripHtmlTags(value, soy.esc.$$SAFE_TAG_WHITELIST_);
};


/**
 * Escapes HTML special characters in a string so that it can be embedded in
 * RCDATA.
 * <p>
 * Escapes HTML special characters so that the value will not prematurely end
 * the body of a tag like {@code <textarea>} or {@code <title>}. RCDATA tags
 * cannot contain other HTML entities, so it is not strictly necessary to escape
 * HTML special characters except when part of that text looks like an HTML
 * entity or like a close tag : {@code </textarea>}.
 * <p>
 * Will normalize known safe HTML to make sure that sanitized HTML (which could
 * contain an innocuous {@code </textarea>} don't prematurely end an RCDATA
 * element.
 *
 * @param {*} value The string-like value to be escaped. May not be a string,
 *     but the value will be coerced to a string.
 * @return {string} An escaped version of value.
 */
soy.$$escapeHtmlRcdata = function(value) {
  if (value && value.contentKind &&
      value.contentKind === goog.soy.data.SanitizedContentKind.HTML) {
    goog.asserts.assert(
        value.constructor === soydata.SanitizedHtml);
    return soy.esc.$$normalizeHtmlHelper(value.content);
  }
  return soy.esc.$$escapeHtmlHelper(value);
};


/**
 * Matches any/only HTML5 void elements' start tags.
 * See http://www.w3.org/TR/html-markup/syntax.html#syntax-elements
 * @type {RegExp}
 * @private
 */
soy.$$HTML5_VOID_ELEMENTS_ = new RegExp(
    '^<(?:area|base|br|col|command|embed|hr|img|input' +
    '|keygen|link|meta|param|source|track|wbr)\\b');


/**
 * Removes HTML tags from a string of known safe HTML.
 * If opt_tagWhitelist is not specified or is empty, then
 * the result can be used as an attribute value.
 *
 * @param {*} value The HTML to be escaped. May not be a string, but the
 *     value will be coerced to a string.
 * @param {Object.<string, number>=} opt_tagWhitelist Has an own property whose
 *     name is a lower-case tag name and whose value is {@code 1} for
 *     each element that is allowed in the output.
 * @return {string} A representation of value without disallowed tags,
 *     HTML comments, or other non-text content.
 */
soy.$$stripHtmlTags = function(value, opt_tagWhitelist) {
  if (!opt_tagWhitelist) {
    // If we have no white-list, then use a fast track which elides all tags.
    return String(value).replace(soy.esc.$$HTML_TAG_REGEX_, '')
        // This is just paranoia since callers should normalize the result
        // anyway, but if they didn't, it would be necessary to ensure that
        // after the first replace non-tag uses of < do not recombine into
        // tags as in "<<foo>script>alert(1337)</<foo>script>".
        .replace(soy.esc.$$LT_REGEX_, '&lt;');
  }

  // Escapes '[' so that we can use [123] below to mark places where tags
  // have been removed.
  var html = String(value).replace(/\[/g, '&#91;');

  // Consider all uses of '<' and replace whitelisted tags with markers like
  // [1] which are indices into a list of approved tag names.
  // Replace all other uses of < and > with entities.
  var tags = [];
  html = html.replace(
    soy.esc.$$HTML_TAG_REGEX_,
    function(tok, tagName) {
      if (tagName) {
        tagName = tagName.toLowerCase();
        if (opt_tagWhitelist.hasOwnProperty(tagName) &&
            opt_tagWhitelist[tagName]) {
          var start = tok.charAt(1) === '/' ? '</' : '<';
          var index = tags.length;
          tags[index] = start + tagName + '>';
          return '[' + index + ']';
        }
      }
      return '';
    });

  // Escape HTML special characters. Now there are no '<' in html that could
  // start a tag.
  html = soy.esc.$$normalizeHtmlHelper(html);

  var finalCloseTags = soy.$$balanceTags_(tags);

  // Now html contains no tags or less-than characters that could become
  // part of a tag via a replacement operation and tags only contains
  // approved tags.
  // Reinsert the white-listed tags.
  html = html.replace(
       /\[(\d+)\]/g, function(_, index) { return tags[index]; });

  // Close any still open tags.
  // This prevents unclosed formatting elements like <ol> and <table> from
  // breaking the layout of containing HTML.
  return html + finalCloseTags;
};


/**
 * Throw out any close tags that don't correspond to start tags.
 * If {@code <table>} is used for formatting, embedded HTML shouldn't be able
 * to use a mismatched {@code </table>} to break page layout.
 *
 * @param {Array.<string>} tags an array of tags that will be modified in place
 *    include tags, the empty string, or concatenations of empty tags.
 * @return {string} zero or more closed tags that close all elements that are
 *    opened in tags but not closed.
 * @private
 */
soy.$$balanceTags_ = function(tags) {
  var open = [];
  for (var i = 0, n = tags.length; i < n; ++i) {
    var tag = tags[i];
    if (tag.charAt(1) === '/') {
      var openTagIndex = open.length - 1;
      // NOTE: This is essentially lastIndexOf, but it's not supported in IE.
      while (openTagIndex >= 0 && open[openTagIndex] != tag) {
        openTagIndex--;
      }
      if (openTagIndex < 0) {
        tags[i] = '';  // Drop close tag.
      } else {
        tags[i] = open.slice(openTagIndex).reverse().join('');
        open.length = openTagIndex;
      }
    } else if (!soy.$$HTML5_VOID_ELEMENTS_.test(tag)) {
      open.push('</' + tag.substring(1));
    }
  }
  return open.reverse().join('');
};


/**
 * Escapes HTML special characters in an HTML attribute value.
 *
 * @param {*} value The HTML to be escaped. May not be a string, but the
 *     value will be coerced to a string.
 * @return {string} An escaped version of value.
 */
soy.$$escapeHtmlAttribute = function(value) {
  if (value && value.contentKind) {
    // NOTE: We don't accept ATTRIBUTES here because ATTRIBUTES is
    // actually not the attribute value context, but instead k/v pairs.
    if (value.contentKind === goog.soy.data.SanitizedContentKind.HTML) {
      // NOTE: After removing tags, we also escape quotes ("normalize") so that
      // the HTML can be embedded in attribute context.
      goog.asserts.assert(
          value.constructor === soydata.SanitizedHtml);
      return soy.esc.$$normalizeHtmlHelper(soy.$$stripHtmlTags(value.content));
    }
  }
  return soy.esc.$$escapeHtmlHelper(value);
};


/**
 * Escapes HTML special characters in a string including space and other
 * characters that can end an unquoted HTML attribute value.
 *
 * @param {*} value The HTML to be escaped. May not be a string, but the
 *     value will be coerced to a string.
 * @return {string} An escaped version of value.
 */
soy.$$escapeHtmlAttributeNospace = function(value) {
  if (value && value.contentKind) {
    if (value.contentKind === goog.soy.data.SanitizedContentKind.HTML) {
      goog.asserts.assert(value.constructor ===
          soydata.SanitizedHtml);
      return soy.esc.$$normalizeHtmlNospaceHelper(
          soy.$$stripHtmlTags(value.content));
    }
  }
  return soy.esc.$$escapeHtmlNospaceHelper(value);
};


/**
 * Filters out strings that cannot be a substring of a valid HTML attribute.
 *
 * Note the input is expected to be key=value pairs.
 *
 * @param {*} value The value to escape. May not be a string, but the value
 *     will be coerced to a string.
 * @return {string} A valid HTML attribute name part or name/value pair.
 *     {@code "zSoyz"} if the input is invalid.
 */
soy.$$filterHtmlAttributes = function(value) {
  // NOTE: Explicitly no support for SanitizedContentKind.HTML, since that is
  // meaningless in this context, which is generally *between* html attributes.
  if (value &&
      value.contentKind === goog.soy.data.SanitizedContentKind.ATTRIBUTES) {
    goog.asserts.assert(value.constructor ===
        soydata.SanitizedHtmlAttribute);
    // Add a space at the end to ensure this won't get merged into following
    // attributes, unless the interpretation is unambiguous (ending with quotes
    // or a space).
    return value.content.replace(/([^"'\s])$/, '$1 ');
  }
  // TODO: Dynamically inserting attributes that aren't marked as trusted is
  // probably unnecessary.  Any filtering done here will either be inadequate
  // for security or not flexible enough.  Having clients use kind="attributes"
  // in parameters seems like a wiser idea.
  return soy.esc.$$filterHtmlAttributesHelper(value);
};


/**
 * Filters out strings that cannot be a substring of a valid HTML element name.
 *
 * @param {*} value The value to escape. May not be a string, but the value
 *     will be coerced to a string.
 * @return {string} A valid HTML element name part.
 *     {@code "zSoyz"} if the input is invalid.
 */
soy.$$filterHtmlElementName = function(value) {
  // NOTE: We don't accept any SanitizedContent here. HTML indicates valid
  // PCDATA, not tag names. A sloppy developer shouldn't be able to cause an
  // exploit:
  // ... {let userInput}script src=http://evil.com/evil.js{/let} ...
  // ... {param tagName kind="html"}{$userInput}{/param} ...
  // ... <{$tagName}>Hello World</{$tagName}>
  return soy.esc.$$filterHtmlElementNameHelper(value);
};


/**
 * Escapes characters in the value to make it valid content for a JS string
 * literal.
 *
 * @param {*} value The value to escape. May not be a string, but the value
 *     will be coerced to a string.
 * @return {string} An escaped version of value.
 * @deprecated
 */
soy.$$escapeJs = function(value) {
  return soy.$$escapeJsString(value);
};


/**
 * Escapes characters in the value to make it valid content for a JS string
 * literal.
 *
 * @param {*} value The value to escape. May not be a string, but the value
 *     will be coerced to a string.
 * @return {string} An escaped version of value.
 */
soy.$$escapeJsString = function(value) {
  if (value &&
      value.contentKind === goog.soy.data.SanitizedContentKind.JS_STR_CHARS) {
    // TODO: It might still be worthwhile to normalize it to remove
    // unescaped quotes, null, etc: replace(/(?:^|[^\])['"]/g, '\\$
    goog.asserts.assert(value.constructor ===
        soydata.SanitizedJsStrChars);
    return value.content;
  }
  return soy.esc.$$escapeJsStringHelper(value);
};


/**
 * Encodes a value as a JavaScript literal.
 *
 * @param {*} value The value to escape. May not be a string, but the value
 *     will be coerced to a string.
 * @return {string} A JavaScript code representation of the input.
 */
soy.$$escapeJsValue = function(value) {
  // We surround values with spaces so that they can't be interpolated into
  // identifiers by accident.
  // We could use parentheses but those might be interpreted as a function call.
  if (value == null) {  // Intentionally matches undefined.
    // Java returns null from maps where there is no corresponding key while
    // JS returns undefined.
    // We always output null for compatibility with Java which does not have a
    // distinct undefined value.
    return ' null ';
  }
  if (value.contentKind == goog.soy.data.SanitizedContentKind.JS) {
    goog.asserts.assert(value.constructor ===
        soydata.SanitizedJs);
    return value.content;
  }
  switch (typeof value) {
    case 'boolean': case 'number':
      return ' ' + value + ' ';
    default:
      return "'" + soy.esc.$$escapeJsStringHelper(String(value)) + "'";
  }
};


/**
 * Escapes characters in the string to make it valid content for a JS regular
 * expression literal.
 *
 * @param {*} value The value to escape. May not be a string, but the value
 *     will be coerced to a string.
 * @return {string} An escaped version of value.
 */
soy.$$escapeJsRegex = function(value) {
  return soy.esc.$$escapeJsRegexHelper(value);
};


/**
 * Matches all URI mark characters that conflict with HTML attribute delimiters
 * or that cannot appear in a CSS uri.
 * From <a href="http://www.w3.org/TR/CSS2/grammar.html">G.2: CSS grammar</a>
 * <pre>
 *     url        ([!#$%&*-~]|{nonascii}|{escape})*
 * </pre>
 *
 * @type {RegExp}
 * @private
 */
soy.$$problematicUriMarks_ = /['()]/g;

/**
 * @param {string} ch A single character in {@link soy.$$problematicUriMarks_}.
 * @return {string}
 * @private
 */
soy.$$pctEncode_ = function(ch) {
  return '%' + ch.charCodeAt(0).toString(16);
};

/**
 * Escapes a string so that it can be safely included in a URI.
 *
 * @param {*} value The value to escape. May not be a string, but the value
 *     will be coerced to a string.
 * @return {string} An escaped version of value.
 */
soy.$$escapeUri = function(value) {
  if (value && value.contentKind === goog.soy.data.SanitizedContentKind.URI) {
    goog.asserts.assert(value.constructor ===
        soydata.SanitizedUri);
    return soy.$$normalizeUri(value);
  }
  // Apostophes and parentheses are not matched by encodeURIComponent.
  // They are technically special in URIs, but only appear in the obsolete mark
  // production in Appendix D.2 of RFC 3986, so can be encoded without changing
  // semantics.
  var encoded = soy.esc.$$escapeUriHelper(value);
  soy.$$problematicUriMarks_.lastIndex = 0;
  if (soy.$$problematicUriMarks_.test(encoded)) {
    return encoded.replace(soy.$$problematicUriMarks_, soy.$$pctEncode_);
  }
  return encoded;
};


/**
 * Removes rough edges from a URI by escaping any raw HTML/JS string delimiters.
 *
 * @param {*} value The value to escape. May not be a string, but the value
 *     will be coerced to a string.
 * @return {string} An escaped version of value.
 */
soy.$$normalizeUri = function(value) {
  return soy.esc.$$normalizeUriHelper(value);
};


/**
 * Vets a URI's protocol and removes rough edges from a URI by escaping
 * any raw HTML/JS string delimiters.
 *
 * @param {*} value The value to escape. May not be a string, but the value
 *     will be coerced to a string.
 * @return {string} An escaped version of value.
 */
soy.$$filterNormalizeUri = function(value) {
  if (value && value.contentKind == goog.soy.data.SanitizedContentKind.URI) {
    goog.asserts.assert(value.constructor ===
        soydata.SanitizedUri);
    return soy.$$normalizeUri(value);
  }
  return soy.esc.$$filterNormalizeUriHelper(value);
};


/**
 * Escapes a string so it can safely be included inside a quoted CSS string.
 *
 * @param {*} value The value to escape. May not be a string, but the value
 *     will be coerced to a string.
 * @return {string} An escaped version of value.
 */
soy.$$escapeCssString = function(value) {
  return soy.esc.$$escapeCssStringHelper(value);
};


/**
 * Encodes a value as a CSS identifier part, keyword, or quantity.
 *
 * @param {*} value The value to escape. May not be a string, but the value
 *     will be coerced to a string.
 * @return {string} A safe CSS identifier part, keyword, or quanitity.
 */
soy.$$filterCssValue = function(value) {
  if (value && value.contentKind === goog.soy.data.SanitizedContentKind.CSS) {
    goog.asserts.assert(value.constructor ===
        soydata.SanitizedCss);
    return value.content;
  }
  // Uses == to intentionally match null and undefined for Java compatibility.
  if (value == null) {
    return '';
  }
  return soy.esc.$$filterCssValueHelper(value);
};


/**
 * Sanity-checks noAutoescape input for explicitly tainted content.
 *
 * SanitizedContentKind.TEXT is used to explicitly mark input that was never
 * meant to be used unescaped.
 *
 * @param {*} value The value to filter.
 * @return {string} The value, that we dearly hope will not cause an attack.
 */
soy.$$filterNoAutoescape = function(value) {
  if (value && value.contentKind === goog.soy.data.SanitizedContentKind.TEXT) {
    // Fail in development mode.
    goog.asserts.fail(
        'Tainted SanitizedContentKind.TEXT for |noAutoescape: `%s`',
        [value.content]);
    // Return innocuous data in production.
    return 'zSoyz';
  }
  return String(value);
};


// -----------------------------------------------------------------------------
// Basic directives/functions.


/**
 * Converts \r\n, \r, and \n to <br>s
 * @param {*} str The string in which to convert newlines.
 * @return {string} A copy of {@code str} with converted newlines.
 */
soy.$$changeNewlineToBr = function(str) {
  return goog.string.newLineToBr(String(str), false);
};


/**
 * Inserts word breaks ('wbr' tags) into a HTML string at a given interval. The
 * counter is reset if a space is encountered. Word breaks aren't inserted into
 * HTML tags or entities. Entites count towards the character count; HTML tags
 * do not.
 *
 * @param {*} str The HTML string to insert word breaks into. Can be other
 *     types, but the value will be coerced to a string.
 * @param {number} maxCharsBetweenWordBreaks Maximum number of non-space
 *     characters to allow before adding a word break.
 * @return {string} The string including word breaks.
 */
soy.$$insertWordBreaks = function(str, maxCharsBetweenWordBreaks) {
  return goog.format.insertWordBreaks(String(str), maxCharsBetweenWordBreaks);
};


/**
 * Truncates a string to a given max length (if it's currently longer),
 * optionally adding ellipsis at the end.
 *
 * @param {*} str The string to truncate. Can be other types, but the value will
 *     be coerced to a string.
 * @param {number} maxLen The maximum length of the string after truncation
 *     (including ellipsis, if applicable).
 * @param {boolean} doAddEllipsis Whether to add ellipsis if the string needs
 *     truncation.
 * @return {string} The string after truncation.
 */
soy.$$truncate = function(str, maxLen, doAddEllipsis) {

  str = String(str);
  if (str.length <= maxLen) {
    return str;  // no need to truncate
  }

  // If doAddEllipsis, either reduce maxLen to compensate, or else if maxLen is
  // too small, just turn off doAddEllipsis.
  if (doAddEllipsis) {
    if (maxLen > 3) {
      maxLen -= 3;
    } else {
      doAddEllipsis = false;
    }
  }

  // Make sure truncating at maxLen doesn't cut up a unicode surrogate pair.
  if (soy.$$isHighSurrogate_(str.charAt(maxLen - 1)) &&
      soy.$$isLowSurrogate_(str.charAt(maxLen))) {
    maxLen -= 1;
  }

  // Truncate.
  str = str.substring(0, maxLen);

  // Add ellipsis.
  if (doAddEllipsis) {
    str += '...';
  }

  return str;
};

/**
 * Private helper for $$truncate() to check whether a char is a high surrogate.
 * @param {string} ch The char to check.
 * @return {boolean} Whether the given char is a unicode high surrogate.
 * @private
 */
soy.$$isHighSurrogate_ = function(ch) {
  return 0xD800 <= ch && ch <= 0xDBFF;
};

/**
 * Private helper for $$truncate() to check whether a char is a low surrogate.
 * @param {string} ch The char to check.
 * @return {boolean} Whether the given char is a unicode low surrogate.
 * @private
 */
soy.$$isLowSurrogate_ = function(ch) {
  return 0xDC00 <= ch && ch <= 0xDFFF;
};


// -----------------------------------------------------------------------------
// Bidi directives/functions.


/**
 * Cache of bidi formatter by context directionality, so we don't keep on
 * creating new objects.
 * @type {!Object.<!goog.i18n.BidiFormatter>}
 * @private
 */
soy.$$bidiFormatterCache_ = {};


/**
 * Returns cached bidi formatter for bidiGlobalDir, or creates a new one.
 * @param {number} bidiGlobalDir The global directionality context: 1 if ltr, -1
 *     if rtl, 0 if unknown.
 * @return {goog.i18n.BidiFormatter} A formatter for bidiGlobalDir.
 * @private
 */
soy.$$getBidiFormatterInstance_ = function(bidiGlobalDir) {
  return soy.$$bidiFormatterCache_[bidiGlobalDir] ||
         (soy.$$bidiFormatterCache_[bidiGlobalDir] =
             new goog.i18n.BidiFormatter(bidiGlobalDir));
};


/**
 * Estimate the overall directionality of text. If opt_isHtml, makes sure to
 * ignore the LTR nature of the mark-up and escapes in text, making the logic
 * suitable for HTML and HTML-escaped text.
 * @param {string} text The text whose directionality is to be estimated.
 * @param {boolean=} opt_isHtml Whether text is HTML/HTML-escaped.
 *     Default: false.
 * @return {number} 1 if text is LTR, -1 if it is RTL, and 0 if it is neutral.
 */
soy.$$bidiTextDir = function(text, opt_isHtml) {
  if (!text) {
    return 0;
  }
  return goog.i18n.bidi.detectRtlDirectionality(text, opt_isHtml) ? -1 : 1;
};


/**
 * Returns 'dir="ltr"' or 'dir="rtl"', depending on text's estimated
 * directionality, if it is not the same as bidiGlobalDir.
 * Otherwise, returns the empty string.
 * If opt_isHtml, makes sure to ignore the LTR nature of the mark-up and escapes
 * in text, making the logic suitable for HTML and HTML-escaped text.
 * @param {number} bidiGlobalDir The global directionality context: 1 if ltr, -1
 *     if rtl, 0 if unknown.
 * @param {string} text The text whose directionality is to be estimated.
 * @param {boolean=} opt_isHtml Whether text is HTML/HTML-escaped.
 *     Default: false.
 * @return {soydata.SanitizedHtmlAttribute} 'dir="rtl"' for RTL text in non-RTL
 *     context; 'dir="ltr"' for LTR text in non-LTR context;
 *     else, the empty string.
 */
soy.$$bidiDirAttr = function(bidiGlobalDir, text, opt_isHtml) {
  return soydata.VERY_UNSAFE.ordainSanitizedHtmlAttribute(
      soy.$$getBidiFormatterInstance_(bidiGlobalDir).dirAttr(text, opt_isHtml));
};


/**
 * Returns a Unicode BiDi mark matching bidiGlobalDir (LRM or RLM) if the
 * directionality or the exit directionality of text are opposite to
 * bidiGlobalDir. Otherwise returns the empty string.
 * If opt_isHtml, makes sure to ignore the LTR nature of the mark-up and escapes
 * in text, making the logic suitable for HTML and HTML-escaped text.
 * @param {number} bidiGlobalDir The global directionality context: 1 if ltr, -1
 *     if rtl, 0 if unknown.
 * @param {string} text The text whose directionality is to be estimated.
 * @param {boolean=} opt_isHtml Whether text is HTML/HTML-escaped.
 *     Default: false.
 * @return {string} A Unicode bidi mark matching bidiGlobalDir, or the empty
 *     string when text's overall and exit directionalities both match
 *     bidiGlobalDir, or bidiGlobalDir is 0 (unknown).
 */
soy.$$bidiMarkAfter = function(bidiGlobalDir, text, opt_isHtml) {
  var formatter = soy.$$getBidiFormatterInstance_(bidiGlobalDir);
  return formatter.markAfter(text, opt_isHtml);
};


/**
 * Returns str wrapped in a <span dir="ltr|rtl"> according to its directionality
 * - but only if that is neither neutral nor the same as the global context.
 * Otherwise, returns str unchanged.
 * Always treats str as HTML/HTML-escaped, i.e. ignores mark-up and escapes when
 * estimating str's directionality.
 * @param {number} bidiGlobalDir The global directionality context: 1 if ltr, -1
 *     if rtl, 0 if unknown.
 * @param {*} str The string to be wrapped. Can be other types, but the value
 *     will be coerced to a string.
 * @return {string} The wrapped string.
 */
soy.$$bidiSpanWrap = function(bidiGlobalDir, str) {
  var formatter = soy.$$getBidiFormatterInstance_(bidiGlobalDir);
  return formatter.spanWrap(str + '', true);
};


/**
 * Returns str wrapped in Unicode BiDi formatting characters according to its
 * directionality, i.e. either LRE or RLE at the beginning and PDF at the end -
 * but only if str's directionality is neither neutral nor the same as the
 * global context. Otherwise, returns str unchanged.
 * Always treats str as HTML/HTML-escaped, i.e. ignores mark-up and escapes when
 * estimating str's directionality.
 * @param {number} bidiGlobalDir The global directionality context: 1 if ltr, -1
 *     if rtl, 0 if unknown.
 * @param {*} str The string to be wrapped. Can be other types, but the value
 *     will be coerced to a string.
 * @return {string} The wrapped string.
 */
soy.$$bidiUnicodeWrap = function(bidiGlobalDir, str) {
  var formatter = soy.$$getBidiFormatterInstance_(bidiGlobalDir);
  return formatter.unicodeWrap(str + '', true);
};


// -----------------------------------------------------------------------------
// Generated code.


// START GENERATED CODE FOR ESCAPERS.

/**
 * @type {function (*) : string}
 */
soy.esc.$$escapeUriHelper = function(v) {
  return goog.string.urlEncode(String(v));
};

/**
 * Maps charcters to the escaped versions for the named escape directives.
 * @type {Object.<string, string>}
 * @private
 */
soy.esc.$$ESCAPE_MAP_FOR_ESCAPE_HTML__AND__NORMALIZE_HTML__AND__ESCAPE_HTML_NOSPACE__AND__NORMALIZE_HTML_NOSPACE_ = {
  '\x00': '\x26#0;',
  '\x22': '\x26quot;',
  '\x26': '\x26amp;',
  '\x27': '\x26#39;',
  '\x3c': '\x26lt;',
  '\x3e': '\x26gt;',
  '\x09': '\x26#9;',
  '\x0a': '\x26#10;',
  '\x0b': '\x26#11;',
  '\x0c': '\x26#12;',
  '\x0d': '\x26#13;',
  ' ': '\x26#32;',
  '-': '\x26#45;',
  '\/': '\x26#47;',
  '\x3d': '\x26#61;',
  '`': '\x26#96;',
  '\x85': '\x26#133;',
  '\xa0': '\x26#160;',
  '\u2028': '\x26#8232;',
  '\u2029': '\x26#8233;'
};

/**
 * A function that can be used with String.replace..
 * @param {string} ch A single character matched by a compatible matcher.
 * @return {string} A token in the output language.
 * @private
 */
soy.esc.$$REPLACER_FOR_ESCAPE_HTML__AND__NORMALIZE_HTML__AND__ESCAPE_HTML_NOSPACE__AND__NORMALIZE_HTML_NOSPACE_ = function(ch) {
  return soy.esc.$$ESCAPE_MAP_FOR_ESCAPE_HTML__AND__NORMALIZE_HTML__AND__ESCAPE_HTML_NOSPACE__AND__NORMALIZE_HTML_NOSPACE_[ch];
};

/**
 * Maps charcters to the escaped versions for the named escape directives.
 * @type {Object.<string, string>}
 * @private
 */
soy.esc.$$ESCAPE_MAP_FOR_ESCAPE_JS_STRING__AND__ESCAPE_JS_REGEX_ = {
  '\x00': '\\x00',
  '\x08': '\\x08',
  '\x09': '\\t',
  '\x0a': '\\n',
  '\x0b': '\\x0b',
  '\x0c': '\\f',
  '\x0d': '\\r',
  '\x22': '\\x22',
  '\x26': '\\x26',
  '\x27': '\\x27',
  '\/': '\\\/',
  '\x3c': '\\x3c',
  '\x3d': '\\x3d',
  '\x3e': '\\x3e',
  '\\': '\\\\',
  '\x85': '\\x85',
  '\u2028': '\\u2028',
  '\u2029': '\\u2029',
  '$': '\\x24',
  '(': '\\x28',
  ')': '\\x29',
  '*': '\\x2a',
  '+': '\\x2b',
  ',': '\\x2c',
  '-': '\\x2d',
  '.': '\\x2e',
  ':': '\\x3a',
  '?': '\\x3f',
  '[': '\\x5b',
  ']': '\\x5d',
  '^': '\\x5e',
  '{': '\\x7b',
  '|': '\\x7c',
  '}': '\\x7d'
};

/**
 * A function that can be used with String.replace..
 * @param {string} ch A single character matched by a compatible matcher.
 * @return {string} A token in the output language.
 * @private
 */
soy.esc.$$REPLACER_FOR_ESCAPE_JS_STRING__AND__ESCAPE_JS_REGEX_ = function(ch) {
  return soy.esc.$$ESCAPE_MAP_FOR_ESCAPE_JS_STRING__AND__ESCAPE_JS_REGEX_[ch];
};

/**
 * Maps charcters to the escaped versions for the named escape directives.
 * @type {Object.<string, string>}
 * @private
 */
soy.esc.$$ESCAPE_MAP_FOR_ESCAPE_CSS_STRING_ = {
  '\x00': '\\0 ',
  '\x08': '\\8 ',
  '\x09': '\\9 ',
  '\x0a': '\\a ',
  '\x0b': '\\b ',
  '\x0c': '\\c ',
  '\x0d': '\\d ',
  '\x22': '\\22 ',
  '\x26': '\\26 ',
  '\x27': '\\27 ',
  '(': '\\28 ',
  ')': '\\29 ',
  '*': '\\2a ',
  '\/': '\\2f ',
  ':': '\\3a ',
  ';': '\\3b ',
  '\x3c': '\\3c ',
  '\x3d': '\\3d ',
  '\x3e': '\\3e ',
  '@': '\\40 ',
  '\\': '\\5c ',
  '{': '\\7b ',
  '}': '\\7d ',
  '\x85': '\\85 ',
  '\xa0': '\\a0 ',
  '\u2028': '\\2028 ',
  '\u2029': '\\2029 '
};

/**
 * A function that can be used with String.replace..
 * @param {string} ch A single character matched by a compatible matcher.
 * @return {string} A token in the output language.
 * @private
 */
soy.esc.$$REPLACER_FOR_ESCAPE_CSS_STRING_ = function(ch) {
  return soy.esc.$$ESCAPE_MAP_FOR_ESCAPE_CSS_STRING_[ch];
};

/**
 * Maps charcters to the escaped versions for the named escape directives.
 * @type {Object.<string, string>}
 * @private
 */
soy.esc.$$ESCAPE_MAP_FOR_NORMALIZE_URI__AND__FILTER_NORMALIZE_URI_ = {
  '\x00': '%00',
  '\x01': '%01',
  '\x02': '%02',
  '\x03': '%03',
  '\x04': '%04',
  '\x05': '%05',
  '\x06': '%06',
  '\x07': '%07',
  '\x08': '%08',
  '\x09': '%09',
  '\x0a': '%0A',
  '\x0b': '%0B',
  '\x0c': '%0C',
  '\x0d': '%0D',
  '\x0e': '%0E',
  '\x0f': '%0F',
  '\x10': '%10',
  '\x11': '%11',
  '\x12': '%12',
  '\x13': '%13',
  '\x14': '%14',
  '\x15': '%15',
  '\x16': '%16',
  '\x17': '%17',
  '\x18': '%18',
  '\x19': '%19',
  '\x1a': '%1A',
  '\x1b': '%1B',
  '\x1c': '%1C',
  '\x1d': '%1D',
  '\x1e': '%1E',
  '\x1f': '%1F',
  ' ': '%20',
  '\x22': '%22',
  '\x27': '%27',
  '(': '%28',
  ')': '%29',
  '\x3c': '%3C',
  '\x3e': '%3E',
  '\\': '%5C',
  '{': '%7B',
  '}': '%7D',
  '\x7f': '%7F',
  '\x85': '%C2%85',
  '\xa0': '%C2%A0',
  '\u2028': '%E2%80%A8',
  '\u2029': '%E2%80%A9',
  '\uff01': '%EF%BC%81',
  '\uff03': '%EF%BC%83',
  '\uff04': '%EF%BC%84',
  '\uff06': '%EF%BC%86',
  '\uff07': '%EF%BC%87',
  '\uff08': '%EF%BC%88',
  '\uff09': '%EF%BC%89',
  '\uff0a': '%EF%BC%8A',
  '\uff0b': '%EF%BC%8B',
  '\uff0c': '%EF%BC%8C',
  '\uff0f': '%EF%BC%8F',
  '\uff1a': '%EF%BC%9A',
  '\uff1b': '%EF%BC%9B',
  '\uff1d': '%EF%BC%9D',
  '\uff1f': '%EF%BC%9F',
  '\uff20': '%EF%BC%A0',
  '\uff3b': '%EF%BC%BB',
  '\uff3d': '%EF%BC%BD'
};

/**
 * A function that can be used with String.replace..
 * @param {string} ch A single character matched by a compatible matcher.
 * @return {string} A token in the output language.
 * @private
 */
soy.esc.$$REPLACER_FOR_NORMALIZE_URI__AND__FILTER_NORMALIZE_URI_ = function(ch) {
  return soy.esc.$$ESCAPE_MAP_FOR_NORMALIZE_URI__AND__FILTER_NORMALIZE_URI_[ch];
};

/**
 * Matches characters that need to be escaped for the named directives.
 * @type RegExp
 * @private
 */
soy.esc.$$MATCHER_FOR_ESCAPE_HTML_ = /[\x00\x22\x26\x27\x3c\x3e]/g;

/**
 * Matches characters that need to be escaped for the named directives.
 * @type RegExp
 * @private
 */
soy.esc.$$MATCHER_FOR_NORMALIZE_HTML_ = /[\x00\x22\x27\x3c\x3e]/g;

/**
 * Matches characters that need to be escaped for the named directives.
 * @type RegExp
 * @private
 */
soy.esc.$$MATCHER_FOR_ESCAPE_HTML_NOSPACE_ = /[\x00\x09-\x0d \x22\x26\x27\x2d\/\x3c-\x3e`\x85\xa0\u2028\u2029]/g;

/**
 * Matches characters that need to be escaped for the named directives.
 * @type RegExp
 * @private
 */
soy.esc.$$MATCHER_FOR_NORMALIZE_HTML_NOSPACE_ = /[\x00\x09-\x0d \x22\x27\x2d\/\x3c-\x3e`\x85\xa0\u2028\u2029]/g;

/**
 * Matches characters that need to be escaped for the named directives.
 * @type RegExp
 * @private
 */
soy.esc.$$MATCHER_FOR_ESCAPE_JS_STRING_ = /[\x00\x08-\x0d\x22\x26\x27\/\x3c-\x3e\\\x85\u2028\u2029]/g;

/**
 * Matches characters that need to be escaped for the named directives.
 * @type RegExp
 * @private
 */
soy.esc.$$MATCHER_FOR_ESCAPE_JS_REGEX_ = /[\x00\x08-\x0d\x22\x24\x26-\/\x3a\x3c-\x3f\x5b-\x5e\x7b-\x7d\x85\u2028\u2029]/g;

/**
 * Matches characters that need to be escaped for the named directives.
 * @type RegExp
 * @private
 */
soy.esc.$$MATCHER_FOR_ESCAPE_CSS_STRING_ = /[\x00\x08-\x0d\x22\x26-\x2a\/\x3a-\x3e@\\\x7b\x7d\x85\xa0\u2028\u2029]/g;

/**
 * Matches characters that need to be escaped for the named directives.
 * @type RegExp
 * @private
 */
soy.esc.$$MATCHER_FOR_NORMALIZE_URI__AND__FILTER_NORMALIZE_URI_ = /[\x00- \x22\x27-\x29\x3c\x3e\\\x7b\x7d\x7f\x85\xa0\u2028\u2029\uff01\uff03\uff04\uff06-\uff0c\uff0f\uff1a\uff1b\uff1d\uff1f\uff20\uff3b\uff3d]/g;

/**
 * A pattern that vets values produced by the named directives.
 * @type RegExp
 * @private
 */
soy.esc.$$FILTER_FOR_FILTER_CSS_VALUE_ = /^(?!-*(?:expression|(?:moz-)?binding))(?:[.#]?-?(?:[_a-z0-9-]+)(?:-[_a-z0-9-]+)*-?|-?(?:[0-9]+(?:\.[0-9]*)?|\.[0-9]+)(?:[a-z]{1,2}|%)?|!important|)$/i;

/**
 * A pattern that vets values produced by the named directives.
 * @type RegExp
 * @private
 */
soy.esc.$$FILTER_FOR_FILTER_NORMALIZE_URI_ = /^(?:(?:https?|mailto):|[^&:\/?#]*(?:[\/?#]|$))/i;

/**
 * A pattern that vets values produced by the named directives.
 * @type RegExp
 * @private
 */
soy.esc.$$FILTER_FOR_FILTER_HTML_ATTRIBUTES_ = /^(?!style|on|action|archive|background|cite|classid|codebase|data|dsync|href|longdesc|src|usemap)(?:[a-z0-9_$:-]*)$/i;

/**
 * A pattern that vets values produced by the named directives.
 * @type RegExp
 * @private
 */
soy.esc.$$FILTER_FOR_FILTER_HTML_ELEMENT_NAME_ = /^(?!script|style|title|textarea|xmp|no)[a-z0-9_$:-]*$/i;

/**
 * A helper for the Soy directive |escapeHtml
 * @param {*} value Can be of any type but will be coerced to a string.
 * @return {string} The escaped text.
 */
soy.esc.$$escapeHtmlHelper = function(value) {
  var str = String(value);
  return str.replace(
      soy.esc.$$MATCHER_FOR_ESCAPE_HTML_,
      soy.esc.$$REPLACER_FOR_ESCAPE_HTML__AND__NORMALIZE_HTML__AND__ESCAPE_HTML_NOSPACE__AND__NORMALIZE_HTML_NOSPACE_);
};

/**
 * A helper for the Soy directive |normalizeHtml
 * @param {*} value Can be of any type but will be coerced to a string.
 * @return {string} The escaped text.
 */
soy.esc.$$normalizeHtmlHelper = function(value) {
  var str = String(value);
  return str.replace(
      soy.esc.$$MATCHER_FOR_NORMALIZE_HTML_,
      soy.esc.$$REPLACER_FOR_ESCAPE_HTML__AND__NORMALIZE_HTML__AND__ESCAPE_HTML_NOSPACE__AND__NORMALIZE_HTML_NOSPACE_);
};

/**
 * A helper for the Soy directive |escapeHtmlNospace
 * @param {*} value Can be of any type but will be coerced to a string.
 * @return {string} The escaped text.
 */
soy.esc.$$escapeHtmlNospaceHelper = function(value) {
  var str = String(value);
  return str.replace(
      soy.esc.$$MATCHER_FOR_ESCAPE_HTML_NOSPACE_,
      soy.esc.$$REPLACER_FOR_ESCAPE_HTML__AND__NORMALIZE_HTML__AND__ESCAPE_HTML_NOSPACE__AND__NORMALIZE_HTML_NOSPACE_);
};

/**
 * A helper for the Soy directive |normalizeHtmlNospace
 * @param {*} value Can be of any type but will be coerced to a string.
 * @return {string} The escaped text.
 */
soy.esc.$$normalizeHtmlNospaceHelper = function(value) {
  var str = String(value);
  return str.replace(
      soy.esc.$$MATCHER_FOR_NORMALIZE_HTML_NOSPACE_,
      soy.esc.$$REPLACER_FOR_ESCAPE_HTML__AND__NORMALIZE_HTML__AND__ESCAPE_HTML_NOSPACE__AND__NORMALIZE_HTML_NOSPACE_);
};

/**
 * A helper for the Soy directive |escapeJsString
 * @param {*} value Can be of any type but will be coerced to a string.
 * @return {string} The escaped text.
 */
soy.esc.$$escapeJsStringHelper = function(value) {
  var str = String(value);
  return str.replace(
      soy.esc.$$MATCHER_FOR_ESCAPE_JS_STRING_,
      soy.esc.$$REPLACER_FOR_ESCAPE_JS_STRING__AND__ESCAPE_JS_REGEX_);
};

/**
 * A helper for the Soy directive |escapeJsRegex
 * @param {*} value Can be of any type but will be coerced to a string.
 * @return {string} The escaped text.
 */
soy.esc.$$escapeJsRegexHelper = function(value) {
  var str = String(value);
  return str.replace(
      soy.esc.$$MATCHER_FOR_ESCAPE_JS_REGEX_,
      soy.esc.$$REPLACER_FOR_ESCAPE_JS_STRING__AND__ESCAPE_JS_REGEX_);
};

/**
 * A helper for the Soy directive |escapeCssString
 * @param {*} value Can be of any type but will be coerced to a string.
 * @return {string} The escaped text.
 */
soy.esc.$$escapeCssStringHelper = function(value) {
  var str = String(value);
  return str.replace(
      soy.esc.$$MATCHER_FOR_ESCAPE_CSS_STRING_,
      soy.esc.$$REPLACER_FOR_ESCAPE_CSS_STRING_);
};

/**
 * A helper for the Soy directive |filterCssValue
 * @param {*} value Can be of any type but will be coerced to a string.
 * @return {string} The escaped text.
 */
soy.esc.$$filterCssValueHelper = function(value) {
  var str = String(value);
  if (!soy.esc.$$FILTER_FOR_FILTER_CSS_VALUE_.test(str)) {
    goog.asserts.fail('Bad value `%s` for |filterCssValue', [str]);
    return 'zSoyz';
  }
  return str;
};

/**
 * A helper for the Soy directive |normalizeUri
 * @param {*} value Can be of any type but will be coerced to a string.
 * @return {string} The escaped text.
 */
soy.esc.$$normalizeUriHelper = function(value) {
  var str = String(value);
  return str.replace(
      soy.esc.$$MATCHER_FOR_NORMALIZE_URI__AND__FILTER_NORMALIZE_URI_,
      soy.esc.$$REPLACER_FOR_NORMALIZE_URI__AND__FILTER_NORMALIZE_URI_);
};

/**
 * A helper for the Soy directive |filterNormalizeUri
 * @param {*} value Can be of any type but will be coerced to a string.
 * @return {string} The escaped text.
 */
soy.esc.$$filterNormalizeUriHelper = function(value) {
  var str = String(value);
  if (!soy.esc.$$FILTER_FOR_FILTER_NORMALIZE_URI_.test(str)) {
    goog.asserts.fail('Bad value `%s` for |filterNormalizeUri', [str]);
    return '#zSoyz';
  }
  return str.replace(
      soy.esc.$$MATCHER_FOR_NORMALIZE_URI__AND__FILTER_NORMALIZE_URI_,
      soy.esc.$$REPLACER_FOR_NORMALIZE_URI__AND__FILTER_NORMALIZE_URI_);
};

/**
 * A helper for the Soy directive |filterHtmlAttributes
 * @param {*} value Can be of any type but will be coerced to a string.
 * @return {string} The escaped text.
 */
soy.esc.$$filterHtmlAttributesHelper = function(value) {
  var str = String(value);
  if (!soy.esc.$$FILTER_FOR_FILTER_HTML_ATTRIBUTES_.test(str)) {
    goog.asserts.fail('Bad value `%s` for |filterHtmlAttributes', [str]);
    return 'zSoyz';
  }
  return str;
};

/**
 * A helper for the Soy directive |filterHtmlElementName
 * @param {*} value Can be of any type but will be coerced to a string.
 * @return {string} The escaped text.
 */
soy.esc.$$filterHtmlElementNameHelper = function(value) {
  var str = String(value);
  if (!soy.esc.$$FILTER_FOR_FILTER_HTML_ELEMENT_NAME_.test(str)) {
    goog.asserts.fail('Bad value `%s` for |filterHtmlElementName', [str]);
    return 'zSoyz';
  }
  return str;
};

/**
 * Matches all tags, HTML comments, and DOCTYPEs in tag soup HTML.
 * By removing these, and replacing any '<' or '>' characters with
 * entities we guarantee that the result can be embedded into a
 * an attribute without introducing a tag boundary.
 *
 * @type {RegExp}
 * @private
 */
soy.esc.$$HTML_TAG_REGEX_ = /<(?:!|\/?([a-zA-Z][a-zA-Z0-9:\-]*))(?:[^>'"]|"[^"]*"|'[^']*')*>/g;

/**
 * Matches all occurrences of '<'.
 *
 * @type {RegExp}
 * @private
 */
soy.esc.$$LT_REGEX_ = /</g;

/**
 * Maps lower-case names of innocuous tags to 1.
 *
 * @type {Object.<string,number>}
 * @private
 */
soy.esc.$$SAFE_TAG_WHITELIST_ = {'b': 1, 'br': 1, 'em': 1, 'i': 1, 's': 1, 'sub': 1, 'sup': 1, 'u': 1};

// END GENERATED CODE<|MERGE_RESOLUTION|>--- conflicted
+++ resolved
@@ -30,13 +30,10 @@
  * by Soy-generated JS code. Please do not use these functions directly from
  * your hand-writen code. Their names all start with '$$'.
  *
-<<<<<<< HEAD
-=======
  * @author Garrett Boyer
  * @author Mike Samuel
  * @author Kai Huang
  * @author Aharon Lanin
->>>>>>> 2fd66405
  */
 
 
@@ -94,8 +91,6 @@
 if (!goog.asserts) {
   goog.asserts = {
     /**
-<<<<<<< HEAD
-=======
      * @param {*} condition Condition to check.
      */
     assert: function (condition) {
@@ -104,7 +99,6 @@
       }
     },
     /**
->>>>>>> 2fd66405
      * @param {...*} var_args
      */
     fail: function (var_args) {}
