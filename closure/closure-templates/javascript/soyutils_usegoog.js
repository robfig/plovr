--- conflicted
+++ resolved
@@ -30,13 +30,10 @@
  * by Soy-generated JS code. Please do not use these functions directly from
  * your hand-writen code. Their names all start with '$$'.
  *
-<<<<<<< HEAD
-=======
  * @author Garrett Boyer
  * @author Mike Samuel
  * @author Kai Huang
  * @author Aharon Lanin
->>>>>>> 2fd66405
  */
 
 goog.provide('soy');
