<!--
Copyright 2009 Google Inc.

Licensed under the Apache License, Version 2.0 (the "License");
you may not use this file except in compliance with the License.
You may obtain a copy of the License at

    http://www.apache.org/licenses/LICENSE-2.0

Unless required by applicable law or agreed to in writing, software
distributed under the License is distributed on an "AS IS" BASIS,
WITHOUT WARRANTIES OR CONDITIONS OF ANY KIND, either express or implied.
See the License for the specific language governing permissions and
limitations under the License.
-->
<!--
Author: Kai Huang
Author: Robert Bowdidge
Author: Neil Sanchala
-->
<project name="Soy" basedir="." default="jar">

  <property name="java.src.dir" value="${basedir}/java/src" />
  <property name="java.tests.dir" value="${basedir}/java/tests" />
  <property name="java.lib.dir" value="${basedir}/java/lib" />

  <property name="build.dir" value="${basedir}/build" />
  <property name="soy.jar.file" value="${build.dir}/soy.jar" />
  <property name="build.classes.dir" value="${build.dir}/classes" />
  <property name="build.testclasses.dir" value="${build.dir}/tests" />
  <property name="build.genfiles.dir" value="${build.dir}/genfiles" />
  <property name="includeDebugInfo" value="true" />

  <property name="javadoc.lite.dir" value="${basedir}/javadoc-lite" />
  <property name="javadoc.complete.dir" value="${basedir}/javadoc-complete" />

  <!-- To release a new stable version of soy, update release.stamp to 'latest' or pass
       -Drelease.stamp=latest when running ant. -->
  <property name="release.dir" value="${basedir}/release" />
  <property name="release.stamp" value="unstable" />

  <path id="classpath.path">
    <fileset dir="${java.lib.dir}">
      <include name="*.jar" />
    </fileset>
  </path>

  <!-- Target to delete the generated files. -->
  <target name="clean"
          description="Deletes generated files.">
    <delete dir="${build.dir}" />
  </target>


  <!-- Target to compile the Java source. -->
  <target name="compile"
          description="Compiles the Java source.">

    <mkdir dir="${build.classes.dir}" />
    <mkdir dir="${build.genfiles.dir}" />
    <mkdir dir="${build.genfiles.dir}/com/google/template/soy/exprparse" />
    <mkdir dir="${build.genfiles.dir}/com/google/template/soy/soyparse" />

    <!-- JavaCC compilation. Generated files go into the 'genfiles' directory. -->
    <javacc target="${java.src.dir}/com/google/template/soy/exprparse/ExpressionParser.jj"
            outputdirectory="${build.genfiles.dir}/com/google/template/soy/exprparse"
            javacchome="buildtools/javacc" />
    <javacc target = "${java.src.dir}/com/google/template/soy/soyparse/SoyFileParser.jj"
            outputdirectory = "${build.genfiles.dir}/com/google/template/soy/soyparse"
            javacchome = "buildtools/javacc" />
    <javacc target = "${java.src.dir}/com/google/template/soy/soyparse/TemplateParser.jj"
            outputdirectory = "${build.genfiles.dir}/com/google/template/soy/soyparse"
            javacchome = "buildtools/javacc" />

    <!-- Java compilation. -->
    <javac srcdir="${java.src.dir}:${build.genfiles.dir}"
           destdir="${build.classes.dir}"
<<<<<<< HEAD
           source="1.7"
           target="1.7"
=======
           source="1.6"
           target="1.6"
>>>>>>> 2fd66405
           includeAntRuntime="true"
           debug="${includeDebugInfo}">
      <classpath refid="classpath.path" />
      <compilerarg value="-Werror"/>  <!-- warnings become errors -->
      <compilerarg value="-Xlint:deprecation"/>
    </javac>

  </target>


  <target name="generated-soyutils"
          depends="compile"
          description="generates soyutils.js and soyutils_usegoog.js.">
    <!-- Load a custom ANT task. -->
    <taskdef name="gen.escape.directives"
             classname="com.google.template.soy.jssrc.internal.GenerateSoyUtilsEscapingDirectiveCode">
      <classpath>
        <fileset dir="${java.lib.dir}">
          <include name="*.jar" />
        </fileset>
        <pathelement path="${build.classes.dir}" />
      </classpath>
    </taskdef>

    <mkdir dir="${build.dir}/javascript"/>

    <gen.escape.directives>
      <input path="${basedir}/javascript/soyutils.js"/>
      <output path="${build.dir}/javascript/soyutils.js"/>
    </gen.escape.directives>

    <gen.escape.directives>
      <input path="${basedir}/javascript/soyutils_usegoog.js"/>
      <output path="${build.dir}/javascript/soyutils_usegoog.js"/>
      <jsdefined pattern="goog.string.*"/>
      <jsdefined pattern="goog.asserts.*"/>
    </gen.escape.directives>
  </target>


  <!-- Target to create a standalone jar of all Java class files and dependencies. -->
  <target name="jar"
          depends="compile"
          description="Creates a standalone jar of all Java class files and dependencies.">
    <jar destfile="${soy.jar.file}" update="true">
      <fileset dir="${build.classes.dir}" />
<<<<<<< HEAD
      <zipfileset src="${java.lib.dir}/jsr305.jar" />
      <zipfileset src="${java.lib.dir}/guava-10.0.1.jar" />
      <zipfileset src="${java.lib.dir}/javax.inject.jar" />
      <zipfileset src="${java.lib.dir}/aopalliance.jar" />
=======
      <zipgroupfileset dir="${java.lib.dir}">
        <include name="aopalliance.jar" />
        <include name="args4j*.jar" />
        <include name="guava*.jar" />
        <include name="icu4j*.jar" />
        <include name="javax.inject.jar" />
        <include name="jsr305.jar" />
      </zipgroupfileset>
>>>>>>> 2fd66405
      <zipfileset src="${java.lib.dir}/guice-3.0.jar" />
      <zipfileset src="${java.lib.dir}/guice-multibindings-3.0.jar"
                  excludes="LICENSE,NOTICE" />
      <zipfileset src="${java.lib.dir}/guice-assistedinject-3.0.jar"
                  excludes="LICENSE,NOTICE" />
<<<<<<< HEAD
      <zipfileset src="${java.lib.dir}/args4j-2.0.17.jar" />
      <zipfileset src="${java.lib.dir}/icu4j-4_8_1_1.jar" />
=======
>>>>>>> 2fd66405
    </jar>
  </target>


  <!-- Target to create a non-standalone jar of all Java class files, excluding dependencies. -->
  <target name="jar-excluding-deps"
          depends="compile"
          description="Creates a non-standalone jar of all Java class files, excluding dependencies.">
    <jar destfile="${build.dir}/soy-excluding-deps.jar" update="true">
      <fileset dir="${build.classes.dir}" />
    </jar>
  </target>


  <!-- Target to create a standalone executable SoyToJsSrcCompiler.jar. -->
  <target name="SoyToJsSrcCompiler"
          depends="jar"
          description="Creates a standalone executable SoyToJsSrcCompiler.jar.">
    <jar destfile="${build.dir}/SoyToJsSrcCompiler.jar" update="true">
      <manifest>
        <attribute name="Main-Class" value="com.google.template.soy.SoyToJsSrcCompiler" />
      </manifest>
      <zipfileset src="${soy.jar.file}" />
    </jar>
  </target>


  <!-- Target to create a standalone executable SoyParseInfoGenerator.jar. -->
  <target name="SoyParseInfoGenerator"
          depends="jar"
          description="Creates a standalone executable SoyParseInfoGenerator.jar.">
    <jar destfile="${build.dir}/SoyParseInfoGenerator.jar" update="true">
      <manifest>
        <attribute name="Main-Class" value="com.google.template.soy.SoyParseInfoGenerator" />
      </manifest>
      <zipfileset src="${soy.jar.file}" />
    </jar>
  </target>


  <!-- Target to create a standalone executable SoyMsgExtractor.jar. -->
  <target name="SoyMsgExtractor"
          depends="jar"
          description="Creates a standalone executable SoyMsgExtractor.jar.">
    <jar destfile="${build.dir}/SoyMsgExtractor.jar" update="true">
      <manifest>
        <attribute name="Main-Class" value="com.google.template.soy.SoyMsgExtractor" />
      </manifest>
      <zipfileset src="${soy.jar.file}" />
    </jar>
  </target>


  <!-- Target to create a standalone executable SoyToJavaSrcCompilerExperimental.jar. -->
  <target name="SoyToJavaSrcCompilerExperimental"
          depends="jar"
          description="Creates a standalone executable SoyToJavaSrcCompilerExperimental.jar.">
    <jar destfile="${build.dir}/SoyToJavaSrcCompilerExperimental.jar" update="true">
      <manifest>
        <attribute name="Main-Class" value="com.google.template.soy.SoyToJavaSrcCompilerExperimental" />
      </manifest>
      <zipfileset src="${soy.jar.file}" />
    </jar>
  </target>


  <!-- Target to generate lite javadoc (for API users). -->
  <target name="javadoc-lite"
          depends="compile"
          description="Generates lite javadoc (for API users).">
    <mkdir dir="${javadoc.lite.dir}" />
    <javadoc destdir="${javadoc.lite.dir}"
             additionalparam="-notimestamp"
             author="false"
             windowtitle="Soy Lite"
             link="http://java.sun.com/javase/6/docs/api/">
      <packageset dir="${java.src.dir}">
        <include name="com/google/template/soy" />
        <include name="com/google/template/soy/data" />
        <include name="com/google/template/soy/javasrc" />
        <include name="com/google/template/soy/jssrc" />
        <include name="com/google/template/soy/msgs" />
        <include name="com/google/template/soy/parseinfo" />
        <include name="com/google/template/soy/shared" />
        <include name="com/google/template/soy/tofu" />
        <include name="com/google/template/soy/xliffmsgplugin" />
      </packageset>
      <fileset dir="${java.src.dir}">
        <include name="com/google/template/soy/base/SoySyntaxException.java" />
      </fileset>
      <classpath>
        <pathelement path="${java.src.dir}" />
        <pathelement path="${build.genfiles.dir}" />
        <fileset dir="${java.lib.dir}">
          <include name="*.jar" />
        </fileset>
      </classpath>
      <doctitle>
        <![CDATA[
          <h1>Closure Templates (a.k.a. Soy)</h1>
          <h4>Lite javadoc for API users.</h4>
          <h5><a href="../javadoc-complete/index.html" target="_blank">(Go to complete javadoc.)</a></h5>
        ]]>
      </doctitle>
      <bottom>
        <![CDATA[
          <div id="footer">
            <div id="footerlogo" style="float:left">
              <img src="http://www.google.com/images/art.gif"
                   alt="Google colored balls">
            </div>
            <div id="copyright" style="float:left">
              <p>
                &copy; 2009 Google -
                <a href="http://www.google.com/privacy.html">Privacy Policy</a> -
                <a href="http://www.google.com/terms_of_service.html">Terms and Conditions</a> -
                <a href="http://www.google.com/about.html">About Google</a>
              </p>
            </div>
          </div>
        ]]>
      </bottom>
    </javadoc>
  </target>


  <!-- Target to generate complete javadoc (for developers and plugin writers). -->
  <target name="javadoc-complete"
          depends="compile"
          description="Generates complete javadoc (for developers and plugin writers).">
    <mkdir dir="${javadoc.complete.dir}" />
    <javadoc sourcepath="${java.src.dir}:${build.genfiles.dir}"
             packagenames="com.google.template.soy.*"
             additionalparam="-notimestamp"
             destdir="${javadoc.complete.dir}"
             author="false"
             windowtitle="Soy Complete"
             link="http://java.sun.com/javase/6/docs/api/">
      <classpath>
        <fileset dir="${java.lib.dir}">
          <include name="*.jar" />
        </fileset>
      </classpath>
      <doctitle>
        <![CDATA[
          <h1>Closure Templates (a.k.a. Soy)</h1>
          <h4>Complete javadoc for developers and plugin writers.</h4>
          <h5><a href="../javadoc-lite/index.html" target="_blank">(Go to lite javadoc.)</a></h5>
        ]]>
      </doctitle>
      <bottom>
        <![CDATA[
          <div id="footer">
            <div id="footerlogo" style="float:left">
              <img src="http://www.google.com/images/art.gif"
                   alt="Google colored balls">
            </div>
            <div id="copyright" style="float:left">
              <p>
                &copy; 2009 Google -
                <a href="http://www.google.com/privacy.html">Privacy Policy</a> -
                <a href="http://www.google.com/terms_of_service.html">Terms and Conditions</a> -
                <a href="http://www.google.com/about.html">About Google</a>
              </p>
            </div>
          </div>
        ]]>
      </bottom>
    </javadoc>
  </target>


  <!--*******************************************************************************************-->
  <!-- Below are targets for the examples. -->


  <property name="examples.dir" value="${basedir}/examples" />
  <property name="javascript.examples.dir" value="${basedir}/javascript/examples" />
  <property name="java.examples.dir" value="${basedir}/java/src/com/google/template/soy/examples" />

  <property name="build.examples.dir" value="${build.dir}/examples" />


  <!-- Utility macro. Fails if the specified file is not available. -->
  <macrodef name="AssertFileExists">
    <attribute name="filename" description="Filename to look for." />
    <sequential>
      <fail>
        <condition>
          <not>
            <available file="@{filename}" />
          </not>
        </condition>
      </fail>
    </sequential>
  </macrodef>


  <!--
  Uses SoyToJsSrcCompiler to compile simple.soy.
  In 'build/examples', generates the following file:
      simple_generated.js
  Should be same as the file in 'javascript/examples'.
  -->
  <target name="js-simple-example"
          depends="SoyToJsSrcCompiler"
          description="Uses SoyToJsSrcCompiler to compile simple.soy.">
    <mkdir dir="${build.examples.dir}" />
    <java jar="${build.dir}/SoyToJsSrcCompiler.jar"
          fork="true" failonerror="true">
      <arg value="--outputPathFormat" />
      <arg value="${build.examples.dir}/{INPUT_FILE_NAME_NO_EXT}_generated.js" />
      <arg value="${examples.dir}/simple.soy" />
    </java>

    <AssertFileExists filename="${build.examples.dir}/simple_generated.js" />
  </target>


  <!--
  Uses SoyToJsSrcCompiler to compile simple.soy and features.soy for locales en and x-zz.
  In 'build/examples', generates the following files:
      simple_generated_en.js
      features_generated_en.js
      simple_generated_x-zz.js
      features_generated_x-zz.js
  Should be same as the files in 'javascript/examples'.
  -->
  <target name="js-features-example"
          depends="SoyToJsSrcCompiler"
          description="Uses SoyToJsSrcCompiler to compile simple.soy and features.soy for locales en and x-zz.">
    <mkdir dir="${build.examples.dir}" />
    <java jar="${build.dir}/SoyToJsSrcCompiler.jar"
          fork="true" failonerror="true">
      <arg value="--outputPathFormat" />
      <arg value="${build.examples.dir}/{INPUT_FILE_NAME_NO_EXT}_generated_{LOCALE}.js" />
      <arg value="--locales" />
      <arg value="en,x-zz" />
      <arg value="--messageFilePathFormat" />
      <arg value="${examples.dir}/examples_translated_{LOCALE}.xlf" />
      <arg value="--compileTimeGlobalsFile" />
      <arg value="${javascript.examples.dir}/features-usage_globals.txt" />
      <arg value="--inputPrefix" />
      <arg value="${examples.dir}/" />  <!-- note the trailing slash -->
      <arg value="simple.soy" />
      <arg value="features.soy" />
    </java>

    <AssertFileExists filename="${build.examples.dir}/simple_generated_en.js" />
    <AssertFileExists filename="${build.examples.dir}/features_generated_en.js" />
    <AssertFileExists filename="${build.examples.dir}/simple_generated_x-zz.js" />
    <AssertFileExists filename="${build.examples.dir}/features_generated_x-zz.js" />
  </target>


  <!--
  Creates an executable jar for rendering the simple examples from Java.
  In 'build/examples', generates the following file:
      SimpleUsage.jar
  This can be executed to render the simple examples from Java:
      java -jar SimpleUsage.jar
  -->
  <target name="java-simple-example"
          depends="jar"
          description="Creates an executable jar for rendering the simple examples from Java.">
    <mkdir dir="${build.examples.dir}" />
    <jar destfile="${build.examples.dir}/SimpleUsage.jar" update="true">
      <manifest>
        <attribute name="Main-Class" value="com.google.template.soy.examples.SimpleUsage" />
      </manifest>
      <zipfileset src="${soy.jar.file}" />
      <!-- Resources. -->
      <fileset file="${examples.dir}/simple.soy" />
    </jar>

    <AssertFileExists filename="${build.examples.dir}/SimpleUsage.jar" />
  </target>


  <!--
  Uses SoyParseInfoGenerator to generate parse info for features.soy.
  In 'build/examples', generates the following file:
      FeaturesSoyInfo.java
  Should be same as the file in 'java/src/com/google/template/soy/examples'.
  -->
  <target name="parse-info-generation-example"
          depends="SoyParseInfoGenerator"
          description="Uses SoyParseInfoGenerator to generate parse info for features.soy.">
    <mkdir dir="${build.examples.dir}" />
    <java jar="${build.dir}/SoyParseInfoGenerator.jar"
          fork="true" failonerror="true">
      <arg value="--outputDirectory" />
      <arg value="${build.examples.dir}" />
      <arg value="--javaPackage" />
      <arg value="com.google.template.soy.examples" />
      <arg value="--javaClassNameSource" />
      <arg value="filename" />
      <arg value="${examples.dir}/features.soy" />
    </java>

    <AssertFileExists filename="${build.examples.dir}/FeaturesSoyInfo.java" />
  </target>


  <!--
  Creates an executable jar for rendering the features examples from Java.
  In 'build/examples', generates the following file:
      FeaturesUsage.jar
  This can be executed to render the features examples from Java:
      java -jar FeaturesUsage.jar
      java -jar FeaturesUsage.jar -locale x-zz
  -->
  <target name="java-features-example"
          depends="jar"
          description="Creates an executable jar for rendering the features examples from Java.">
    <mkdir dir="${build.examples.dir}" />
    <jar destfile="${build.examples.dir}/FeaturesUsage.jar" update="true">
      <manifest>
        <attribute name="Main-Class" value="com.google.template.soy.examples.FeaturesUsage" />
      </manifest>
      <zipfileset src="${soy.jar.file}" />
      <!-- Resources. -->
      <fileset file="${examples.dir}/simple.soy" />
      <fileset file="${examples.dir}/features.soy" />
      <fileset file="${examples.dir}/examples_translated_en.xlf" />
      <fileset file="${examples.dir}/examples_translated_x-zz.xlf" />
      <fileset file="${java.examples.dir}/FeaturesUsage_globals.txt" />
    </jar>

    <AssertFileExists filename="${build.examples.dir}/FeaturesUsage.jar" />
  </target>


  <!--
  ********************************************************************************************
  Below are targets to generate release zip files, and to test that the generated binaries are
  sane.
  -->


  <!--
  Uses SoyMsgExtractor to extract messages from simple.soy and features.soy.
  In 'build/examples', generates the following file:
      examples_extracted.xlf
  Should be same as the file in 'examples'.
  -->
  <target name="msg-extraction-example"
          depends="SoyMsgExtractor"
          description="Uses SoyMsgExtractor to extract messages from simple.soy and features.soy.">
    <mkdir dir="${build.examples.dir}" />
    <java jar="${build.dir}/SoyMsgExtractor.jar"
          fork="true" failonerror="true">
      <arg value="--outputFile" />
      <arg value="${build.examples.dir}/examples_extracted.xlf" />
      <arg value="--inputPrefix" />
      <arg value="${examples.dir}/" />  <!-- note the trailing slash -->
      <arg value="simple.soy" />
      <arg value="features.soy" />
    </java>

    <AssertFileExists filename="${build.examples.dir}/examples_extracted.xlf" />
  </target>


  <!--
  Runs the specified jar with no arguments, and asserts that the specified usage message was
  printed.
   -->
  <macrodef name="RunBuiltJarAndLookForExpectedError">
    <attribute name="jar" description="The jar to run and test"/>
    <attribute name="expectederror" description="The error message to expect"/>

    <sequential>
      <!-- Run the jar and dump its output to ${@{jar}_output}. -->
      <java jar="${build.dir}/@{jar}.jar"
            fork="true"
            failonerror="false"
            errorproperty="@{jar}_output">
      </java>

      <!-- Look in the output for the error message we expect to see. -->
      <fail message="The output of the specified jar does not include the expected error message.
                     ${line.separator}Expected Error Substring : @{expectederror}
                     ${line.separator}Actual Output            : ${@{jar}_output}">
        <condition>
          <not>
            <contains string="${@{jar}_output}" substring="@{expectederror}" />
          </not>
        </condition>
      </fail>
    </sequential>
  </macrodef>


  <target name="test-built-jars" depends="SoyToJsSrcCompiler,
                                          SoyParseInfoGenerator,
                                          SoyMsgExtractor">
    <RunBuiltJarAndLookForExpectedError
      jar="SoyToJsSrcCompiler"
      expectederror="Error: Option &quot;--outputPathFormat&quot; is required" />

    <RunBuiltJarAndLookForExpectedError
      jar="SoyParseInfoGenerator"
      expectederror="Error: Option &quot;--javaClassNameSource&quot; is required" />

    <RunBuiltJarAndLookForExpectedError
      jar="SoyMsgExtractor"
      expectederror="Error: Must provide list of source Soy files (--srcs)." />
  </target>


  <!-- Runs a full build, the examples, and test-built-jars to ensure that the build is sane. -->
  <target name="verification-tests"
          depends="compile,
                   jar,
                   jar-excluding-deps,
                   SoyToJsSrcCompiler,
                   SoyParseInfoGenerator,
                   SoyMsgExtractor,
                   test-built-jars,
                   js-simple-example,
                   js-features-example,
                   java-simple-example,
                   parse-info-generation-example,
                   java-features-example,
                   msg-extraction-example,
                   test-forkless" />

  <!--
  Builds a set of zip files containing releaseable bundles of code. These zip files may be uploaded
  to the project's Downloads area at Google Code.
  -->
  <target name="zips-for-release" depends="jar,
                                           jar-excluding-deps,
                                           generated-soyutils,
                                           SoyMsgExtractor,
                                           SoyParseInfoGenerator,
                                           SoyToJsSrcCompiler,
                                           javadoc-lite">
    <mkdir dir="${release.dir}" />

    <!--
    Rename our three README files to README in appropriately-named directories so they can be
    pulled in as just "README" in the zip files below.
    -->
    <copy file="for-java_jar_README.txt" tofile="${build.dir}/java/README" />
    <copy file="for-javascript_jar_README.txt" tofile="${build.dir}/javascript/README" />
    <copy file="msg-extractor_jar_README.txt" tofile="${build.dir}/msg_extractor/README" />

    <!--
    Zip file 1: Create a "msg-extractor" zip files.
    Mapping:
           COPYING                         ==> ./COPYING
           README.msg_extractor            ==> ./README
           build/SoyMsgExtractor.jar       ==> ./SoyMsgExtractor.jar
    -->
    <zip destfile="${release.dir}/closure-templates-msg-extractor-${release.stamp}.zip">
      <fileset file="COPYING" />
      <fileset file="${build.dir}/msg_extractor/README" />
      <fileset file="${build.dir}/SoyMsgExtractor.jar" />
    </zip>

    <!-- Rename soy.jar and soy-excluding-deps.jar to to include a ${release.stamp} suffix.  -->
    <copy file="${build.dir}/soy-excluding-deps.jar"
          tofile="${build.dir}/soy-excluding-deps-${release.stamp}.jar" />
    <copy file="${build.dir}/soy.jar"
          tofile="${build.dir}/soy-${release.stamp}.jar" />

    <!--
    Zip file 2.1: Make soy-src-${release.stamp}.zip containing all soy src. Note that this gets
    stored in the build directory, not the release directory, because this is only released as part
    of the for-java zip.
    Mapping:
           java/src/** ==> ./**
    -->
    <zip destfile="${build.dir}/soy-src-${release.stamp}.zip"
         basedir="java/src" />

    <!--
    Zip file 2.2: Create "for-java" zip file.
    Mapping:
           COPYING                            ==> ./COPYING
           README.java                        ==> ./README
           build/soy.jar                      ==> ./soy-${release.stamp}.jar
           build/SoyParseInfoGenerator.jar    ==> ./SoyParseInfoGenerator.jar
           java/lib/**                        ==> ./separate-jars/lib/**
           javadoc-lite/**                    ==> ./separate-jars/javadoc/**
           build/soy-excluding-deps.jar       ==> ./separate-jars/soy-excluding-deps-${release.stamp}.jar
           build/soy-src-${release.stamp}.zip ==> ./separate-jars/soy-src-${release.stamp}.zip
    -->
    <zip destfile="${release.dir}/closure-templates-for-java-${release.stamp}.zip">
      <fileset file="COPYING" />
      <fileset file="${build.dir}/java/README" />
      <fileset file="${build.dir}/SoyParseInfoGenerator.jar" />
      <fileset file="${build.dir}/soy-${release.stamp}.jar" />
      <zipfileset dir="${build.dir}"
                  includes="soy-src-${release.stamp}.zip"
                  prefix="separate-jars" />
      <zipfileset dir="${build.dir}"
                  includes="soy-excluding-deps-${release.stamp}.jar"
                  prefix="separate-jars" />
      <zipfileset dir="java/lib" prefix="separate-jars/lib" />
      <zipfileset dir="javadoc-lite" prefix="separate-jars/javadoc" />
    </zip>

    <!--
    Zip file 3: Create "for-javascript" zip file.
    Mapping:
           COPYING                         ==> ./COPYING
           README.javascript               ==> ./README
           build/SoyToJsSrcCompiler.jar    ==> ./SoyToJsSrcCompiler.jar
           build/javascript/*.js           ==> ./soyutils{,_usegoog}.js
    -->
    <zip destfile="${release.dir}/closure-templates-for-javascript-${release.stamp}.zip">
      <fileset file="COPYING" />
      <fileset file="${build.dir}/javascript/README" />
      <fileset file="${build.dir}/SoyToJsSrcCompiler.jar" />
      <fileset dir="${build.dir}/javascript" includes="soyutils.js,soyutils_usegoog.js" />
    </zip>
  </target>


  <target name="compile-tests"
          depends="compile"
          description="Compiles the tests.">
    <mkdir dir="${build.testclasses.dir}" />
    <javac srcdir="${java.tests.dir}"
           destdir="${build.testclasses.dir}"
<<<<<<< HEAD
           source="1.7"
           target="1.7"
=======
           source="1.6"
           target="1.6"
>>>>>>> 2fd66405
           includeAntRuntime="false"
           debug="${includeDebugInfo}">
      <classpath refid="classpath.path" />
      <classpath>
        <pathelement location="${build.classes.dir}" />
      </classpath>
    </javac>
  </target>


  <macrodef name="testing">
    <attribute name="printsummary" default="off" />
    <attribute name="fork" default="off" />
    <attribute name="forkmode" default="perTest" />
    <sequential>
      <antcall target="compile-tests" />
      <junit printsummary="@{printsummary}"
             fork="@{fork}"
             forkmode="@{forkmode}"
             showoutput="true">
        <classpath refid="classpath.path" />
        <classpath>
          <pathelement location="${build.classes.dir}" />
          <pathelement location="${build.testclasses.dir}" />
          <!--
            Include the test directory on the classpath so that static resources loaded via
            Resources.getResource() do not need to be copied to ${build.testclasses.dir}.
          -->
          <pathelement location="${java.tests.dir}" />
        </classpath>
        <formatter type="plain" usefile="false" />
        <batchtest haltonfailure="true">
          <fileset dir="${build.testclasses.dir}">
            <include name="**/*Test.class" />
          </fileset>
        </batchtest>
      </junit>
    </sequential>
  </macrodef>


  <target name="test"
          description="Runs all of the tests.">
    <testing printsummary="on" fork="on" forkmode="once" />
  </target>


  <target name="test-forkless"
          description="Runs all of the tests without forking the process.">
    <testing />
  </target>

</project><|MERGE_RESOLUTION|>--- conflicted
+++ resolved
@@ -75,13 +75,8 @@
     <!-- Java compilation. -->
     <javac srcdir="${java.src.dir}:${build.genfiles.dir}"
            destdir="${build.classes.dir}"
-<<<<<<< HEAD
            source="1.7"
            target="1.7"
-=======
-           source="1.6"
-           target="1.6"
->>>>>>> 2fd66405
            includeAntRuntime="true"
            debug="${includeDebugInfo}">
       <classpath refid="classpath.path" />
@@ -128,12 +123,6 @@
           description="Creates a standalone jar of all Java class files and dependencies.">
     <jar destfile="${soy.jar.file}" update="true">
       <fileset dir="${build.classes.dir}" />
-<<<<<<< HEAD
-      <zipfileset src="${java.lib.dir}/jsr305.jar" />
-      <zipfileset src="${java.lib.dir}/guava-10.0.1.jar" />
-      <zipfileset src="${java.lib.dir}/javax.inject.jar" />
-      <zipfileset src="${java.lib.dir}/aopalliance.jar" />
-=======
       <zipgroupfileset dir="${java.lib.dir}">
         <include name="aopalliance.jar" />
         <include name="args4j*.jar" />
@@ -142,17 +131,11 @@
         <include name="javax.inject.jar" />
         <include name="jsr305.jar" />
       </zipgroupfileset>
->>>>>>> 2fd66405
       <zipfileset src="${java.lib.dir}/guice-3.0.jar" />
       <zipfileset src="${java.lib.dir}/guice-multibindings-3.0.jar"
                   excludes="LICENSE,NOTICE" />
       <zipfileset src="${java.lib.dir}/guice-assistedinject-3.0.jar"
                   excludes="LICENSE,NOTICE" />
-<<<<<<< HEAD
-      <zipfileset src="${java.lib.dir}/args4j-2.0.17.jar" />
-      <zipfileset src="${java.lib.dir}/icu4j-4_8_1_1.jar" />
-=======
->>>>>>> 2fd66405
     </jar>
   </target>
 
@@ -681,13 +664,8 @@
     <mkdir dir="${build.testclasses.dir}" />
     <javac srcdir="${java.tests.dir}"
            destdir="${build.testclasses.dir}"
-<<<<<<< HEAD
            source="1.7"
            target="1.7"
-=======
-           source="1.6"
-           target="1.6"
->>>>>>> 2fd66405
            includeAntRuntime="false"
            debug="${includeDebugInfo}">
       <classpath refid="classpath.path" />
